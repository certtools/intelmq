--- conflicted
+++ resolved
@@ -10,10 +10,7 @@
 5 */2 * * *     intelmq   intelmq.bots.experts.asn_lookup.expert --update-database
 # Update database for domain_suffix bot, updated daily:
 45 1 * * *     intelmq   intelmq.bots.experts.domain_suffix.expert --update-database
-<<<<<<< HEAD
-# Update database for domain_valid bot, updated daily:
-50 1 * * *     intelmq   intelmq.bots.experts.domain_valid.expert --update-database
-=======
 # Update database for recordedfuture_iprisk bot, update frequency is unknown:
 27 1 * * *      intelmq  intelmq.bots.experts.recordedfuture_iprisk.expert --update-database
->>>>>>> 7eaf71e4
+# Update database for domain_valid bot, updated daily:
+50 1 * * *     intelmq   intelmq.bots.experts.domain_valid.expert --update-database