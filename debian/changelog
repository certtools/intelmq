--- conflicted
+++ resolved
@@ -1,5 +1,3 @@
-<<<<<<< HEAD
-=======
 intelmq (1.0.0~dev7+intevation.3.0) unstable; urgency=medium
 
   * New attiribute `import_source' in organisation context for the rules
@@ -7,7 +5,6 @@
 
  -- Sascha Wilde <wilde@intevation.de>  Wed, 27 Sep 2017 15:31:23 +0200
 
->>>>>>> ac064559
 intelmq (1.0.0~dev7+intevation.3.0~rc1) unstable; urgency=medium
 
   * certbund-contact/ruleexpert: Remove matches from the context when no
