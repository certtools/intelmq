<<<<<<< HEAD
intelmq (2.2.0~alpha2-1) unstable; urgency=medium

  * Update to 2.2.0~alpha1.

 -- Sebastian Wagner <wagner@cert.at>  Mon, 16 Mar 2020 18:28:33 +0100
=======
intelmq (2.1.2-2) stable; urgency=medium

  * Add "debianutils" as new dependency, because IntelMQ needs `which`.

 -- Sebastian Wagner <sebastianw@localhost>  Wed, 01 Apr 2020 09:28:23 +0200
>>>>>>> c58d148e

intelmq (2.1.2-1) stable; urgency=medium

  * Update to 2.1.2.

 -- Wagner Sebastian <wagner@cert.at>  Tue, 28 Jan 2020 16:43:16 +0100

intelmq (2.1.2~alpha1-1) stable; urgency=medium

  * Update to 2.1.2~alpha1

 -- Sebastian Wagner <wagner@cert.at>  Tue, 26 Nov 2019 12:06:55 +0100

intelmq (2.1.1-1) stable; urgency=medium

  * Update to 2.1.1.

 -- Wagner Sebastian <wagner@cert.at>  Mon, 11 Nov 2019 16:29:55 +0100

intelmq (2.1.0-1) stable; urgency=medium

  * Update to 2.1.0

 -- Wagner Sebastian <wagner@cert.at>  Tue, 15 Oct 2019 12:22:55 +0200

intelmq (2.0.2-1) stable; urgency=medium

  * Update to 2.0.2.

 -- Wagner Sebastian <wagner@cert.at>  Mon, 14 Oct 2019 14:47:52 +0200

intelmq (2.0.1-2) stable; urgency=medium

  * Backport "intelmqctl: Fix `upgrade-conf` is state file is empty or not existing."

 -- Wagner Sebastian <wagner@cert.at>  Tue, 27 Aug 2019 14:12:39 +0200

intelmq (2.0.1-1) stable; urgency=medium

  * Update to 2.0.1

 -- Wagner Sebastian <wagner@cert.at>  Fri, 23 Aug 2019 12:12:35 +0200

intelmq (2.0.1~beta1-1) unstable; urgency=medium

  * Update to 2.0.1 Beta 1.

 -- Wagner Sebastian <wagner@cert.at>  Tue, 30 Jul 2019 11:34:09 +0200

intelmq (2.0.0-1) stable; urgency=medium

  * Update to 2.0.0.

 -- Sebastian Wagner <wagner@cert.at>  Wed, 22 May 2019 14:00:27 +0200

intelmq (2.0.0~beta2-1) unstable; urgency=low

  * Update to version 2.0.0 beta 2

 -- Sebastian Wagner <wagner@cert.at>  Mon, 20 May 2019 09:51:45 +0200

intelmq (2.0.0~beta1-1) unstable; urgency=low

  * Update to version 2.0.0 beta 1

 -- Wagner Sebastian <wagner@cert.at>  Wed, 10 Apr 2019 14:23:41 +0200

intelmq (1.2.0~alpha2-1) unstable; urgency=low

  * Update to version 1.2.0 alpha 2

 -- sebastianw <sebastianw@localhost>  Sat, 24 Nov 2018 22:40:21 +0100

intelmq (1.2.0~alpha1-1) unstable; urgency=low

  * Update to version 1.2.0 alpha 1

 -- Sebastian Wagner <wagner@cert.at>  Sat, 07 Jul 2018 11:43:23 +0200

intelmq (1.1.2-1) stable; urgency=medium

  * Update to version 1.1.2.

 -- Wagner Sebastian <wagner@cert.at>  Mon, 25 Mar 2019 15:29:02 +0100

intelmq (1.1.1-1) stable; urgency=medium

  * Update to version 1.1.1.

 -- Wagner Sebastian <wagner@cert.at>  Tue, 15 Jan 2019 16:11:29 +0100

intelmq (1.1.1~alpha1-1) unstable; urgency=medium

  * Update to version 1.1.1 alpha 1

 -- Wagner Sebastian <wagner@cert.at>  Wed, 05 Sep 2018 16:23:42 +0200

intelmq (1.1.0-1) stable; urgency=medium

  * Update to version 1.1.0

 -- Wagner Sebastian <wagner@cert.at>  Wed, 05 Sep 2018 14:35:00 +0200

intelmq (1.1.0~rc2-1) unstable; urgency=medium

  * Release candidate 2 1.1.0

 -- Wagner Sebastian <wagner@cert.at>  Mon, 13 Aug 2018 16:46:49 +0200

intelmq (1.1.0~rc1-1) unstable; urgency=medium

  * Release candidate 1 1.1.0

 -- Wagner Sebastian <wagner@cert.at>  Thu, 28 Jun 2018 15:56:15 +0200

intelmq (1.1.0~alpha1-1) experimental; urgency=medium

  * Update to version 1.1.0

 -- Wagner Sebastian <wagner@cert.at>  Wed, 20 Jun 2018 12:15:50 +0200

intelmq (1.0.6-1) stable; urgency=medium

  * Update to version 1.0.6

 -- Wagner Sebastian <wagner@cert.at>  Fri, 31 Aug 2018 17:25:00 +0200

intelmq (1.0.5-1) stable; urgency=medium

  * Update to version 1.0.5

 -- Wagner Sebastian <wagner@cert.at>  Thu, 21 Jun 2018 16:53:48 +0200

intelmq (1.0.4-1) stable; urgency=low

  * Update to version 1.0.4

 -- Wagner Sebastian <wagner@cert.at>  Fri, 20 Apr 2018 15:25:55 +0200

intelmq (1.0.3-1) stable; urgency=low

  * Update to version 1.0.3

 -- Wagner Sebastian <wagner@cert.at>  Mon, 05 Feb 2018 12:01:34 +0100

intelmq (1.0.2-1) experimental; urgency=low

  * Update to version 1.0.2

 -- Wagner Sebastian <wagner@cert.at>  Mon, 06 Nov 2017 11:36:58 +0100

intelmq (1.0.1-2) experimental; urgency=low

  * New base branch 'packaging' for packages

 -- Wagner Sebastian <wagner@cert.at>  Wed, 20 Sep 2017 16:26:59 +0200

intelmq (1.0.1-1) experimental; urgency=low

  * update to version 1.0.1

 -- Wagner Sebastian <wagner@cert.at>  Wed, 30 Aug 2017 15:07:45 +0200

intelmq (1.0.1~rc1-1) experimental; urgency=low

  * release release candidate 1.0.1 RC

 -- Wagner Sebastian <wagner@cert.at>  Wed, 23 Aug 2017 16:02:58 +0200

intelmq (1.0.0.rel-1) experimental; urgency=medium

  * release version 1.0.0

 -- Sebastian Wagner <wagner@cert.at>  Mon, 07 Aug 2017 10:43:00 +0200

intelmq (1.0.0.rc1-2) UNRELEASED; urgency=medium

  * remove python3-requests from dependencies and add it to recommended packages

 -- Sebastian Wagner <sebastian@linux-7nbu.substi>  Tue, 18 Jul 2017 16:23:43 +0200

intelmq (1.0.0.rc1-1) experimental; urgency=medium

  * update to version 1.0.0.rc1

intelmq (1.0.0.dev8-2) experimental; urgency=medium

  * packaging fixes

 -- Sebastian Wagner <wagner@cert.at>  Wed, 20 Jun 2017 16:05:00 +0200

intelmq (1.0.0.dev8-1) experimental; urgency=medium

  * update to upstream version 1.0.0.dev8

 -- Sebastian Wagner <wagner@cert.at>  Wed, 14 Jun 2017 17:39:00 +0200

intelmq (1.0.0~dev4~beta10) experimental; urgency=low

  * Merged master, fixes
  * Added a bunch of features from other branches, see
    customer-releases branch

 -- Dustin Demuth <dustin@intevation.de>  Tue, 17 May 2016 12:00:00 +0200

intelmq (1.0.0~dev4~beta9) experimental; urgency=low

  * Merged master, fixes
    https://github.com/certtools/intelmq/issues/506

 -- Sascha Wilde <wilde@intevation.de>  Tue, 10 May 2016 15:07:08 +0200

intelmq (1.0.0~dev4~beta8) experimental; urgency=medium

  * Merged master.
  * Require imbox >= 0.8, which fixes
    https://github.com/martinrusev/imbox/issues/47

 -- Sascha Wilde <wilde@intevation.de>  Mon, 09 May 2016 17:33:22 +0200

intelmq (1.0.0~dev4~beta7) experimental; urgency=low

  * Added scripts to retrieve data for some expert bots:
    tor nodes, maxmind geoip, asn lookup.
  * Added cron fragment to run the update script to /etc/cron.d

 -- Sascha Wilde <wilde@intevation.de>  Wed, 04 May 2016 11:56:51 +0200

intelmq (1.0.0~dev4~beta6) experimental; urgency=critical

  * Fix: Marks config files as such...

 -- Sascha Wilde <wilde@intevation.de>  Mon, 02 May 2016 13:09:34 +0200

intelmq (1.0.0~dev4~beta5) experimental; urgency=low

  * Added python3-geoip2 to recommendations.

 -- Sascha Wilde <wilde@intevation.de>  Mon, 02 May 2016 11:36:00 +0200

intelmq (1.0.0~dev4~beta4) experimental; urgency=low

  * Merged current master.
  * Added python3-sleekxmpp to recommendations.

 -- Sascha Wilde <wilde@intevation.de>  Wed, 20 Apr 2016 17:27:49 +0200

intelmq (1.0.0~dev4~beta3) experimental; urgency=low

  * Dropped support for Python 2, removing superfluous dependencies

 -- Sebastian Wagner <wagner@cert.at>  Tue, 05 Apr 2016 15:13:53 +0200

intelmq (1.0.0~dev4~beta2) experimental; urgency=low

  * Added package recommends for python3-imbox, python3-pyasn,
    python3-stomp.py.  WARNING: these packages are currently not public
    available (we propably will make them available later), but they are
    needed by some bots.

 -- Sascha Wilde <wilde@intevation.de>  Fri, 01 Apr 2016 11:02:14 +0200

intelmq (1.0.0~dev4~beta1) experimental; urgency=low

  * Add more dependencies, to make more bots work.
  * As automatic tests are looking good, lets call it a beta...

 -- Sascha Wilde <wilde@intevation.de>  Thu, 31 Mar 2016 11:24:11 +0200

intelmq (1.0.0~dev4~alpha3) experimental; urgency=low

  * Added dependencies.

 -- Sascha Wilde <wilde@intevation.de>  Tue, 29 Mar 2016 10:52:00 +0200

intelmq (1.0.0~dev4~alpha2) UNRELEASED; urgency=low

  * Create user and put everything in place.

 -- Sascha Wilde <wilde@intevation.de>  Thu, 24 Mar 2016 19:03:22 +0100

intelmq (1.0.0~dev4~alpha1) UNRELEASED; urgency=low

  * source package automatically created by stdeb 0.8.5,
    with a bunch of manual tweeking.

 -- Sascha Wilde <wilde@intevation.de>  Wed, 23 Mar 2016 18:44:26 +0000<|MERGE_RESOLUTION|>--- conflicted
+++ resolved
@@ -1,16 +1,14 @@
-<<<<<<< HEAD
 intelmq (2.2.0~alpha2-1) unstable; urgency=medium
 
   * Update to 2.2.0~alpha1.
 
  -- Sebastian Wagner <wagner@cert.at>  Mon, 16 Mar 2020 18:28:33 +0100
-=======
+
 intelmq (2.1.2-2) stable; urgency=medium
 
   * Add "debianutils" as new dependency, because IntelMQ needs `which`.
 
  -- Sebastian Wagner <sebastianw@localhost>  Wed, 01 Apr 2020 09:28:23 +0200
->>>>>>> c58d148e
 
 intelmq (2.1.2-1) stable; urgency=medium
 
