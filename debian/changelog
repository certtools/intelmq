--- conflicted
+++ resolved
@@ -1,5 +1,3 @@
-<<<<<<< HEAD
-=======
 intelmq (1.0.0~dev4+intevation.1.2~beta2) experimental; urgency=low
 
   * New Release from release branch
@@ -7,7 +5,6 @@
 
  -- Gernot Schulz <gernot@intevation.de>  Mon, 18 Jul 2016 14:04:02 +0200
 
->>>>>>> 06ca2ba0
 intelmq (1.0.0~dev4+intevation.1.2~beta1) experimental; urgency=low
 
   * New Release from release branch.
