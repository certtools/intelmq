<<<<<<< HEAD
intelmq (3.0.0~alpha1-1) UNRELEASED; urgency=medium

  * Update to 3.0.0 Alpha 1.

 -- Sebastian Wagner <wagner@cert.at>  Fri, 19 Feb 2021 20:31:40 +0100

intelmq (2.3.1~alpha1-1) UNRELEASED; urgency=medium
=======
intelmq (2.3.2~alpha1-1) UNRELEASED; urgency=medium
>>>>>>> 4e58d048

  * Update to 2.3.2.

 -- Sebastian Wagner <wagner@cert.at>  Tue, 30 Mar 2021 14:57:35 +0200

intelmq (2.3.1-1) unstable; urgency=medium

  * Update to 2.3.1.

 -- Sebastian Wagner <wagner@cert.at>  Thu, 25 Mar 2021 15:18:19 +0100

intelmq (2.3.0-1) unstable; urgency=medium

  * Update to 2.3.0 stable version.

 -- Sebastian Wagner <wagner@cert.at>  Wed, 03 Mar 2021 20:51:15 +0100

intelmq (2.3.0~rc1-1) unstable; urgency=medium

  * Update to 2.3.0 Release candidate 1.

 -- Sebastian Wagner <wagner@cert.at>  Fri, 19 Feb 2021 16:43:54 +0100

intelmq (2.3.0~alpha2-1) unstable; urgency=medium

  * Update to 2.3.0 Alpha 2

 -- Sebastian Wagner <wagner@cert.at>  Tue, 05 Jan 2021 17:09:09 +0100

intelmq (2.3.0~alpha1-1) unstable; urgency=medium

  * Update to 2.3.0 Alpha 1

 -- Sebastian Wagner <wagner@cert.at>  Thu, 18 Jun 2020 10:34:50 +0200

intelmq (2.2.3-1) stable; urgency=medium

  * Update to 2.2.3.

 -- Sebastian Wagner <wagner@cert.at>  Wed, 23 Dec 2020 15:40:58 +0100

intelmq (2.2.2-1) stable; urgency=medium

  * Update to 2.2.2.

 -- Sebastian Wagner <wagner@cert.at>  Tue, 27 Oct 2020 17:50:36 +0100

intelmq (2.2.1-1) stable; urgency=medium

  * Update to 2.2.1.

 -- Sebastian Wagner <wagner@cert.at>  Thu, 30 Jul 2020 14:19:21 +0200

intelmq (2.2.0-1) stable; urgency=medium

  * Update to 2.2.0.

 -- Sebastian Wagner <wagner@cert.at>  Thu, 18 Jun 2020 10:02:33 +0200

intelmq (2.2.0~rc1-1) unstable; urgency=medium

  * Update to 2.2.0 Release Candidate 1.

 -- Sebastian Wagner <wagner@cert.at>  Sat, 30 May 2020 12:22:30 +0200

intelmq (2.2.0~alpha2-1) unstable; urgency=medium

  * Update to 2.2.0~alpha1.

 -- Sebastian Wagner <wagner@cert.at>  Mon, 16 Mar 2020 18:28:33 +0100

intelmq (2.1.3-1) stable; urgency=medium

  * Update to 2.1.3.

 -- Sebastian Wagner <wagner@cert.at>  Tue, 26 May 2020 12:21:26 +0200

intelmq (2.1.2-2) stable; urgency=medium

  * Add "debianutils" as new dependency, because IntelMQ needs `which`.

 -- Sebastian Wagner <wagner@cert.at>  Wed, 01 Apr 2020 09:28:23 +0200

intelmq (2.1.2-1) stable; urgency=medium

  * Update to 2.1.2.

 -- Wagner Sebastian <wagner@cert.at>  Tue, 28 Jan 2020 16:43:16 +0100

intelmq (2.1.2~alpha1-1) stable; urgency=medium

  * Update to 2.1.2~alpha1

 -- Sebastian Wagner <wagner@cert.at>  Tue, 26 Nov 2019 12:06:55 +0100

intelmq (2.1.1-1) stable; urgency=medium

  * Update to 2.1.1.

 -- Wagner Sebastian <wagner@cert.at>  Mon, 11 Nov 2019 16:29:55 +0100

intelmq (2.1.0-1) stable; urgency=medium

  * Update to 2.1.0

 -- Wagner Sebastian <wagner@cert.at>  Tue, 15 Oct 2019 12:22:55 +0200

intelmq (2.0.2-1) stable; urgency=medium

  * Update to 2.0.2.

 -- Wagner Sebastian <wagner@cert.at>  Mon, 14 Oct 2019 14:47:52 +0200

intelmq (2.0.1-2) stable; urgency=medium

  * Backport "intelmqctl: Fix `upgrade-conf` is state file is empty or not existing."

 -- Wagner Sebastian <wagner@cert.at>  Tue, 27 Aug 2019 14:12:39 +0200

intelmq (2.0.1-1) stable; urgency=medium

  * Update to 2.0.1

 -- Wagner Sebastian <wagner@cert.at>  Fri, 23 Aug 2019 12:12:35 +0200

intelmq (2.0.1~beta1-1) unstable; urgency=medium

  * Update to 2.0.1 Beta 1.

 -- Wagner Sebastian <wagner@cert.at>  Tue, 30 Jul 2019 11:34:09 +0200

intelmq (2.0.0-1) stable; urgency=medium

  * Update to 2.0.0.

 -- Sebastian Wagner <wagner@cert.at>  Wed, 22 May 2019 14:00:27 +0200

intelmq (2.0.0~beta2-1) unstable; urgency=low

  * Update to version 2.0.0 beta 2

 -- Sebastian Wagner <wagner@cert.at>  Mon, 20 May 2019 09:51:45 +0200

intelmq (2.0.0~beta1-1) unstable; urgency=low

  * Update to version 2.0.0 beta 1

 -- Wagner Sebastian <wagner@cert.at>  Wed, 10 Apr 2019 14:23:41 +0200

intelmq (1.2.0~alpha2-1) unstable; urgency=low

  * Update to version 1.2.0 alpha 2

 -- sebastianw <wagner@cert.at>  Sat, 24 Nov 2018 22:40:21 +0100

intelmq (1.2.0~alpha1-1) unstable; urgency=low

  * Update to version 1.2.0 alpha 1

 -- Sebastian Wagner <wagner@cert.at>  Sat, 07 Jul 2018 11:43:23 +0200

intelmq (1.1.2-1) stable; urgency=medium

  * Update to version 1.1.2.

 -- Wagner Sebastian <wagner@cert.at>  Mon, 25 Mar 2019 15:29:02 +0100

intelmq (1.1.1-1) stable; urgency=medium

  * Update to version 1.1.1.

 -- Wagner Sebastian <wagner@cert.at>  Tue, 15 Jan 2019 16:11:29 +0100

intelmq (1.1.1~alpha1-1) unstable; urgency=medium

  * Update to version 1.1.1 alpha 1

 -- Wagner Sebastian <wagner@cert.at>  Wed, 05 Sep 2018 16:23:42 +0200

intelmq (1.1.0-1) stable; urgency=medium

  * Update to version 1.1.0

 -- Wagner Sebastian <wagner@cert.at>  Wed, 05 Sep 2018 14:35:00 +0200

intelmq (1.1.0~rc2-1) unstable; urgency=medium

  * Release candidate 2 1.1.0

 -- Wagner Sebastian <wagner@cert.at>  Mon, 13 Aug 2018 16:46:49 +0200

intelmq (1.1.0~rc1-1) unstable; urgency=medium

  * Release candidate 1 1.1.0

 -- Wagner Sebastian <wagner@cert.at>  Thu, 28 Jun 2018 15:56:15 +0200

intelmq (1.1.0~alpha1-1) experimental; urgency=medium

  * Update to version 1.1.0

 -- Wagner Sebastian <wagner@cert.at>  Wed, 20 Jun 2018 12:15:50 +0200

intelmq (1.0.6-1) stable; urgency=medium

  * Update to version 1.0.6

 -- Wagner Sebastian <wagner@cert.at>  Fri, 31 Aug 2018 17:25:00 +0200

intelmq (1.0.5-1) stable; urgency=medium

  * Update to version 1.0.5

 -- Wagner Sebastian <wagner@cert.at>  Thu, 21 Jun 2018 16:53:48 +0200

intelmq (1.0.4-1) stable; urgency=low

  * Update to version 1.0.4

 -- Wagner Sebastian <wagner@cert.at>  Fri, 20 Apr 2018 15:25:55 +0200

intelmq (1.0.3-1) stable; urgency=low

  * Update to version 1.0.3

 -- Wagner Sebastian <wagner@cert.at>  Mon, 05 Feb 2018 12:01:34 +0100

intelmq (1.0.2-1) experimental; urgency=low

  * Update to version 1.0.2

 -- Wagner Sebastian <wagner@cert.at>  Mon, 06 Nov 2017 11:36:58 +0100

intelmq (1.0.1-2) experimental; urgency=low

  * New base branch 'packaging' for packages

 -- Wagner Sebastian <wagner@cert.at>  Wed, 20 Sep 2017 16:26:59 +0200

intelmq (1.0.1-1) experimental; urgency=low

  * update to version 1.0.1

 -- Wagner Sebastian <wagner@cert.at>  Wed, 30 Aug 2017 15:07:45 +0200

intelmq (1.0.1~rc1-1) experimental; urgency=low

  * release release candidate 1.0.1 RC

 -- Wagner Sebastian <wagner@cert.at>  Wed, 23 Aug 2017 16:02:58 +0200

intelmq (1.0.0.rel-1) experimental; urgency=medium

  * release version 1.0.0

 -- Sebastian Wagner <wagner@cert.at>  Mon, 07 Aug 2017 10:43:00 +0200

intelmq (1.0.0.rc1-2) UNRELEASED; urgency=medium

  * remove python3-requests from dependencies and add it to recommended packages

 -- Sebastian Wagner <wagner@cert.at>  Tue, 18 Jul 2017 16:23:43 +0200

intelmq (1.0.0.rc1-1) experimental; urgency=medium

  * update to version 1.0.0.rc1

 -- Sebastian Wagner <wagner@cert.at>  Wed, 20 Jun 2017 16:05:00 +0200

intelmq (1.0.0.dev8-2) experimental; urgency=medium

  * packaging fixes

 -- Sebastian Wagner <wagner@cert.at>  Wed, 20 Jun 2017 16:05:00 +0200

intelmq (1.0.0.dev8-1) experimental; urgency=medium

  * update to upstream version 1.0.0.dev8

 -- Sebastian Wagner <wagner@cert.at>  Wed, 14 Jun 2017 17:39:00 +0200

intelmq (1.0.0~dev4~beta10) experimental; urgency=low

  * Merged master, fixes
  * Added a bunch of features from other branches, see
    customer-releases branch

 -- Dustin Demuth <dustin@intevation.de>  Tue, 17 May 2016 12:00:00 +0200

intelmq (1.0.0~dev4~beta9) experimental; urgency=low

  * Merged master, fixes
    https://github.com/certtools/intelmq/issues/506

 -- Sascha Wilde <wilde@intevation.de>  Tue, 10 May 2016 15:07:08 +0200

intelmq (1.0.0~dev4~beta8) experimental; urgency=medium

  * Merged master.
  * Require imbox >= 0.8, which fixes
    https://github.com/martinrusev/imbox/issues/47

 -- Sascha Wilde <wilde@intevation.de>  Mon, 09 May 2016 17:33:22 +0200

intelmq (1.0.0~dev4~beta7) experimental; urgency=low

  * Added scripts to retrieve data for some expert bots:
    tor nodes, maxmind geoip, asn lookup.
  * Added cron fragment to run the update script to /etc/cron.d

 -- Sascha Wilde <wilde@intevation.de>  Wed, 04 May 2016 11:56:51 +0200

intelmq (1.0.0~dev4~beta6) experimental; urgency=critical

  * Fix: Marks config files as such...

 -- Sascha Wilde <wilde@intevation.de>  Mon, 02 May 2016 13:09:34 +0200

intelmq (1.0.0~dev4~beta5) experimental; urgency=low

  * Added python3-geoip2 to recommendations.

 -- Sascha Wilde <wilde@intevation.de>  Mon, 02 May 2016 11:36:00 +0200

intelmq (1.0.0~dev4~beta4) experimental; urgency=low

  * Merged current master.
  * Added python3-sleekxmpp to recommendations.

 -- Sascha Wilde <wilde@intevation.de>  Wed, 20 Apr 2016 17:27:49 +0200

intelmq (1.0.0~dev4~beta3) experimental; urgency=low

  * Dropped support for Python 2, removing superfluous dependencies

 -- Sebastian Wagner <wagner@cert.at>  Tue, 05 Apr 2016 15:13:53 +0200

intelmq (1.0.0~dev4~beta2) experimental; urgency=low

  * Added package recommends for python3-imbox, python3-pyasn,
    python3-stomp.py.  WARNING: these packages are currently not public
    available (we probably will make them available later), but they are
    needed by some bots.

 -- Sascha Wilde <wilde@intevation.de>  Fri, 01 Apr 2016 11:02:14 +0200

intelmq (1.0.0~dev4~beta1) experimental; urgency=low

  * Add more dependencies, to make more bots work.
  * As automatic tests are looking good, lets call it a beta...

 -- Sascha Wilde <wilde@intevation.de>  Thu, 31 Mar 2016 11:24:11 +0200

intelmq (1.0.0~dev4~alpha3) experimental; urgency=low

  * Added dependencies.

 -- Sascha Wilde <wilde@intevation.de>  Tue, 29 Mar 2016 10:52:00 +0200

intelmq (1.0.0~dev4~alpha2) UNRELEASED; urgency=low

  * Create user and put everything in place.

 -- Sascha Wilde <wilde@intevation.de>  Thu, 24 Mar 2016 19:03:22 +0100

intelmq (1.0.0~dev4~alpha1) UNRELEASED; urgency=low

  * source package automatically created by stdeb 0.8.5,
    with a bunch of manual tweeking.

 -- Sascha Wilde <wilde@intevation.de>  Wed, 23 Mar 2016 18:44:26 +0000<|MERGE_RESOLUTION|>--- conflicted
+++ resolved
@@ -1,14 +1,10 @@
-<<<<<<< HEAD
 intelmq (3.0.0~alpha1-1) UNRELEASED; urgency=medium
 
   * Update to 3.0.0 Alpha 1.
 
  -- Sebastian Wagner <wagner@cert.at>  Fri, 19 Feb 2021 20:31:40 +0100
 
-intelmq (2.3.1~alpha1-1) UNRELEASED; urgency=medium
-=======
 intelmq (2.3.2~alpha1-1) UNRELEASED; urgency=medium
->>>>>>> 4e58d048
 
   * Update to 2.3.2.
 
