<<<<<<< HEAD
intelmq (3.0.0~alpha1-1) UNRELEASED; urgency=medium

  * Update to 3.0.0~alpha1.

 -- Sebastian Wagner <sebastianw@localhost>  Tue, 24 Mar 2020 17:48:11 +0100
=======
intelmq (2.3.0~alpha1-1) UNRELEASED; urgency=medium

  * Update to 2.3.0 Alpha 1

 -- Sebastian Wagner <wagner@cert.at>  Thu, 18 Jun 2020 10:34:50 +0200

intelmq (2.2.1~alpha1-1) UNRELEASED; urgency=medium

  * Update to 2.2.1 Alpha 1

 -- Sebastian Wagner <wagner@cert.at>  Thu, 18 Jun 2020 10:32:05 +0200

intelmq (2.2.0-1) stable; urgency=medium

  * Update to 2.2.0.

 -- Sebastian Wagner <wagner@cert.at>  Thu, 18 Jun 2020 10:02:33 +0200

intelmq (2.2.0~rc1-1) unstable; urgency=medium

  * Update to 2.2.0 Release Candidate 1.

 -- Sebastian Wagner <wagner@cert.at>  Sat, 30 May 2020 12:22:30 +0200
>>>>>>> 429f0e5a

intelmq (2.2.0~alpha2-1) unstable; urgency=medium

  * Update to 2.2.0~alpha1.

 -- Sebastian Wagner <wagner@cert.at>  Mon, 16 Mar 2020 18:28:33 +0100

intelmq (2.1.3-1) stable; urgency=medium

  * Update to 2.1.3.

 -- Sebastian Wagner <wagner@cert.at>  Tue, 26 May 2020 12:21:26 +0200

intelmq (2.1.2-2) stable; urgency=medium

  * Add "debianutils" as new dependency, because IntelMQ needs `which`.

 -- Sebastian Wagner <wagner@cert.at>  Wed, 01 Apr 2020 09:28:23 +0200

intelmq (2.1.2-1) stable; urgency=medium

  * Update to 2.1.2.

 -- Wagner Sebastian <wagner@cert.at>  Tue, 28 Jan 2020 16:43:16 +0100

intelmq (2.1.2~alpha1-1) stable; urgency=medium

  * Update to 2.1.2~alpha1

 -- Sebastian Wagner <wagner@cert.at>  Tue, 26 Nov 2019 12:06:55 +0100

intelmq (2.1.1-1) stable; urgency=medium

  * Update to 2.1.1.

 -- Wagner Sebastian <wagner@cert.at>  Mon, 11 Nov 2019 16:29:55 +0100

intelmq (2.1.0-1) stable; urgency=medium

  * Update to 2.1.0

 -- Wagner Sebastian <wagner@cert.at>  Tue, 15 Oct 2019 12:22:55 +0200

intelmq (2.0.2-1) stable; urgency=medium

  * Update to 2.0.2.

 -- Wagner Sebastian <wagner@cert.at>  Mon, 14 Oct 2019 14:47:52 +0200

intelmq (2.0.1-2) stable; urgency=medium

  * Backport "intelmqctl: Fix `upgrade-conf` is state file is empty or not existing."

 -- Wagner Sebastian <wagner@cert.at>  Tue, 27 Aug 2019 14:12:39 +0200

intelmq (2.0.1-1) stable; urgency=medium

  * Update to 2.0.1

 -- Wagner Sebastian <wagner@cert.at>  Fri, 23 Aug 2019 12:12:35 +0200

intelmq (2.0.1~beta1-1) unstable; urgency=medium

  * Update to 2.0.1 Beta 1.

 -- Wagner Sebastian <wagner@cert.at>  Tue, 30 Jul 2019 11:34:09 +0200

intelmq (2.0.0-1) stable; urgency=medium

  * Update to 2.0.0.

 -- Sebastian Wagner <wagner@cert.at>  Wed, 22 May 2019 14:00:27 +0200

intelmq (2.0.0~beta2-1) unstable; urgency=low

  * Update to version 2.0.0 beta 2

 -- Sebastian Wagner <wagner@cert.at>  Mon, 20 May 2019 09:51:45 +0200

intelmq (2.0.0~beta1-1) unstable; urgency=low

  * Update to version 2.0.0 beta 1

 -- Wagner Sebastian <wagner@cert.at>  Wed, 10 Apr 2019 14:23:41 +0200

intelmq (1.2.0~alpha2-1) unstable; urgency=low

  * Update to version 1.2.0 alpha 2

 -- sebastianw <sebastianw@localhost>  Sat, 24 Nov 2018 22:40:21 +0100

intelmq (1.2.0~alpha1-1) unstable; urgency=low

  * Update to version 1.2.0 alpha 1

 -- Sebastian Wagner <wagner@cert.at>  Sat, 07 Jul 2018 11:43:23 +0200

intelmq (1.1.2-1) stable; urgency=medium

  * Update to version 1.1.2.

 -- Wagner Sebastian <wagner@cert.at>  Mon, 25 Mar 2019 15:29:02 +0100

intelmq (1.1.1-1) stable; urgency=medium

  * Update to version 1.1.1.

 -- Wagner Sebastian <wagner@cert.at>  Tue, 15 Jan 2019 16:11:29 +0100

intelmq (1.1.1~alpha1-1) unstable; urgency=medium

  * Update to version 1.1.1 alpha 1

 -- Wagner Sebastian <wagner@cert.at>  Wed, 05 Sep 2018 16:23:42 +0200

intelmq (1.1.0-1) stable; urgency=medium

  * Update to version 1.1.0

 -- Wagner Sebastian <wagner@cert.at>  Wed, 05 Sep 2018 14:35:00 +0200

intelmq (1.1.0~rc2-1) unstable; urgency=medium

  * Release candidate 2 1.1.0

 -- Wagner Sebastian <wagner@cert.at>  Mon, 13 Aug 2018 16:46:49 +0200

intelmq (1.1.0~rc1-1) unstable; urgency=medium

  * Release candidate 1 1.1.0

 -- Wagner Sebastian <wagner@cert.at>  Thu, 28 Jun 2018 15:56:15 +0200

intelmq (1.1.0~alpha1-1) experimental; urgency=medium

  * Update to version 1.1.0

 -- Wagner Sebastian <wagner@cert.at>  Wed, 20 Jun 2018 12:15:50 +0200

intelmq (1.0.6-1) stable; urgency=medium

  * Update to version 1.0.6

 -- Wagner Sebastian <wagner@cert.at>  Fri, 31 Aug 2018 17:25:00 +0200

intelmq (1.0.5-1) stable; urgency=medium

  * Update to version 1.0.5

 -- Wagner Sebastian <wagner@cert.at>  Thu, 21 Jun 2018 16:53:48 +0200

intelmq (1.0.4-1) stable; urgency=low

  * Update to version 1.0.4

 -- Wagner Sebastian <wagner@cert.at>  Fri, 20 Apr 2018 15:25:55 +0200

intelmq (1.0.3-1) stable; urgency=low

  * Update to version 1.0.3

 -- Wagner Sebastian <wagner@cert.at>  Mon, 05 Feb 2018 12:01:34 +0100

intelmq (1.0.2-1) experimental; urgency=low

  * Update to version 1.0.2

 -- Wagner Sebastian <wagner@cert.at>  Mon, 06 Nov 2017 11:36:58 +0100

intelmq (1.0.1-2) experimental; urgency=low

  * New base branch 'packaging' for packages

 -- Wagner Sebastian <wagner@cert.at>  Wed, 20 Sep 2017 16:26:59 +0200

intelmq (1.0.1-1) experimental; urgency=low

  * update to version 1.0.1

 -- Wagner Sebastian <wagner@cert.at>  Wed, 30 Aug 2017 15:07:45 +0200

intelmq (1.0.1~rc1-1) experimental; urgency=low

  * release release candidate 1.0.1 RC

 -- Wagner Sebastian <wagner@cert.at>  Wed, 23 Aug 2017 16:02:58 +0200

intelmq (1.0.0.rel-1) experimental; urgency=medium

  * release version 1.0.0

 -- Sebastian Wagner <wagner@cert.at>  Mon, 07 Aug 2017 10:43:00 +0200

intelmq (1.0.0.rc1-2) UNRELEASED; urgency=medium

  * remove python3-requests from dependencies and add it to recommended packages

 -- Sebastian Wagner <sebastian@linux-7nbu.substi>  Tue, 18 Jul 2017 16:23:43 +0200

intelmq (1.0.0.rc1-1) experimental; urgency=medium

  * update to version 1.0.0.rc1

intelmq (1.0.0.dev8-2) experimental; urgency=medium

  * packaging fixes

 -- Sebastian Wagner <wagner@cert.at>  Wed, 20 Jun 2017 16:05:00 +0200

intelmq (1.0.0.dev8-1) experimental; urgency=medium

  * update to upstream version 1.0.0.dev8

 -- Sebastian Wagner <wagner@cert.at>  Wed, 14 Jun 2017 17:39:00 +0200

intelmq (1.0.0~dev4~beta10) experimental; urgency=low

  * Merged master, fixes
  * Added a bunch of features from other branches, see
    customer-releases branch

 -- Dustin Demuth <dustin@intevation.de>  Tue, 17 May 2016 12:00:00 +0200

intelmq (1.0.0~dev4~beta9) experimental; urgency=low

  * Merged master, fixes
    https://github.com/certtools/intelmq/issues/506

 -- Sascha Wilde <wilde@intevation.de>  Tue, 10 May 2016 15:07:08 +0200

intelmq (1.0.0~dev4~beta8) experimental; urgency=medium

  * Merged master.
  * Require imbox >= 0.8, which fixes
    https://github.com/martinrusev/imbox/issues/47

 -- Sascha Wilde <wilde@intevation.de>  Mon, 09 May 2016 17:33:22 +0200

intelmq (1.0.0~dev4~beta7) experimental; urgency=low

  * Added scripts to retrieve data for some expert bots:
    tor nodes, maxmind geoip, asn lookup.
  * Added cron fragment to run the update script to /etc/cron.d

 -- Sascha Wilde <wilde@intevation.de>  Wed, 04 May 2016 11:56:51 +0200

intelmq (1.0.0~dev4~beta6) experimental; urgency=critical

  * Fix: Marks config files as such...

 -- Sascha Wilde <wilde@intevation.de>  Mon, 02 May 2016 13:09:34 +0200

intelmq (1.0.0~dev4~beta5) experimental; urgency=low

  * Added python3-geoip2 to recommendations.

 -- Sascha Wilde <wilde@intevation.de>  Mon, 02 May 2016 11:36:00 +0200

intelmq (1.0.0~dev4~beta4) experimental; urgency=low

  * Merged current master.
  * Added python3-sleekxmpp to recommendations.

 -- Sascha Wilde <wilde@intevation.de>  Wed, 20 Apr 2016 17:27:49 +0200

intelmq (1.0.0~dev4~beta3) experimental; urgency=low

  * Dropped support for Python 2, removing superfluous dependencies

 -- Sebastian Wagner <wagner@cert.at>  Tue, 05 Apr 2016 15:13:53 +0200

intelmq (1.0.0~dev4~beta2) experimental; urgency=low

  * Added package recommends for python3-imbox, python3-pyasn,
    python3-stomp.py.  WARNING: these packages are currently not public
    available (we propably will make them available later), but they are
    needed by some bots.

 -- Sascha Wilde <wilde@intevation.de>  Fri, 01 Apr 2016 11:02:14 +0200

intelmq (1.0.0~dev4~beta1) experimental; urgency=low

  * Add more dependencies, to make more bots work.
  * As automatic tests are looking good, lets call it a beta...

 -- Sascha Wilde <wilde@intevation.de>  Thu, 31 Mar 2016 11:24:11 +0200

intelmq (1.0.0~dev4~alpha3) experimental; urgency=low

  * Added dependencies.

 -- Sascha Wilde <wilde@intevation.de>  Tue, 29 Mar 2016 10:52:00 +0200

intelmq (1.0.0~dev4~alpha2) UNRELEASED; urgency=low

  * Create user and put everything in place.

 -- Sascha Wilde <wilde@intevation.de>  Thu, 24 Mar 2016 19:03:22 +0100

intelmq (1.0.0~dev4~alpha1) UNRELEASED; urgency=low

  * source package automatically created by stdeb 0.8.5,
    with a bunch of manual tweeking.

 -- Sascha Wilde <wilde@intevation.de>  Wed, 23 Mar 2016 18:44:26 +0000<|MERGE_RESOLUTION|>--- conflicted
+++ resolved
@@ -1,10 +1,9 @@
-<<<<<<< HEAD
 intelmq (3.0.0~alpha1-1) UNRELEASED; urgency=medium
 
   * Update to 3.0.0~alpha1.
 
  -- Sebastian Wagner <sebastianw@localhost>  Tue, 24 Mar 2020 17:48:11 +0100
-=======
+
 intelmq (2.3.0~alpha1-1) UNRELEASED; urgency=medium
 
   * Update to 2.3.0 Alpha 1
@@ -28,7 +27,6 @@
   * Update to 2.2.0 Release Candidate 1.
 
  -- Sebastian Wagner <wagner@cert.at>  Sat, 30 May 2020 12:22:30 +0200
->>>>>>> 429f0e5a
 
 intelmq (2.2.0~alpha2-1) unstable; urgency=medium
 
