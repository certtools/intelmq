--- conflicted
+++ resolved
@@ -18,21 +18,9 @@
 Recommends: python3-imbox (>= 0.8), python3-pyasn (>= 1.5.0),
  python3-stomp.py (>= 4.1.9), python3-sleekxmpp (>= 1.3.1),
  python3-geoip2 (>= 2.2.0)
-<<<<<<< HEAD
-Breaks: intelmq-mailgen (< 0.95~beta3)
+Breaks: intelmq-mailgen (<< 0.99~rc1)
 Description: IntelMQ is a solution for IT security teams (CERTs, CSIRTs, abuse
  departments,...) for collecting and processing security feeds (such as log
  files) using a message queuing protocol.
-=======
-Breaks: intelmq-mailgen (<< 0.99~rc1)
-Description: Solution for CERTs to process data feeds, paste
- IntelMQ is a solution for CERTs for collecting and processing security 
- feeds, pastebins, tweets and log files using a message queuing protocol. 
- It's a community driven initiative called IHAP (Incident Handling 
- Automation Project) which was conceptually designed 
- by European CERTs during several InfoSec events. Its main goal is to 
- give to incident responders an easy way to collect & process threat 
- intelligence thus improving the incident handling processes of CERTs.
->>>>>>> 5fd80b4a
  .
  IntelMQ's design was influenced by AbuseHelper