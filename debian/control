Source: intelmq
Maintainer: Sascha Wilde <wilde@intevation.de>
Section: python
Priority: optional
Build-Depends: dh-python, python-setuptools (>= 0.6b3), python3-setuptools, python3-all, debhelper (>= 9), quilt, rsync
X-Python3-Version: >= 3.3.0
Standards-Version: 3.9.5
Homepage: https://github.com/certtools/intelmq/

Package: intelmq
Architecture: all
Depends: ${misc:Depends}, ${python3:Depends}, libcurl4-gnutls-dev,
 libffi-dev, python3-dateutil (>= 2.0), python3-dnspython
 (>= 1.11.1), python3-pymongo, python3-openssl, python3-psutil (>= 1.2.1),
 python3-psycopg2, python3-pycurl (>= 7.19.0), python3-redis (>= 2.10.3),
 python3-requests (>= 2.2.1), python3-termstyle (>= 0.1.10), python3-tz,
<<<<<<< HEAD
 redis-server, cron, python3-enum34
=======
 redis-server
>>>>>>> 983b6219
Recommends: python3-imbox (>= 0.8), python3-pyasn (>= 1.5.0),
 python3-stomp.py (>= 4.1.9), python3-sleekxmpp (>= 1.3.1),
 python3-geoip2 (>= 2.2.0)
Breaks: intelmq-mailgen (<< 0.99~rc1)
Description: IntelMQ is a solution for IT security teams (CERTs, CSIRTs, abuse
 departments,...) for collecting and processing security feeds (such as log
 files) using a message queuing protocol. It's a community driven initiative
 called IHAP (Incident Handling Automation Project) which was conceptually
 designed by European CERTs/CSIRTs during several InfoSec events. Its main goal
 is to give to incident responders an easy way to collect & process threat
 intelligence thus improving the incident handling processes of CERTs.<|MERGE_RESOLUTION|>--- conflicted
+++ resolved
@@ -14,11 +14,7 @@
  (>= 1.11.1), python3-pymongo, python3-openssl, python3-psutil (>= 1.2.1),
  python3-psycopg2, python3-pycurl (>= 7.19.0), python3-redis (>= 2.10.3),
  python3-requests (>= 2.2.1), python3-termstyle (>= 0.1.10), python3-tz,
-<<<<<<< HEAD
- redis-server, cron, python3-enum34
-=======
- redis-server
->>>>>>> 983b6219
+ redis-server, cron
 Recommends: python3-imbox (>= 0.8), python3-pyasn (>= 1.5.0),
  python3-stomp.py (>= 4.1.9), python3-sleekxmpp (>= 1.3.1),
  python3-geoip2 (>= 2.2.0)
