--- conflicted
+++ resolved
@@ -10,16 +10,6 @@
 Package: intelmq
 Architecture: all
 Depends: ${misc:Depends}, ${python3:Depends},
-<<<<<<< HEAD
- libffi-dev, python3-dateutil (>= 2.0), python3-dnspython (>= 1.11.1),
- python3-pymongo, python3-openssl, python3-psutil (>= 1.2.1),
- python3-psycopg2, python3-redis (>= 2.10.3),
- python3-termstyle (>= 0.1.10), python3-tz,
- redis-server, cron, bash-completion, jq
-Recommends: python3-imbox (>= 0.8), python3-pyasn (>= 1.5.0),
- python3-stomp.py (>= 4.1.9), python3-sleekxmpp (>= 1.3.1),
- python3-geoip2 (>= 2.2.0), python3-requests (>= 2.2.1)
-=======
  python3-dateutil (>= 2.5), python3-dnspython (>= 1.11.1),
  python3-openssl, python3-psutil (>= 1.2.1), python3-redis (>= 2.10),
  python3-requests (>= 2.2.1), python3-termstyle (>= 0.1.10), python3-tz,
@@ -27,7 +17,6 @@
 Suggests: python3-imbox (>= 0.8), python3-pyasn (>= 1.5.0),
  python3-stomp.py (>= 4.1.9), python3-sleekxmpp (>= 1.3.1),
  python3-geoip2 (>= 2.2.0), python3-pymongo, python3-psycopg2
->>>>>>> 88b5a845
 Description: IntelMQ is a solution for IT security teams (CERTs, CSIRTs, abuse
  departments,...) for collecting and processing security feeds (such as log
  files) using a message queuing protocol. It's a community driven initiative
