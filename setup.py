#!/usr/bin/env python3
# -*- coding: utf-8 -*-
import json
import os
import sys

from setuptools import find_packages, setup

REQUIRES = [
    'dnspython>=1.11.1',
    'psutil>=1.2.1',
    'python-dateutil>=2.5',
    'python-termstyle>=0.1.10',
<<<<<<< HEAD
    'pytz>=2014.1',
    'redis>=2.10.3',
=======
    'pytz>=2012c',
    'redis>=2.10',
>>>>>>> 88b5a845
]
if sys.version_info < (3, 5):
    REQUIRES.append('typing')


DATA = [
    ('/opt/intelmq/etc/',
     ['intelmq/bots/BOTS',
      ],
     ),
    ('/opt/intelmq/etc/examples',
     ['intelmq/etc/defaults.conf',
      'intelmq/etc/harmonization.conf',
      'intelmq/etc/pipeline.conf',
      'intelmq/etc/runtime.conf',
      ],
     ),
    ('/opt/intelmq/var/log/',
     [],
     ),
    ('/opt/intelmq/var/lib/bots/file-output/',
     [],
     ),
]

exec(open(os.path.join(os.path.dirname(__file__),
                       'intelmq/version.py')).read())  # defines __version__
BOTS = []
bots = json.load(open(os.path.join(os.path.dirname(__file__), 'intelmq/bots/BOTS')))
for bot_type, bots in bots.items():
    for bot_name, bot in bots.items():
        module = bot['module']
        BOTS.append('{0} = {0}:BOT.run'.format(module))

with open(os.path.join(os.path.dirname(__file__), 'README.rst')) as handle:
    README = handle.read().replace('<docs/',
                                   '<https://github.com/certtools/intelmq/blob/master/docs/')

setup(
    name='intelmq',
    version=__version__,
    maintainer='Sebastian Wagner',
    maintainer_email='wagner@cert.at',
    python_requires='>=3.3',
    install_requires=REQUIRES,
    test_suite='intelmq.tests',
    packages=find_packages(),
    package_data={'intelmq': [
        'etc/*.conf',
        'bots/BOTS',
        'bots/experts/modify/examples/*.conf',
    ]
    },
    include_package_data=True,
    url='https://github.com/certtools/intelmq/',
    license='AGPLv3',
    description='IntelMQ is a solution for IT security teams for collecting and '
                'processing security feeds using a message queuing protocol.',
    long_description=README,
    classifiers=[
        'Development Status :: 5 - Production/Stable',
        'Environment :: Console',
        'Intended Audience :: Information Technology',
        'Intended Audience :: System Administrators',
        'Intended Audience :: Telecommunications Industry',
        'License :: OSI Approved :: GNU Affero General Public License v3',
        'Operating System :: POSIX :: Linux',
        'Programming Language :: Python',
        'Programming Language :: Python :: 3',
        'Programming Language :: Python :: 3.4',
        'Programming Language :: Python :: 3.5',
        'Programming Language :: Python :: 3.6',
        'Programming Language :: Python :: 3 :: Only',
        'Programming Language :: Python :: Implementation :: CPython',
        'Topic :: Security',
    ],
    keywords='incident handling cert csirt',
    data_files=DATA,
    entry_points={
        'console_scripts': [
            'intelmqctl = intelmq.bin.intelmqctl:main',
            'intelmqdump = intelmq.bin.intelmqdump:main',
            'intelmq_psql_initdb = intelmq.bin.intelmq_psql_initdb:main',
            'intelmq.bots.experts.sieve.validator = intelmq.bots.experts.sieve.validator:main',
        ] + BOTS,
    },
    scripts=[
        'intelmq/bots/experts/tor_nodes/update-tor-nodes',
        'intelmq/bots/experts/maxmind_geoip/update-geoip-data',
        'intelmq/bots/experts/asn_lookup/update-asn-data',
    ],
)<|MERGE_RESOLUTION|>--- conflicted
+++ resolved
@@ -11,13 +11,8 @@
     'psutil>=1.2.1',
     'python-dateutil>=2.5',
     'python-termstyle>=0.1.10',
-<<<<<<< HEAD
-    'pytz>=2014.1',
-    'redis>=2.10.3',
-=======
     'pytz>=2012c',
     'redis>=2.10',
->>>>>>> 88b5a845
 ]
 if sys.version_info < (3, 5):
     REQUIRES.append('typing')
