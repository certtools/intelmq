--- conflicted
+++ resolved
@@ -37,14 +37,11 @@
     ('/opt/intelmq/var/lib/bots/file-output/',
      [],
      ),
-<<<<<<< HEAD
     ('share/intelmq/certbund_contact/',
      ['intelmq/bots/experts/certbund_contact/initdb.sql',
       'intelmq/bots/experts/certbund_contact/defaults.sql',
       ],
      ),
-=======
->>>>>>> 5b1ab597
 ]
 
 try:
@@ -97,12 +94,6 @@
     ],
     keywords='incident handling cert csirt',
     data_files=DATA,
-    scripts=[
-        'intelmq/bots/experts/tor_nodes/update-tor-nodes',
-        'intelmq/bots/experts/maxmind_geoip/update-geoip-data',
-        'intelmq/bots/experts/asn_lookup/update-asn-data',
-        'intelmq/bots/experts/certbund_contact/ripe_import.py',
-    ],
     entry_points={
         'console_scripts': [
             'intelmqctl = intelmq.bin.intelmqctl:main',
@@ -114,5 +105,6 @@
         'intelmq/bots/experts/tor_nodes/update-tor-nodes',
         'intelmq/bots/experts/maxmind_geoip/update-geoip-data',
         'intelmq/bots/experts/asn_lookup/update-asn-data',
+        'intelmq/bots/experts/certbund_contact/ripe_import.py',
     ],
 )