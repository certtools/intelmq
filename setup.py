--- conflicted
+++ resolved
@@ -28,12 +28,8 @@
       ],
      ),
     ('/opt/intelmq/var/lib/bots/modify/example',
-<<<<<<< HEAD
-     ['intelmq/bots/experts/modify/examples/morefeeds.conf',
-=======
      ['intelmq/bots/experts/modify/examples/default.conf',
       'intelmq/bots/experts/modify/examples/morefeeds.conf',
->>>>>>> be4a478a
       ],
      ),
     ('/opt/intelmq/var/log/',
