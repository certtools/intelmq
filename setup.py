#!/usr/bin/env python3
# -*- coding: utf-8 -*-

from setuptools import find_packages, setup

REQUIRES = [
    'dnspython>=1.11.1',
    'psutil>=1.2.1',
    'python-dateutil>=2.0',
    'python-termstyle>=0.1.10',
    'pytz>=2014.1',
    'redis>=2.10.3',
    'requests>=2.7.0',
    'tabulate>=0.7.5',
    'rt>=1.0.9',
]

DATA = [
    ('/opt/intelmq/etc/',
     ['intelmq/bots/BOTS',
      ],
     ),
    ('/opt/intelmq/etc/examples',
     ['intelmq/etc/defaults.conf',
      'intelmq/etc/harmonization.conf',
      'intelmq/etc/intelmqcli.conf',
      'intelmq/etc/pipeline.conf',
      'intelmq/etc/runtime.conf',
      'intelmq/etc/startup.conf',
<<<<<<< HEAD
      'intelmq/etc/system.conf',
      'intelmq/etc/squelcher.conf',
=======
>>>>>>> a15cce09
      ],
     ),
    ('/opt/intelmq/var/lib/bots/modify/example',
     ['intelmq/bots/experts/modify/examples/default.conf',
      'intelmq/bots/experts/modify/examples/morefeeds.conf',
      ],
     ),
    ('/opt/intelmq/var/log/',
     [],
     ),
    ('/opt/intelmq/var/lib/bots/file-output/',
     [],
     ),
]

try:
    import pypandoc
    DESCRIPTION = pypandoc.convert('README.md', 'rst')
except(IOError, ImportError):
    DESCRIPTION = open('README.md').read()


exec(open('intelmq/version.py').read())  # defines __version__


setup(
    name='intelmq',
    version=__version__,
    maintainer='Sebastian Wagner',
    maintainer_email='wagner@cert.at',
    install_requires=REQUIRES,
    tests_requires=REQUIRES+[
        'nose',
        ],
    test_suite='nose.collector',
    packages=find_packages(),
    package_data={'intelmq': [
        'etc/*.conf',
        'bots/BOTS',
        'bots/experts/modify/*.conf',
    ]
    },
    include_package_data=True,
    url='https://github.com/certtools/intelmq/',
    license='AGPLv3',
    description='IntelMQ is a solution for CERTs to process data feeds, '
                'pastebins, tweets throught a message queue.',
    long_description=DESCRIPTION,
    classifiers=[
        'Development Status :: 3 - Alpha',
        'Environment :: Console',
        'Intended Audience :: Information Technology',
        'Intended Audience :: System Administrators',
        'Intended Audience :: Telecommunications Industry',
        'License :: OSI Approved :: GNU Affero General Public License v3',
        'Operating System :: Unix',
        'Programming Language :: Python :: 3',
        'Programming Language :: Python :: 3.3',
        'Programming Language :: Python :: 3.4',
        'Programming Language :: Python :: 3.5',
        'Topic :: Security',
    ],
    keywords='incident handling cert csirt',
    data_files=DATA,
    entry_points={
        'console_scripts': [
            'intelmqcli = intelmq.bin.intelmqcli:main',
            'intelmqctl = intelmq.bin.intelmqctl:main',
            'intelmqdump = intelmq.bin.intelmqdump:main',
            'intelmq_psql_initdb = intelmq.bin.intelmq_psql_initdb:main',
        ],
    },
    scripts=[
        'intelmq/bots/experts/tor_nodes/update-tor-nodes',
        'intelmq/bots/experts/maxmind_geoip/update-geoip-data',
        'intelmq/bots/experts/asn_lookup/update-asn-data',
    ],
)<|MERGE_RESOLUTION|>--- conflicted
+++ resolved
@@ -27,11 +27,7 @@
       'intelmq/etc/pipeline.conf',
       'intelmq/etc/runtime.conf',
       'intelmq/etc/startup.conf',
-<<<<<<< HEAD
-      'intelmq/etc/system.conf',
       'intelmq/etc/squelcher.conf',
-=======
->>>>>>> a15cce09
       ],
      ),
     ('/opt/intelmq/var/lib/bots/modify/example',
