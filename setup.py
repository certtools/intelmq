#!/usr/bin/env python3
# -*- coding: utf-8 -*-

from setuptools import find_packages, setup

REQUIRES = [
    'dnspython3>=1.11.1',
    'psutil>=1.2.1',
    'python-dateutil>=2.0',
    'python-termstyle>=0.1.10',
    'pytz>=2014.1',
    'redis>=2.10.3',
<<<<<<< HEAD
    'requests>=2.7.0',
    'six>=1.9.0',
    'tabulate>=0.7.5',
=======
    'requests>=2.2.0',
>>>>>>> e62e0e16
]

DATA = [
    ('/opt/intelmq/etc/',
     ['intelmq/bots/BOTS',
      ],
     ),
    ('/opt/intelmq/etc/examples',
     ['intelmq/etc/defaults.conf',
      'intelmq/etc/harmonization.conf',
      'intelmq/etc/intelmqcli.conf',
      'intelmq/etc/pipeline.conf',
      'intelmq/etc/runtime.conf',
      'intelmq/etc/startup.conf',
      'intelmq/etc/system.conf',
      'intelmq/etc/squelcher.conf',
      ],
     ),
    ('/opt/intelmq/var/lib/bots/modify/example',
     ['intelmq/bots/experts/modify/modify.conf',
      ],
     ),
    ('/opt/intelmq/var/log/',
     [],
     ),
    ('/opt/intelmq/var/lib/bots/file-output/',
     [],
     ),
]

try:
    import pypandoc
    DESCRIPTION = pypandoc.convert('README.md', 'rst')
except(IOError, ImportError):
    DESCRIPTION = open('README.md').read()


setup(
    name='intelmq',
    version='1.0.0.dev4',
    maintainer='Sebastian Wagner',
    maintainer_email='wagner@cert.at',
    install_requires=REQUIRES,
    test_requires=REQUIRES+[
        'mock>=1.1.1',
        'nose',
        ],
    test_suite='nose.collector',
    packages=find_packages(),
    package_data={'intelmq': [
        'etc/*.conf',
        'bots/BOTS',
        'bots/experts/modify/*.conf',
    ]
    },
    include_package_data=True,
    url='https://github.com/certtools/intelmq/',
    license='AGPLv3',
    description='IntelMQ is a solution for CERTs to process data feeds, '
                'pastebins, tweets throught a message queue.',
    long_description=DESCRIPTION,
    classifiers=[
        'Development Status :: 3 - Alpha',
        'Environment :: Console',
        'Intended Audience :: Information Technology',
        'Intended Audience :: System Administrators',
        'Intended Audience :: Telecommunications Industry',
        'License :: OSI Approved :: GNU Affero General Public License v3',
        'Operating System :: Unix',
        'Programming Language :: Python :: 3',
        'Programming Language :: Python :: 3.3',
        'Programming Language :: Python :: 3.4',
        'Programming Language :: Python :: 3.5',
        'Topic :: Security',
    ],
    keywords='incident handling cert csirt',
    data_files=DATA,
    entry_points={
        'console_scripts': [
            'intelmqcli = intelmq.bin.intelmqcli:main',
            'intelmqctl = intelmq.bin.intelmqctl:main',
            'intelmqdump = intelmq.bin.intelmqdump:main',
            'intelmq_psql_initdb = intelmq.bin.intelmq_psql_initdb:main',
        ],
    },
)<|MERGE_RESOLUTION|>--- conflicted
+++ resolved
@@ -10,13 +10,8 @@
     'python-termstyle>=0.1.10',
     'pytz>=2014.1',
     'redis>=2.10.3',
-<<<<<<< HEAD
     'requests>=2.7.0',
-    'six>=1.9.0',
     'tabulate>=0.7.5',
-=======
-    'requests>=2.2.0',
->>>>>>> e62e0e16
 ]
 
 DATA = [
