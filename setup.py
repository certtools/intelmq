--- conflicted
+++ resolved
@@ -67,10 +67,6 @@
     include_package_data=True,
     url='https://github.com/certtools/intelmq/',
     license='AGPLv3',
-<<<<<<< HEAD
-    description="IntelMQ Tool",
-    long_description='IntelMQ is a solution for CERTs to process data feeds, '
-                     'pastebins, tweets throught a message queue.',
     data_files=[
                 ('/opt/intelmq/etc/', [
                                    'intelmq/bots/BOTS',
@@ -95,7 +91,6 @@
                                    'intelmq/bots/experts/modify/modify.conf',
                                   ],
                  ),
-=======
     description='IntelMQ is a solution for CERTs to process data feeds, '
                 'pastebins, tweets throught a message queue.',
     long_description=DESCRIPTION,
@@ -113,7 +108,6 @@
         'Programming Language :: Python :: 3.4',
         'Programming Language :: Python :: 3.5',
         'Topic :: Security',
->>>>>>> 2df58ca3
     ],
     keywords='incident handling cert csirt',
     data_files=DATA,
