#!/usr/bin/env python3
# -*- coding: utf-8 -*-

from setuptools import find_packages, setup

REQUIRES = [
    'dnspython>=1.11.1',
    'psutil>=1.2.1',
    'python-dateutil>=2.0',
    'python-termstyle>=0.1.10',
    'pytz>=2014.1',
    'redis>=2.10.3',
    'requests>=2.2.0',
]

DATA = [
    ('/opt/intelmq/etc/',
     ['intelmq/bots/BOTS',
      ],
     ),
    ('/opt/intelmq/etc/examples',
     ['intelmq/etc/defaults.conf',
      'intelmq/etc/harmonization.conf',
      'intelmq/etc/pipeline.conf',
      'intelmq/etc/runtime.conf',
<<<<<<< HEAD
      'intelmq/etc/startup.conf',
=======
>>>>>>> 08e77e44
      ],
     ),
    ('/opt/intelmq/var/lib/bots/modify/example',
     ['intelmq/bots/experts/modify/examples/default.conf',
      'intelmq/bots/experts/modify/examples/morefeeds.conf',
      ],
     ),
    ('/opt/intelmq/var/log/',
     [],
     ),
    ('/opt/intelmq/var/lib/bots/file-output/',
     [],
     ),
    ('share/intelmq/certbund_contact/',
     ['intelmq/bots/experts/certbund_contact/initdb.sql',
      'intelmq/bots/experts/certbund_contact/defaults.sql',
      ],
     ),
]

exec(open('intelmq/version.py').read())  # defines __version__


setup(
    name='intelmq',
    version=__version__,
    maintainer='Sebastian Wagner',
    maintainer_email='wagner@cert.at',
    install_requires=REQUIRES,
    test_suite='intelmq.tests',
    packages=find_packages(),
    package_data={'intelmq': [
        'etc/*.conf',
        'bots/BOTS',
        'bots/experts/modify/*.conf',
    ]
    },
    include_package_data=True,
    url='https://github.com/certtools/intelmq/',
    license='AGPLv3',
    description='IntelMQ is a solution for CERTs to process data feeds, '
                'pastebins, tweets throught a message queue.',
    long_description=open('docs/README.rst').read(),
    classifiers=[
        'Development Status :: 3 - Alpha',
        'Environment :: Console',
        'Intended Audience :: Information Technology',
        'Intended Audience :: System Administrators',
        'Intended Audience :: Telecommunications Industry',
        'License :: OSI Approved :: GNU Affero General Public License v3',
        'Operating System :: Unix',
        'Programming Language :: Python :: 3',
        'Programming Language :: Python :: 3.3',
        'Programming Language :: Python :: 3.4',
        'Programming Language :: Python :: 3.5',
        'Topic :: Security',
    ],
    keywords='incident handling cert csirt',
    data_files=DATA,
    entry_points={
        'console_scripts': [
            'intelmqctl = intelmq.bin.intelmqctl:main',
            'intelmqdump = intelmq.bin.intelmqdump:main',
            'intelmq_psql_initdb = intelmq.bin.intelmq_psql_initdb:main',
        ],
    },
    scripts=[
        'intelmq/bots/experts/tor_nodes/update-tor-nodes',
        'intelmq/bots/experts/maxmind_geoip/update-geoip-data',
        'intelmq/bots/experts/asn_lookup/update-asn-data',
        'intelmq/bots/experts/certbund_contact/ripe_import.py',
        'intelmq/bots/experts/certbund_contact/ripe_diff.py',
        'intelmq/bots/experts/certbund_contact/add_inhibition.py',
        'intelmq/bots/experts/certbund_contact/add_inhibitions_from_file.sh',
    ],
)<|MERGE_RESOLUTION|>--- conflicted
+++ resolved
@@ -23,10 +23,6 @@
       'intelmq/etc/harmonization.conf',
       'intelmq/etc/pipeline.conf',
       'intelmq/etc/runtime.conf',
-<<<<<<< HEAD
-      'intelmq/etc/startup.conf',
-=======
->>>>>>> 08e77e44
       ],
      ),
     ('/opt/intelmq/var/lib/bots/modify/example',
