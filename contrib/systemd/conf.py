--- conflicted
+++ resolved
@@ -2,31 +2,21 @@
 import os.path
 import shutil
 
-<<<<<<< HEAD
-INTELMQ_DIR = '/opt/intelmq'
-#RUNTIME_CONF = INTELMQ_DIR+'/etc/runtime.conf'
-#PIPELINE_CONF = INTELMQ_DIR+'/etc/pipeline.conf'
-RUNTIME_CONF = intelmq.RUNTIME_CONF_FILE
-PIPELINE_CONF = intelmq.PIPELINE_CONF_FILE
-IGNORED_IDS_FILE = './ignored_ids.txt'
-SYSTEMD_OUTPUT_DIR = INTELMQ_DIR+'/etc/systemd'
-SERVICE_PREFIX = "intelmq."
-=======
 from intelmq import ROOT_DIR
 
 __all__ = ['ACCURACY_SECS', 'DISABLE_IN_CONF', 'ON_ACTIVE_SEC', 'SET_RUNMODE_IN_CONF',
            'INTELMQ_GROUP', 'RANDOMIZE_DELAYS', 'SYSTEMD_OUTPUT_DIR', 'ROOT_DIR', 'SYSTEMCTL_BIN',
-           'INTELMQCTL_BIN', 'SERVICE_PREFIX', 'INTELMQ_USER']
+           'INTELMQCTL_BIN', 'SERVICE_PREFIX', 'INTELMQ_USER', 'IGNORED_IDS_FILE']
 
 ACCURACY_SECS = '100ms'
->>>>>>> cd707977
 DISABLE_IN_CONF = True
 INTELMQCTL_BIN = shutil.which('intelmqctl')
 INTELMQ_GROUP = 'intelmq'
 INTELMQ_USER = 'intelmq'
+IGNORED_IDS_FILE = './ignored_ids.txt'
 ON_ACTIVE_SEC = '30 minutes'
 RANDOMIZE_DELAYS = '45 minutes'
 SERVICE_PREFIX = "intelmq."
 SET_RUNMODE_IN_CONF = True
 SYSTEMCTL_BIN = shutil.which('systemctl')
-SYSTEMD_OUTPUT_DIR = os.path.join(ROOT_DIR, 'etc/systemd')+SYSTEMD_OUTPUT_DIR = os.path.join(ROOT_DIR, 'etc/systemd')
