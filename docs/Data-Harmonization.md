## Table of Contents

1. [Overview](#overview)
2. [Rules for keys](#rules)
3. [Sections](#sections)
4. [Data types](#basicdatatypes)
5. [Fields List and data types](#fields-list-and-data-types)
6. [Type/Taxonomy Mapping](#mapping)
7. [Minimum required fields](#requirements)


<a name="overview"></a>

## Overview

All messages (reports and events) are Python/JSON dictionaries. The key names and according types are defined by the so called *harmonization*.

The purpose of this document is to list and clearly define known **fields** in Abusehelper as well as IntelMQ or similar systems. A field is a ```key=value``` pair. For a clear and unique definition of a field, we must define the **key** (field-name) as well as the possible **values**. A field belongs to an **event**. An event is basically a  structured log record in the form ```key=value, key=value, key=value, …```. In the [List of known fields](#fields), each field is grouped by a **section**. We describe these sections briefly below.
Every event **MUST** contain a timestamp field.

[IOC](https://en.wikipedia.org/wiki/Indicator_of_compromise) (Indicator of compromise) is a single observation like a log line.

<a name="rules"></a>

## Rules for keys

The keys can be grouped together in sub-fields, e.g. `source.ip` or `source.geolocation.latitude`. Thus, keys must match `^[a-z_](.[a-z0-9_]+)*$`.


<a name="sections"></a>
## Sections

As stated above, every field is organized under some section. The following is a description of the sections and what they imply.

### Feed

Fields listed under this grouping list details about the source feed where information came from.

### Time

The time section lists all fields related to time information.
This document requires that all the timestamps MUST be normalized to UTC. If the source reports only a date, do not attempt to invent timestamps.

### Source Identity

This section lists all fields related to identification of the source. The source is the identity the IoC is about, as opposed to the destination identity, which is another identity.

For examples see the table below.

The abuse type of an event defines the way these events needs to be interpreted. For example, for a botnet drone they refer to the compromised machine, whereas for a command and control server they refer the server itself.

#### Source Geolocation Identity

We recognize that ip geolocation is not an exact science and analysis of the abuse data has shown that different sources attribution sources have different opinions of the geolocation of an ip. This is why we recommend to enrich the data with as many sources as you have available and make the decision which value to use for the cc IOC based on those answers.

#### Source Local Identity

Some sources report an internal (NATed) IP address.

### Destination Identity

The abuse type of an event defines the way these IOCs needs to be interpreted. For a botnet drone they refer to the compromised machine, whereas for a command and control server they refer the server itself.

#### Destination Geolocation Identity

We recognize that ip geolocation is not an exact science and analysis of the abuse data has shown that different sources attribution sources have different opinions of the geolocation of an ip. This is why we recommend to enrich the data with as many sources as you have available and make the decision which value to use for the cc IOC based on those answers.

#### Destination Local Identity

Some sources report an internal (NATed) IP address.

### Extra values
Data which does not fit in the harmonization can be saved in the 'extra' namespace. All keys must begin with `extra.`, there are no other rules on key names and values. The values can be get/set like all other fields.

<a name="fields-list-and-data-types"></a>
## Fields List and data types

A list of allowed fields and data types can be found in [Harmonization-fields.md](Harmonization-fields.md)

<a name="mapping"></a>
## Classification

IntelMQ classifies events using three labels: taxonomy, type and identifier. This tuple of three values can be used for deduplication of events and describes what happened.
TODO: examples from chat

The taxonomy can be automatically added by the taxonomy expert bot based on the given type. The following taxonomy-type mapping is based on [eCSIRT II Taxonomy](https://www.trusted-introducer.org/Incident-Classification-Taxonomy.pdf):

|Taxonomy|Type|Description|
|--------|----|-----------|
|abusive content|spam|This IOC refers to resources, which make up a SPAM infrastructure, be it a harvester, dictionary attacker, URL etc.|
|availability|ddos|This IOC refers to various parts of the DDOS infrastructure.|
|fraud|phishing|This IOC most often refers to a URL, which is phishing for user credentials.|
|information content security|dropzone|This IOC refers to place where the compromised machines store the stolen user data.|
|information content security|leak|IOCs relating to leaked credentials or personal data.|
|information gathering|scanner|This IOC refers to port scanning activity specifically.|
|intrusion attempts|brute-force|This IOC refers to a resource, which has been observed to perform brute-force attacks over a given application protocol. Please see the IOC protocol below.|
|intrusion attempts|exploit|An exploit is often executed through a malicious URL.|
|intrusion attempts|ids alert|IOCs based on a sensor network. This is a generic IOC denomination, should it be difficult to reliably denote the exact type of activity involved for example due to an anecdotal nature of the rule that triggered the alert.|
|intrusions|backdoor|This refers to hosts, which have been compromised and backdoored with a remote administration software or Trojan in the traditional sense.|
|intrusions|compromised|This IOC refers to compromised system.|
|intrusions|defacement|This IOC refers to hacktivism related activity.|
|malicious code|botnet drone|This is a compromised machine, which has been observed to make a connection to a command and control server.|
|malicious code|c&c|This is a command and control server in charge of a given number of botnet drones.|
|malicious code|dga domain|DGA Domains are seen various families of malware that are used to periodically generate a large number of domain names that can be used as rendezvous points with their command and control servers.|
|malicious code|malware|A URL is the most common resource with reference to malware binary distribution.|
|malicious code|malware configuration|This is a resource which updates botnet drones with a new configuration.|
|malicious code|ransomware|This IOC refers to a specific type of compromised machine, where the computer has been hijacked for ransom by the criminals.|
|other|blacklist|Some sources provide blacklists, which clearly refer to abusive behavior, such as spamming, but fail to denote the exact reason why a given identity has been blacklisted. The reason may be that the justification is anecdotal or missing entirely. This type should only be used if the typing fits the definition of a blacklist, but an event specific denomination is not possible for one reason or another.|
|other|other|All IOCs that can not be put in any other taxonomy.|
|other|proxy|This refers to the use of proxies from inside your network.|
|other|tor|This IOC refers to incidents related to TOR network infrastructure.|
|other|unknown|unknown events|
|test|test|This is a value for testing purposes.|
<<<<<<< HEAD
|vulnerable|vulnerable service|This attribute refers to a badly configured or vulnerable network service, which may be abused by a third party. For example, these services relate to open proxies, open dns resolvers, network time servers (NTP) or character generation services (chargen), simple network management services (SNMP). In addition, to specify the network service and its potential abuse, one should use the protocol, destination port and description attributes for that purpose respectively.|
=======
|unknown|other|unknown events|
|vulnerable service|vulnerable|This attribute refers to a badly configured or vulnerable network service, which may be abused by a third party. For example, these services relate to open proxies, open dns resolvers, network time servers (ntp) or character generation services (chargen), simple network management services (snmp). In addition, to specify the network service and its potential abuse, one should use the protocol, destination port and description attributes for that purpose respectively.|
|vulnerable client|vulnerable|This attribute refers to a badly configured or vulnerable clients, which may be vulnerable and can be compromised by a third party. For example, not-up-to-date clients or client which are misconfigured, such as clients querying public domains for WPAD configurations. In addition, to specify the vulnerability and its potential abuse, one should use the classification.identifier, description and other attributes for that purpose respectively.|
>>>>>>> 6c515f86

Meaning of source, destination and local values for each classification type and possible identifiers. The identifier is often a normalized malware name, grouping many variants.

|Type|Source|Destination|Local|Possible identifiers|
|----|------|-----------|-----|--------------------|
|backdoor|*backdoored device*||||
|blacklist|*blacklisted device*||||
|botnet drone|*infected device*|*contacted c2c server*|||
|brute-force|*attacker*|target|||
|c&c|*(sinkholed) c&c server*|||zeus, palevo, feodo|
|compromised|*server*||||
|ddos|*attacker*|target|||
|defacement|*defaced website*||||
|dga domain|*infected device*||||
|dropzone|*server hosting stolen data*||||
|exploit|*hosting server*||||
|ids alert|*triggering device*||||
|malware|*infected device*||internal at source|zeus, palevo, feodo|
|malware configuration|*infected device*||||
|other||||||
|phishing|*phishing website*||||
|proxy|*server allowing policy and security bypass*||||
|ransomware|*infected device*||||
|scanner|*scanning device*|scanned device|||
|spam|*infected device*|targeted server|internal at source||
|test||||||
|unknown||||||
|vulnerable service|*vulnerable device*||| heartbleed, openresolver, snmp |
|vulnerable client|*vulnerable device*||| wpad |

Field in italics is the interesting one for CERTs.

Example:

If you know of an IP address that connects to a zeus c&c server, it's about the infected device, thus type malware and identifier zeus. If you want to complain about the c&c server, it's type c&c and identifier zeus. The `malware.name` can have the full name, eg. 'zeus_p2p'.

<a name="requirements"></a>
## Minimum recommended requirements for events

Below, we have enumerated the minimum recommended requirements for an actionable abuse event. These keys should to be present for the abuse report to make sense for the end recipient. Please note that if you choose to anonymize your sources, you can substitute **feed** with **feed.code** and that only one of the identity keys **ip**, **domain name**, **url**, **email address** must be present. All the rest of the keys are **optional**.

|Category|Key|Terminology|
|--------|---|-----------|
|Feed|feed|Should|
|Classification|classification.type|Should|
|Classification|classification.taxonomy|Should|
|Time|time.source|Should|
|Time|time.observation|Should|
|Identity|source.ip|Should*|
|Identity|source.fqdn|Should*|
|Identity|source.url|Should*|
|Identity|source.account|Should*|

* only one of them

This list of required fields is *not* enforced by IntelMQ.

**NOTE:** This document was copied from [AbuseHelper repository](https://github.com/abusesa/abusehelper/blob/master/docs/Harmonization.md) and improved.
<|MERGE_RESOLUTION|>--- conflicted
+++ resolved
@@ -111,13 +111,8 @@
 |other|tor|This IOC refers to incidents related to TOR network infrastructure.|
 |other|unknown|unknown events|
 |test|test|This is a value for testing purposes.|
-<<<<<<< HEAD
+|vulnerable|vulnerable client|This attribute refers to a badly configured or vulnerable clients, which may be vulnerable and can be compromised by a third party. For example, not-up-to-date clients or client which are misconfigured, such as clients querying public domains for WPAD configurations. In addition, to specify the vulnerability and its potential abuse, one should use the classification.identifier, description and other attributes for that purpose respectively.|
 |vulnerable|vulnerable service|This attribute refers to a badly configured or vulnerable network service, which may be abused by a third party. For example, these services relate to open proxies, open dns resolvers, network time servers (NTP) or character generation services (chargen), simple network management services (SNMP). In addition, to specify the network service and its potential abuse, one should use the protocol, destination port and description attributes for that purpose respectively.|
-=======
-|unknown|other|unknown events|
-|vulnerable service|vulnerable|This attribute refers to a badly configured or vulnerable network service, which may be abused by a third party. For example, these services relate to open proxies, open dns resolvers, network time servers (ntp) or character generation services (chargen), simple network management services (snmp). In addition, to specify the network service and its potential abuse, one should use the protocol, destination port and description attributes for that purpose respectively.|
-|vulnerable client|vulnerable|This attribute refers to a badly configured or vulnerable clients, which may be vulnerable and can be compromised by a third party. For example, not-up-to-date clients or client which are misconfigured, such as clients querying public domains for WPAD configurations. In addition, to specify the vulnerability and its potential abuse, one should use the classification.identifier, description and other attributes for that purpose respectively.|
->>>>>>> 6c515f86
 
 Meaning of source, destination and local values for each classification type and possible identifiers. The identifier is often a normalized malware name, grouping many variants.
 
