# User Guide

For installation instructions, see [INSTALL.md](INSTALL.md).
For upgrade instructions, see [UPGRADING.md](UPGRADING.md).

  * [Where to get help?](#help)
  * [Configure services](#configure-services)
  * [Configuration](#configuration)
    * [System Configuration](#system-configuration-defaults)
        * [Error Handling](#error-handling)
        * [Miscellaneous](#miscellaneous)
    * [Pipeline Configuration](#pipeline-configuration)
    * [Runtime Configuration](#runtime-configuration)
    * [Harmonization Configuration](#harmonization-configuration)
  * [Utilities](#utilities)
    * [Management](#management)
      * [Web interface: IntelMQ Manager](#web-interface-intelmq-manager)
      * [Command-line interface: intelmqctl](#command-line-interface-intelmqctl)
        * [Botnet Concept](#botnet-concept)
        * [Scheduled run mode](#scheduled-run-mode)
        * [Continuous run mode](#continuous-run-mode)
        * [Forcing reset pipeline and cache (be careful)](#forcing-reset-pipeline-and-cache-be-careful)
    * [Error Handling](#error-handling-1)
      * [Tool: intelmqdump](#tool-intelmqdump)
    * [Monitoring Logs](#monitoring-logs)
  * [Upgrade](#upgrade)
    * [Stop IntelMQ and Backup](#stop-intelmq-and-backup)
    * [Upgrade](#upgrade-1)
    * [Restore Configurations](#restore-configurations)
  * [Uninstall](#uninstall)
  * [Integration with ticket systems, etc.](#integration-with-ticket-systems-etc)
  * [Frequently Asked Questions](#frequently-asked-questions)
  * [Additional Information](#additional-information)
    * [Performance Tests](#performance-tests)

# Where to get help?

In case you are lost or something is not discussed in this guide, you might want to subscribe to the [intelmq users mailinglist](https://lists.cert.at/cgi-bin/mailman/listinfo/intelmq-users) and ask your questions there.

With that clarified, let's dig into the details...


# Configure services
You need to enable and start Redis if not already done. Using systemd it can be done with:
```bash
systemctl enable redis.service
systemctl start redis.service
```

# Configuration

Note: If you installed the packages, LSB paths are used instead of `/opt/intelmq`.
Otherwise, the configuration directory is `/opt/intelmq/etc/`, all files are JSON. By
default, the installation method puts its distributed configuration files into
`etc/examples`, so it does not overwrite your local configuration. Prior to the
first run, copy them to `etc`:

```bash
cd /opt/intelmq/etc
cp -a examples/* .
```

* `defaults.conf`: default values for all bots and their behavior, e.g.
error handling, log options and pipeline configuration. Will be removed in the [future](https://github.com/certtools/intelmq/issues/267).
* `runtime.conf`: Configuration for the individual bots. See [Bots](Bots.md) for more details.
* `pipeline.conf`: Defines source and destination queues per bot (i.e. where does a bot get its data from, where does it send it to?).
* `BOTS`: Includes configuration hints for all bots. E.g. feed URLs or
database connection parameters. Use this as a template for `runtime.conf`. This is also read by the intelmq-manager.

To configure a new bot, you need to define and configure it in `runtime.conf` using the template from BOTS.
Configure source and destination queues in `pipeline.conf`.
Use the IntelMQ Manager mentioned above to generate the configuration files if unsure.

In the shipped examples 4 collectors and parsers, 6 common experts and one output are configured. The default collector and the parser handle data from malware domain list, the file output bot writes all data to `/opt/intelmq/var/lib/bots/file-output/events.txt`.

## System Configuration (defaults)

All bots inherit this configuration parameters and they can overwrite them using the same parameters in their respective configuration in the ''runtime.conf'' file.

Example:

* `logging_handler`: Can be one of `"file"` or `"syslog"`.
* `logging_level`: Defines the system-wide log level that will be use by all bots and the intelmqctl tool. Possible values are: `"CRITICAL"`, `"ERROR"`, `"WARNING"`, `"INFO"` and `"DEBUG"`.
* `logging_path`: If `logging_handler` is `file`. Defines for the system-wide log/ folder that will be use by all bots and the intelmqctl tool. Default value: `/opt/intelmq/var/log/`
* `logging_syslog`: If `logging_handler` is `syslog`. Either a list with hostname and UDP port of syslog service, e.g. `["localhost", 514]` or a device name/path, e.g. the default `"/var/log"`.

We recommend `logging_level` `WARNING` for production environments and `INFO` if you want more details. In any case, watch your free disk space.

You can set these parameters per bot as well. The settings will take effect after the runtime configuration has been (re-)read (which is after loading the defaults configuration. See the intelmqctl documentation).

#### Error Handling

* **`error_log_message`** - in case of an error, this option will allow the bot to write the message (report or event) to the log file. Use the following values:
    * **`true/false`** - write or not write message to the log file

* **`error_log_exception`** - in case of an error, this option will allow the bot to write the error exception to the log file. Use the following values:
    * **`true/false`** - write or not write exception to the log file

* **`error_procedure`** - in case of an error, this option defines the procedure that the bot will adopt. Use the following values:

    * **`stop`** - stop bot after retrying X times (as defined in `error_max_retries`)  with a delay between retries (as defined in `error_retry_delay`). If the bot reaches the `error_max_retries` value, it will remove the message from the pipeline and stop. If the option `error_dump_message` is also enable, the bot will dump the removed message to its dump file (to be found in var/log).
    
    * **`pass`** - will skip this message and will process the next message after retrying X times, removing the current message from pipeline. If the option `error_dump_message` is also enable, then the bot will dump the removed message to its dump file.

* **`error_max_retries`** - in case of an error, the bot will try to re-start processing the current message X times as defined by this option. int value.

* **`error_retry_delay`** - defines the number of seconds to wait between subsequent re-tries in case of an error. int value.

* **`error_dump_message`** - specifies if the bot will write queued up messages to its dump file (use intelmqdump to re-insert the message).
    * **`true/false`** - write or not write message to the dump file

#### Miscellaneous

* **`load_balance`** - this option allows you to choose the behavior of the queue. Use the following values:
    * **`true`** - splits the messages into several queues without duplication
    * **`false`** - duplicates the messages into each queue

* **`broker`** - select which broker intelmq can use. Use the following values:
    * **`redis`** - Redis allows some persistence but is not so fast as ZeroMQ (in development). But note that persistence has to be manually activated. See http://redis.io/topics/persistence

* **`rate_limit`** - time interval (in seconds) between messages processing.  int value.

* **`source_pipeline_host`** - broker IP, FQDN or Unix socket that the bot will use to connect and receive messages.

* **`source_pipeline_port`** - broker port that the bot will use to connect and receive messages. Can be empty for Unix socket.

* **`source_pipeline_password`** - broker password that the bot will use to connect and receive messages. Can be null for unprotected broker.

* **`source_pipeline_db`** - broker database that the bot will use to connect and receive messages (requirement from redis broker).

* **`destination_pipeline_host`** - broker IP, FQDN or Unix socket that the bot will use to connect and send messages. 

* **`destination_pipeline_port`** - broker port that the bot will use to connect and send messages. Can be empty for Unix socket.

* **`destination_pipeline_password`** - broker password that the bot will use to connect and send messages. Can be null for unprotected broker.

* **`destination_pipeline_db`** - broker database that the bot will use to connect and send messages (requirement from redis broker).

* **`http_proxy`** - HTTP proxy the that bot will use when performing HTTP requests (e.g. bots/collectors/collector_http.py). The value must follow [RFC1738](https://www.ietf.org/rfc/rfc1738.txt).

* **`https_proxy`** -  HTTPS proxy that the bot will use when performing secure HTTPS requests (e.g. bots/collectors/collector_http.py).

* **`http_user_agent`** - user-agent string that the bot will use when performing HTTP/HTTPS requests (e.g. bots/collectors/collector_http.py).

* **`http_verify_cert`** - defines if the bot will verify SSL certificates when performing HTTPS requests (e.g. bots/collectors/collector_http.py).
    * **`true/false`** - verify or not verify SSL certificates

<<<<<<< HEAD
=======
## Pipeline Configuration

This configuration is used by each bot to load the source pipeline and destination pipelines associated to each of them. IntelMQ Manager generates this configuration.

**Template:**
```
{
	...
    "<bot ID>": {
        "source-queue": "<source pipeline name>",
        "destination-queues": [
            "<first destination pipeline name>",
            "<second destination pipeline name>",
            ...
        ]
    },
	...
}
```

**Example:**
```
{
	...
    "malware-domain-list-parser": {
        "source-queue": "malware-domain-list-parser-queue",
        "destination-queues": [
            "file-output-queue"
        ]
    },
	...
}
```
Note that a bot must only have one (input) source queue but may have multiple destination queues.

More examples can be found at `intelmq/etc/pipeline.conf` directory in IntelMQ repository.

>>>>>>> e5f64e80
## Runtime Configuration

This configuration is used by each bot to load its specific (runtime) parameters. Usually, the `BOTS` file is used to generate `runtime.conf`. Also, the IntelMQ Manager generates this configuration. You may edit it manually as well. Be sure to re-load the bot (see the intelmqctl documentation).

**Template:**
```
{
    "<bot ID>": {
        "group": "<bot type (Collector, Parser, Expert, Output)>",
        "name": "<human-readable bot name>",
        "module": "<bot code (python module)>",
        "description": "<generic description of the bot>",
        "parameters": {
            "<parameter 1>": "<value 1>",
            "<parameter 2>": "<value 2>",
            "<parameter 3>": "<value 3>"
        }
    }
}
```

**Example:**
```
{
    "malware-domain-list-collector": {
        "group": "Collector",
        "name": "Malware Domain List",
        "module": "intelmq.bots.collectors.http.collector_http",
        "description": "Malware Domain List Collector is the bot responsible to get the report from source of information.",
        "parameters": {
            "http_url": "http://www.malwaredomainlist.com/updatescsv.php",
            "feed": "Malware Domain List",
            "rate_limit": 3600
        }
    }
}
```

More examples can be found in the `intelmq/etc/runtime.conf` directory. See [Bots](Bots.md) for more details.

By default, all of the bots are started when you start the whole botnet, however there is a possibility to *disable* a bot. This means that the bot will not start every time you start the botnet, but you can start and stop the bot if you specify the bot explicitly. To disable a bot, add the following to your runtime.conf: `"enabled": false`. For example: 

```
{
    "malware-domain-list-collector": {
        "group": "Collector",
        "name": "Malware Domain List",
        "module": "intelmq.bots.collectors.http.collector_http",
        "description": "Malware Domain List Collector is the bot responsible to get the report from source of information.",
        "enabled": false,
        "parameters": {
            "http_url": "http://www.malwaredomainlist.com/updatescsv.php",
            "feed": "Malware Domain List",
            "rate_limit": 3600
        }
    }
}
```

## Harmonization Configuration

This configuration is used to specify the fields for all message types. The harmonization library will load this configuration to check, during the message processing, if the values are compliant to the "harmonization" format. Usually, this configuration doesn't need any change. It is mostly maintained by the intelmq maintainers.

**Template:**
```
{
    "<message type>": {
        "<field 1>": {
            "description": "<field 1 description>",
            "type": "<field value type>"
        },
        "<field 2>": {
            "description": "<field 2 description>",
            "type": "<field value type>"
        }
    },
}
```

**Example:**
```
{
    "event": {
        "destination.asn": {
            "description": "The autonomous system number from which originated the connection.",
            "type": "Integer"
        },
        "destination.geolocation.cc": {
            "description": "Country-Code according to ISO3166-1 alpha-2 for the destination IP.",
            "regex": "^[a-zA-Z0-9]{2}$",
            "type": "String"
        },
    },
}
```

More examples can be found in the `intelmq/etc/harmonization.conf` directory.



# Utilities

## Management

IntelMQ has a modular structure consisting of bots. There are four types of bots:

* [CollectorBots](Bots.md#collectors) retrieve data from internal or external sources, the output
are *reports* consisting of many individual data sets / log lines.
* [ParserBots](Bots.md#parsers) parse the (report) data by splitting it into individual *events* (log lines) and
giving them a defined structure, see also [Data Harmonization](Data-Harmonization.md) for the list of fields an event may be split up into.
* [ExpertBots](Bots.md#experts) enrich the existing events by e.g. lookup up information such as DNS reverse records, geographic location information (country code) or abuse contacts for an IP address or domain name.
* [OutputBots](Bots.md#outputs) write events to files, databases, (REST)-APIs or any other data sink that you might want to write to.

Each bot has one source queue (except collectors) and can have multiple
destination queues (except outputs). But multiple bots can write to the same pipeline (queue), resulting in multiple inputs for the next bot.

Every bot runs in a separate process. A bot is identifiable by a *bot id*.

Currently only one instance (i.e. *with the same bot id*) of a bot can run at the same time. Concepts for multiprocessing are being discussed, see this issue: [Multiprocessing per queue is not supported #186](https://github.com/certtools/intelmq/issues/186).
Currently you can run multiple processes of the same bot (with *different bot ids*) in parallel.

Example: multiple gethostbyname bots (with different bot ids) may run in parallel, with the same input queue and sending to the same output queue. Note that the bot providing the input queue **must** have the ``load_balance`` option set to ``true``.

### Web interface: IntelMQ Manager

IntelMQ has a tool called IntelMQ Manager that gives to user an easy way to 
configure all pipelines with bots that your team needs. For beginners, it's recommended to
use the IntelMQ Manager to become acquainted with the functionalities and concepts.
The IntelMQ Manager offers some of the possibilities of the intelmqctl tool and has a graphical interface for runtime and pipeline configurations.

See the [IntelMQ Manager repository](https://github.com/certtools/intelmq-manager).


### Command-line interface: intelmqctl

**Syntax:**

```bash
# su - intelmq
$ intelmqctl -h
usage: intelmqctl [-h] [-v] [--type {text,json}] [--quiet]
                  {list,check,clear,log,run,help,start,stop,restart,reload,status,enable,disable}
                  ...

        description: intelmqctl is the tool to control intelmq system.

        Outputs are logged to /opt/intelmq/var/log/intelmqctl

optional arguments:
  -h, --help            show this help message and exit
  -v, --version         show program's version number and exit
  --type {text,json}, -t {text,json}
                        choose if it should return regular text or other
                        machine-readable
  --quiet, -q           Quiet mode, useful for reloads initiated scripts like
                        logrotate

subcommands:
  {list,check,clear,log,run,help,start,stop,restart,reload,status,enable,disable}
    list                Listing bots or queues
    check               Check installation and configuration
    clear               Clear a queue
    log                 Get last log lines of a bot
    run                 Run a bot interactively
    check               Check installation and configuration
    help                Show the help
    start               Start a bot or botnet
    stop                Stop a bot or botnet
    restart             Restart a bot or botnet
    reload              Reload a bot or botnet
    status              Status of a bot or botnet
    enable              Enable a bot
    disable             Disable a bot

        intelmqctl [start|stop|restart|status|reload] bot-id
        intelmqctl [start|stop|restart|status|reload]
        intelmqctl list [bots|queues]
        intelmqctl log bot-id [number-of-lines [log-level]]
        intelmqctl run bot-id message [get|pop|send]
        intelmqctl run bot-id process [--msg|--dryrun]
        intelmqctl run bot-id console
        intelmqctl clear queue-id
        intelmqctl check

Starting a bot:
    intelmqctl start bot-id
Stopping a bot:
    intelmqctl stop bot-id
Restarting a bot:
    intelmqctl restart bot-id
Get status of a bot:
    intelmqctl status bot-id

Run a bot directly for debugging purpose and temporarily leverage the logging level to DEBUG:
    intelmqctl run bot-id
Get a pdb (or ipdb if installed) live console.
    intelmqctl run bot-id console
See the message that waits in the input queue.
    intelmqctl run bot-id message get
See additional help for further explanation.
    intelmqctl run bot-id --help

Starting the botnet (all bots):
    intelmqctl start
    etc.

Get a list of all configured bots:
    intelmqctl list bots

Get a list of all queues:
    intelmqctl list queues
If -q is given, only queues with more than one item are listed.

Clear a queue:
    intelmqctl clear queue-id

Get logs of a bot:
    intelmqctl log bot-id number-of-lines log-level
Reads the last lines from bot log.
Log level should be one of DEBUG, INFO, ERROR or CRITICAL.
Default is INFO. Number of lines defaults to 10, -1 gives all. Result
can be longer due to our logging format!

Outputs are additionally logged to /opt/intelmq/var/log/intelmqctl
```

#### Botnet Concept

The "botnet" represents all currently configured bots which are explicitly enabled. It is, in essence, the graph (pipeline.conf) of the bots which are connected together via their input source queues and destination queues. 

To get an overview which bots are running, use `intelmqctl status` or use the IntelMQ Manager. Set `"enabled": true` in the runtime configuration to add a bot to the botnet. By default, bots will be configured as `"enabled": true`. See [Bots](Bots.md) for more details on configuration.

Disabled bots can still be started explicitly using `intelmqctl start <bot_id>`, but will remain in the state `disabled` if stopped (and not be implicitly enabled by the `start` command). They are not started by `intelmqctl start` in analogy to the behavior of widely used initialization systems.


#### Scheduled Run Mode

In many cases, it is useful to schedule a bot at a specific time (i.e. via cron(1)), for example to collect information from a website every day at midnight. To do this, set `run_mode` to `scheduled` in the `runtime.conf` for the bot. Check out the following example:

```json
"blocklistde-apache-collector": {
    "name": "Generic URL Fetcher",
    "group": "Collector",
    "module": "intelmq.bots.collectors.http.collector_http",
    "description": "All IP addresses which have been reported within the last 48 hours as having run attacks on the service Apache, Apache-DDOS, RFI-Attacks.",
    "enabled": false,
    "run_mode": "scheduled",
    "parameters": {
        "feed": "Blocklist.de Apache",
        "provider": "Blocklist.de",
        "http_url": "https://lists.blocklist.de/lists/apache.txt",
        "ssl_client_certificate": null
    },
},
```

You can schedule the bot with a crontab-entry like this:
```
0 0 * * * intelmqctl start blocklistde-apache-collector
```

Bots configured as `scheduled` will exit after the first successful run.


#### Continuous Run Mode

Most of the cases, bots will need to be configured as `continuous` run mode (the default) in order to have them always running and processing events. Usually, the types of bots that will require the continuous mode will be Parsers, Experts and Outputs. To do this, set `run_mode` to `continuous` in the `runtime.conf` for the bot. Check the following example:

```json
"blocklistde-apache-parser": {
    "name": "Blocklist.de Parser",
    "group": "Parser",
    "module": "intelmq.bots.parsers.blocklistde.parser",
    "description": "Blocklist.DE Parser is the bot responsible to parse the report and sanitize the information.",
    "enabled": false,
    "run_mode": "continuous",
    "parameters": {
    },
},
```

You can now start the bot using the following command:
```
intelmqctl start blocklistde-apache-parser
```

Bots configured as `continuous` will never exit except if there is an error and the error handling configuration requires the bot to exit. See the Error Handling section for more details.


#### Forcing reset pipeline and cache (be careful)

If you are using the default broker (Redis), in some test situations you may need to quickly clear all pipelines and caches. Use the following procedure:
```bash
redis-cli FLUSHDB
redis-cli FLUSHALL
```

## Error Handling

### Tool: intelmqdump

When bots are failing due to bad input data or programming errors, they can dump the problematic message to a file along with a traceback, if configured accordingly. These dumps are saved at `/opt/intelmq/var/log/[botid].dump` as JSON files. IntelMQ comes with an inspection- and reinjection tool, called `intelmqdump`. It is an interactive tool to show all dumped files and the number of dumps per file. Choose a file by bot-id or listed numeric id. You can then choose to delete single entries from the file with `e 1,3,4`, show a message in more readable format with `s 1` (prints the raw-message, can be long!), recover some messages and put them back in the pipeline for the bot by `a` or `r 0,4,5`. Or delete the file with all dumped messages using `d`.

```bash
 $ intelmqdump -h
usage:
    intelmqdump [botid]
    intelmqdump [-h|--help]

intelmqdump can inspect dumped messages, show, delete or reinject them into
the pipeline. It's an interactive tool, directly start it to get a list of
available dumps or call it with a known bot id as parameter.

positional arguments:
  botid       botid to inspect dumps of

optional arguments:
  -h, --help  show this help message and exit

Interactive actions after a file has been selected:
- r, Recover by IDs
  > r id{,id} [queue name]
  > r 3,4,6
  > r 3,7,90 modify-expert-queue
  The messages identified by a consecutive numbering will be stored in the
  original queue or the given one and removed from the file.
- a, Recover all
  > a [queue name]
  > a
  > a modify-expert-queue
  All messages in the opened file will be recovered to the stored or given
  queue and removed from the file.
- e, Delete entries by IDs
  > e id{,id}
  > e 3,5
  The entries will be deleted from the dump file.
- d, Delete file
  > d
  Delete the opened file as a whole.
- s, Show by IDs
  > s id{,id}
  > s 0,4,5
  Show the selected IP in a readable format. It's still a raw format from
  repr, but with newlines for message and traceback.
- q, Quit
  > q

$ intelmqdump
 id: name (bot id)                    content
  0: alienvault-otx-parser            1 dumps
  1: cymru-whois-expert               8 dumps
  2: deduplicator-expert              2 dumps
  3: dragon-research-group-ssh-parser 2 dumps
  4: file-output2                     1 dumps
  5: fraunhofer-dga-parser            1 dumps
  6: spamhaus-cert-parser             4 dumps
  7: test-bot                         2 dumps
Which dump file to process (id or name)? 3
Processing dragon-research-group-ssh-parser: 2 dumps
  0: 2015-09-03T13:13:22.159014 InvalidValue: invalid value u'NA' (<type 'unicode'>) for key u'source.asn'
  1: 2015-09-01T14:40:20.973743 InvalidValue: invalid value u'NA' (<type 'unicode'>) for key u'source.asn'
recover (a)ll, delete (e)ntries, (d)elete file, (q)uit, (s)how by ids, (r)ecover by ids? d
Deleted file /opt/intelmq/var/log/dragon-research-group-ssh-parser.dump
```

## Monitoring Logs

All bots and `intelmqctl` log to `/opt/intelmq/var/log/`. In case of failures, messages are dumped to the same directory with the file ending `.dump`.

```bash
tail -f /opt/intelmq/var/log/*.log
```

# Uninstall

```bash
pip uninstall intelmq
rm -rf /opt/intelmq
```

# Integration with ticket systems, etc.
First of all, IntelMQ is a message (event) processing system: it collects feeds, processes them, enriches them, filters them and then stores them somewhere or sends them to another system. It does this in a composable, data flow oriented fashion, based on single events. There are no aggregation or grouping features. Now, if you want to integrate IntelMQ with your ticket system or some other system, you need to send its output to somewhere where your ticket system or other services can pick up IntelMQ's data. This could be a database, splunk, or you could send you events directly via email to a ticket system.

Different users came up with different solutions for this, each of them fitting their own organisation. Hence these solutions are not part of the core IntelMQ repository. 
  * CERT.at uses a postgresql DB (postgres output bot) and has a small tool `intelmqcli` which fetches the events in the postgresql DB which are marked as "new" and will group them and send them out via the RT ticket system.
  * Others, including BSI, use a tool called `intelmq-mailgen`. It sends E-Mails to the recipients, optionally PGP-signed with defined text-templates, CSV formatted attachments with grouped events and generated ticket numbers.

The following lists external github repositories which you might consult for examples on how to integrate IntelMQ into your workflow:

  * [certat repository](https://github.com/certat/intelmq)
  * [Intevation's Mailgen](https://github.com/Intevation/intelmq-mailgen)
  
If you came up with another solution for integration, we'd like to hear from you! Please reach out to us on the [intelmq-users list](https://lists.cert.at/cgi-bin/mailman/listinfo/intelmq-users).

# Frequently Asked Questions

Consult the [FAQ](FAQ.md) if you encountered any problems.


# Additional Information

## Bash Completion

To enable bash completion on `intelmqctl` and `intelmqdump` in order to help you run the commands in an easy manner, follow the installation process [here](../contrib/bash-completion/README.md).

## Performance Tests

Some tests have been made with a virtual machine with 
the following specifications:

* CPU: 1 core dedicated from i7 processor
* Memory: 4GB
* HDD: 10GB

The entire solution didn't have any problem handling 2.000.000 
queued events in memory with bots digesting the messages.<|MERGE_RESOLUTION|>--- conflicted
+++ resolved
@@ -145,8 +145,6 @@
 * **`http_verify_cert`** - defines if the bot will verify SSL certificates when performing HTTPS requests (e.g. bots/collectors/collector_http.py).
     * **`true/false`** - verify or not verify SSL certificates
 
-<<<<<<< HEAD
-=======
 ## Pipeline Configuration
 
 This configuration is used by each bot to load the source pipeline and destination pipelines associated to each of them. IntelMQ Manager generates this configuration.
@@ -184,7 +182,6 @@
 
 More examples can be found at `intelmq/etc/pipeline.conf` directory in IntelMQ repository.
 
->>>>>>> e5f64e80
 ## Runtime Configuration
 
 This configuration is used by each bot to load its specific (runtime) parameters. Usually, the `BOTS` file is used to generate `runtime.conf`. Also, the IntelMQ Manager generates this configuration. You may edit it manually as well. Be sure to re-load the bot (see the intelmqctl documentation).
