# Bots Documentation

1. [Collectors](#collectors)
2. [Parsers](#parsers)
3. [Experts](#experts)
4. [Outputs](#outputs)


By default all of the bots are started when you start the whole botnet, however there is a possibility to 
*disable* a bot. This means that the bot will not start every time you start the botnet, but you can start 
and stop the bot if you specify the bot explicitly. To disable a bot, add the following to your 
`runtime.conf`: `"enabled": false`. Be aware that this is **not** a normal parameter (like the others 
described in this file). It is set outside of the `parameters` object in `runtime.conf`. Check the 
[User-Guide](./User-Guide.md) for an example.


<a name="collectors"></a>
## Collectors

**Feed parameters**: Common configuration options for all collectors

* `feed`: Name for the feed.
* `code`: Code for the feed.
* `provider`: Name of the provider of the feed.
* `rate_limit`: time interval (in seconds) between messages processing.

**HTTP parameters**: Common URL fetching parameters used in multiple collectors

* `http_timeout_sec`: A tuple of floats or only one float describing the timeout of the http connection. Can be a tuple of two floats (read and connect timeout) or just one float (applies for both timeouts). The default is 30 seconds in default.conf, if not given no timeout is used. See also https://requests.readthedocs.io/en/master/user/advanced/#timeouts
* `http_timeout_max_tries`: An integer depciting how often a connection is retried, when a timeout occured. Defaults to 3 in default.conf.
* `http_username`: username for basic authentication.
* `http_password`: password for basic authentication.
* `http_proxy`: proxy to use for http
* `https_proxy`: proxy to use for https
* `http_user_agent`: user agent to use for the request.
* `http_verify_cert`: path to trusted CA bundle or directory, `false` to ignore verifying SSL certificates,  or `true` (default) to verify SSL certificates
* `ssl_client_certificate`: SSL client certificate to use.
* `http_header`: HTTP request headers


### Generic URL Fetcher


#### Information:
* `name:` intelmq.bots.collectors.http.collector_http
* `lookup:` yes
* `public:` yes
* `cache (redis db):` none
* `description:` collect report messages from remote hosts using http protocol

#### Configuration Parameters:

* **Feed parameters** (see above)
* **HTTP parameters** (see above)
* `http_url`: location of information resource (e.g. https://feodotracker.abuse.ch/blocklist/?download=domainblocklist)


* * *

### Generic URL Stream Fetcher


#### Information:
* `name:` intelmq.bots.collectors.http.collector_http_stream
* `lookup:` yes
* `public:` yes
* `cache (redis db):` none
* `description:` Opens a streaming connection to the URL and sends the received lines.

#### Configuration Parameters:

* **Feed parameters** (see above)
* **HTTP parameters** (see above)
* `strip_lines`: boolean, if single lines should be stripped (removing whitespace from the beginning and the end of the line)

If the stream is interrupted, the connection will be aborted using the timeout parameter. Then, an error will be thrown and rate_limit applies if not null.
The parameter `http_timeout_max_tries` is of no use in this collector.


* * *

### Generic Mail URL Fetcher


#### Information:
* `name:` intelmq.bots.collectors.mail.collector_mail_url
* `lookup:` yes
* `public:` yes
* `cache (redis db):` none
* `description:` collect messages from mailboxes, extract URLs from that messages and download the report messages from the URLs.

#### Configuration Parameters:

* **Feed parameters** (see above)
* **HTTP parameters** (see above)
* `mail_host`: FQDN or IP of mail server
* `mail_user`: user account of the email account
* `mail_password`: password associated with the user account
* `mail_ssl`: whether the mail account uses SSL (default: `true`)
* `folder`: folder in which to look for mails (default: `INBOX`)
* `subject_regex`: regular expression to look for a subject
* `url_regex`: regular expression of the feed URL to search for in the mail body 

* * *

### Generic Mail Attachment Fetcher


#### Information:
* `name:` intelmq.bots.collectors.mail.collector_mail_attach
* `lookup:` yes
* `public:` yes
* `cache (redis db):` none
* `description:` collect messages from mailboxes, download the report messages from the attachments.

#### Configuration Parameters:

* **Feed parameters** (see above)
* `mail_host`: FQDN or IP of mail server
* `mail_user`: user account of the email account
* `mail_password`: password associated with the user account
* `mail_ssl`: whether the mail account uses SSL (default: `true`)
* `folder`: folder in which to look for mails (default: `INBOX`)
* `subject_regex`: regular expression to look for a subject
* `attach_regex`: regular expression of the name of the attachment
* `attach_unzip`: whether to unzip the attachment (default: `true`)

* * *

### Fileinput

#### Information:
* `name:` intelmq.bots.collectors.file.collector_file
* `lookup:` yes
* `public:` yes
* `cache (redis db):` none
* `description:` collect messages from a file.

#### Configuration Parameters:

* **Feed parameters** (see above)
* `path`: path to file
* `postfix`: FIXME
* `delete_file`: whether to delete the file after reading (default: `false`)


* * *

### MISP Generic


#### Information:
* `name:` intelmq.bots.collectors.misp.collector
* `lookup:` yes
* `public:` yes
* `cache (redis db):` none
* `description:` collect messages from a MISP server.

#### Configuration Parameters:

* **Feed parameters** (see above)
* `misp_url`: url of MISP server (with trailing '/')
* `misp_key`: MISP Authkey
* `misp_verify`: (default: `true`)
* `misp_tag_to_process`: MISP tag for events to be processed
* `misp_tag_processed`: MISP tag for processed events

* * *

### Request Tracker


#### Information:
* `name:` intelmq.bots.collectors.rt.collector_rt
* `lookup:` yes
* `public:` yes
* `cache (redis db):` none
* `description:` Request Tracker Collector fetches attachments from an RTIR instance and optionally decrypts them with gnupg.

#### Configuration Parameters:

* **Feed parameters** (see above)
* **HTTP parameters** (see above)
* `uri`: url of the REST interface of the RT
* `user`: RT username
* `password`: RT password
* `search_owner`: owner of the ticket to search for (default: `nobody`)
* `search_queue`: queue of the ticket to search for (default: `Incident Reports`)
* `search_status`: status of the ticket to search for (default: `new`)
* `search_subject_like`: part of the subject of the ticket to search for (default: `Report`)
* `set_status`: status to set the ticket to after processing (default: `open`)
* `take_ticket`: whether to take the ticket (default: `true`)
* `url_regex`: regular expression of an URL to search for in the ticket
* `attachment_regex`: regular expression of an attachment in the ticket
* `unzip_attachment`: whether to unzip a found attachment

<<<<<<< HEAD
The parameter `http_timeout_max_tries` is of no use in this collector.
=======
>>>>>>> 3ee6e2e5
* * *

### XMPP collector


#### Information:
* `name:` intelmq.bots.collectors.xmpp.collector
* `lookup:` yes
* `public:` yes
* `cache (redis db):` none
* `description:` This bot can connect to an XMPP Server and one room, in order to receive reports from it. TLS is used by default. rate_limit is ineffective here. Bot can either pass the body or the whole event.

#### Configuration Parameters:

* **Feed parameters** (see above)
* `xmpp_server`: FIXME
* `xmpp_user`: FIXME
* `xmpp_password`: FIXME
* `xmpp_room`: FIXME
* `xmpp_room_nick`: FIXME
* `xmpp_room_passsword`: FIXME
* `ca_certs`: FIXME (default: `/etc/ssl/certs/ca-certificates.crt`)
* `strip_message`: FIXME (default: `true`)
* `pass_full_xml`: FIXME (default: `false`)

* * *


### Alien Vault OTX

See the README.md

#### Information:
* `name:` intelmq.bots.collectors.alienvault_otx.collector
* `lookup:` yes
* `public:` yes
* `cache (redis db):` none
* `description:` collect report messages from Alien Vault OTX API

#### Configuration Parameters:

* **Feed parameters** (see above)
* `api_key`: location of information resource (e.g. FIXME)

* * *

### Blueliv Crimeserver

See the README.md

#### Information:
* `name:` intelmq.bots.collectors.blueliv.collector_crimeserver
* `lookup:` yes
* `public:` no
* `cache (redis db):` none
* `description:` collect report messages from Blueliv API

#### Configuration Parameters:

* **Feed parameters** (see above)
* `api_key`: location of information resource

* * *

### N6Stomp

See the README.md

#### Information:
* `name:` intelmq.bots.collectors.n6.collector_stomp
* `lookup:` yes
* `public:` no
* `cache (redis db):` none
* `description:` collect report messages from Blueliv API

#### Configuration Parameters:

* **Feed parameters** (see above)
* `exchange`: exchange point as given by CERT.pl
* `port`: 61614
* `server`: hostname e.g. "n6stream.cert.pl"
* `ssl_ca_certificate`: path to CA file
* `ssl_client_certificate`: path to client cert file
* `ssl_client_certificate_key`: path to client cert key file


<a name="parsers"></a>
## Parsers

TODO

<a name="experts"></a>
## Experts

### Abusix

See the README.md

#### Information:
* `name:` abusix
* `lookup:` dns
* `public:` yes
* `cache (redis db):` 5
* `description:` FIXME
* `notes`: https://abusix.com/contactdb.html

#### Configuration Parameters:

FIXME

* * *

### ASN Lookup

See the README.md

#### Information:
* `name:` ASN lookup
* `lookup:` local database
* `public:` yes
* `cache (redis db):` none
* `description:` IP to ASN

#### Configuration Parameters:

FIXME

* * *

### CERT.AT Contact

#### Information:
* `name:` certat-contact
* `lookup:` https
* `public:` yes
* `cache (redis db):` none
* `description:` https://contacts.cert.at offers an IP address to national CERT contact (and cc) mapping. See https://contacts.cert.at for more info.

#### Configuration Parameters:

* `filter`: (true/false) act as a a filter for AT.
* `overwrite_cc`: set to true if you want to overwrite any potentially existing cc fields in the event.

* * *

### Cymru Whois

#### Information:
* `name:` cymru-whois
* `lookup:` cymru dns
* `public:` yes
* `cache (redis db):` 5
* `description:` IP to geolocation, ASN, BGP prefix

#### Configuration Parameters:

FIXME

* * *

### Deduplicator

See the README.md

#### Information:
* `name:` deduplicator
* `lookup:` redis cache
* `public:` yes
* `cache (redis db):` 6
* `description:` message deduplicator

#### Configuration Parameters:

Please check this [README](../intelmq/bots/experts/deduplicator/README.md) file.

* * *

### Field Reducer Bot

#### Information:
* `name:` reducer
* `lookup:` none
* `public:` yes
* `cache (redis db):` none
* `description:` The field reducer bot is capable of removing fields from events.

#### Configuration Parameters:
* `type` - either `"whitelist"` or `"blacklist"`
* `keys` - a list of key names (strings)

##### Whitelist

Only the fields in `keys` will passed along.

##### Blacklist

The fields in `keys` will be removed from events.

* * *

### Filter

See the README.md

#### Information:
* `name:` filter
* `lookup:` none
* `public:` yes
* `cache (redis db):` none
* `description:` filter messages (drop or pass messages) FIXME

#### Configuration Parameters:

FIXME

* * *

### Generic DB Lookup

See the README.md

* * *

### Gethostbyname

#### Information:
* `name:` gethostbyname
* `lookup:` dns
* `public:` yes
* `cache (redis db):` none
* `description:` DNS name (fqdn) to IP

#### Configuration Parameters:

none

* * *

### MaxMind GeoIP

See the README.md

#### Information:
* `name:` maxmind-geoip
* `lookup:` local database
* `public:` yes
* `cache (redis db):` none
* `description:` IP to geolocation

#### Configuration Parameters:

FIXME


* * *

### Modify

#### Information:
* `name:` modify
* `lookup:` local config
* `public:` yes
* `cache (redis db):` none
* `description:` modify expert bot allows you to change arbitrary field values of events just using a configuration file

#### Configuration Parameters:

The modify expert bot allows you to change arbitrary field values of events just using a configuration file. Thus it is possible to adapt certain values or adding new ones only by changing JSON-files without touching the code of many other bots.

The configuration is called `modify.conf` and looks like this:

```json
[
    {
        "rulename": "Standard Protocols http",
        "if": {
            "source.port": "^(80|443)$"
        },
        "then": {
            "protocol.application": "http"
        }
    },
    {
        "rule": "Spamhaus Cert conficker",
        "if": {
            "malware.name": "^conficker(ab)?$"
        },
        "then": {
            "classification.identifier": "conficker"
        }
    },
    {
        "rule": "bitdefender",
        "if": {
            "malware.name": "bitdefender-(.*)$"
        },
        "then": {
            "malware.name": "{matches[malware.name][1]}"
        }
    },
    {
        "rule": "urlzone",
        "if": {
            "malware.name": "^urlzone2?$"
        },
        "then": {
            "classification.identifier": "urlzone"
        }
    },
    {
        "rule": "default",
        "if": {
            "feed.name": "^Spamhaus Cert$"
        },
        "then": {
            "classification.identifier": "{msg[malware.name]}"
        }
    }
]
```

In our example above we have five groups labeled `Standard Protocols http`,
`Spamhaus Cert conficker`, `bitdefender`, `urlzone` and `default`.
All sections will be considered, in the given order (from top to bottom).

Each rule consists of *conditions* and *actions*.
Conditions and actions are dictionaries holding the field names of events
and regex-expressions to match values (selection) or set values (action).
All matching rules will be applied in the given order.
The actions are only performed if all selections apply.

If the value for a condition is an empty string, the bot checks if the field does not exist.
This is useful to apply default values for empty fields.


#### Actions

You can set the value of the field to a string literal or number.

In addition you can use the [standard Python string format syntax](https://docs.python.org/3/library/string.html#format-string-syntax)
to access the values from the processed event as `msg` and the match groups
of the conditions as `matches`, see the bitdefender example above.
Note that `matches` will also contain the match groups
from the default conditions if there were any.

#### Examples

We have an event with `feed.name = Spamhaus Cert` and `malware.name = confickerab`. The expert loops over all sections in the file and eventually enters section `Spamhaus Cert`. First, the default condition is checked, it matches! Ok, going on. Otherwise the expert would have selected a different section that has not yet been considered. Now, go through the rules, until we hit the rule `conficker`. We combine the conditions of this rule with the default conditions, and both rules match! So we can apply the action: `classification.identifier` is set to `conficker`, the trivial name.

Assume we have an event with `feed.name = Spamhaus Cert` and `malware.name = feodo`. The default condition matches, but no others. So the default action is applied. The value for `classification.identifier` will be set to `feodo` by `{msg[malware.name]}`.

#### Types

If the rule is a string, a regex-search is performed, also for numeric values (`str()` is called on them). If the rule is numeric for numeric values, a simple comparison is done. If other types are mixed, a warning will be thrown.

* * *

### Reverse DNS

#### Information:
* `name:` reverse-dns
* `lookup:` dns
* `public:` yes
* `cache (redis db):` 8
* `description:` IP to domain

#### Configuration Parameters:

FIXME

* * *

### RFC1918

Several RFCs define IPs and Hostnames (and TLDs) reserved for documentation:

Sources:
* https://tools.ietf.org/html/rfc1918
* https://tools.ietf.org/html/rfc2606
* https://tools.ietf.org/html/rfc3849
* https://tools.ietf.org/html/rfc4291
* https://tools.ietf.org/html/rfc5737
* https://en.wikipedia.org/wiki/IPv4

#### Information:
* `name:` rfc1918
* `lookup:` none
* `public:` yes
* `cache (redis db):` none
* `description:` removes events or single fiels with invalid data

#### Configuration Parameters:

* `fields`: list of fields to look at. e.g. "destination.ip,source.ip,source.url"
* `policy`: list of policies, e.g. "del,drop,drop". `drop` drops the entire event, `del` removes the field.

* * *

### RipeNCC Abuse Contact

#### Information:
* `name:` ripencc-abuse-contact
* `lookup:` https api
* `public:` yes
* `cache (redis db):` 9
* `description:` IP to abuse contact

#### Configuration Parameters:

FIXME

* * *

### Taxonomy

#### Information:
* `name:` taxonomy
* `lookup:` local config
* `public:` yes
* `cache (redis db):` none
* `description:` use eCSIRT taxonomy to classify events (classification type to classification taxonomy)

#### Configuration Parameters:

FIXME

* * *

### Tor Nodes

See the README.md

#### Information:
* `name:` tor-nodes
* `lookup:` local database
* `public:` yes
* `cache (redis db):` none
* `description:` check if IP is tor node

#### Configuration Parameters:

FIXME

### Url2FQDN

#### Information:
* `name:` url2fqdn
* `lookup:` none
* `public:` yes
* `cache (redis db):` none
* `description:` writes domain name from URL to FQDN

#### Configuration Parameters:

* `overwrite`: boolean, replace existing fqdn?

<a name="outputs"></a>
## Outputs

### File

#### Information:
* `name:` file
* `lookup:` no
* `public:` yes
* `cache (redis db):` none
* `description:` output messages (reports or events) to file

#### Configuration Parameters:

* `file`: file path of output file


* * *


### MongoDB

#### Information:
* `name:` mongodb
* `lookup:` no
* `public:` yes
* `cache (redis db):` none
* `description:` MongoDB is the bot responsible to send events to a MongoDB database

#### Configuration Parameters:

* `collection`: MongoDB collection
* `database`: MongoDB database
* `host`: MongoDB host (FQDN or IP)
* `port`: MongoDB port
* `hierarchical_output`: Boolean (default true) as mongodb does not allow saving keys with dots, we split the dictionay in sub-dictionaries.

#### Installation Requirements

```
pip3 install pymongo>=2.7.1
```

* * *


### PostgreSQL

#### Information:
* `name:` postgresql
* `lookup:` no
* `public:` yes
* `cache (redis db):` none
* `description:` PostgreSQL is the bot responsible to send events to a PostgreSQL Database
* `notes`: When activating autocommit, transactions are not used: http://initd.org/psycopg/docs/connection.html#connection.autocommit

#### Configuration Parameters:

The parameters marked with 'PostgreSQL' will be sent
to libpq via psycopg2. Check the
[libpq parameter documentation] (https://www.postgresql.org/docs/current/static/libpq-connect.html#LIBPQ-PARAMKEYWORDS)
for the versions you are using.

* `autocommit`: [psycopg's autocommit mode](http://initd.org/psycopg/docs/connection.html?#connection.autocommit), optional, default True
* `connect_timeout`: PostgreSQL connect_timeout, optional, default 5 seconds
* `database`: PostgreSQL database
* `host`: PostgreSQL host
* `port`: PostgreSQL port
* `user`: PostgreSQL user
* `password`: PostgreSQL password
* `sslmode`: PostgreSQL sslmode
* `table`: name of the database table into which events are to be inserted

#### Installation Requirements

See [REQUIREMENTS.txt](../intelmq/bots/outputs/postgresql/REQUIREMENTS.txt)
from your installation.

#### PostgreSQL Installation

See [outputs/postgresql/README.md](../intelmq/bots/outputs/postgresql/README.md)
from your installation.

* * *


### REST API

#### Information:
* `name:` restapi
* `lookup:` no
* `public:` yes
* `cache (redis db):` none
* `description:` REST API is the bot responsible to send events to a REST API listener through POST

#### Configuration Parameters:

* `auth_token`: the user name / http header key
* `auth_token_name`: the password / http header value
* `auth_type`: one of: `"http_basic_auth"`, `"http_header"`
* `hierarchical_output`: boolean
* `host`: destination URL
* `use_json`: boolean


* * *


### TCP

#### Information:
* `name:` tcp
* `lookup:` no
* `public:` yes
* `cache (redis db):` none
* `description:` TCP is the bot responsible to send events to a tcp port (Splunk, ElasticSearch, etc..)

#### Configuration Parameters:

* `ip`: IP of destination server
* `hierarchical_output`: true for a nested JSON, false for a flat JSON.
* `port`: port of destination server
* `separator`: separator of messages<|MERGE_RESOLUTION|>--- conflicted
+++ resolved
@@ -71,6 +71,7 @@
 
 * **Feed parameters** (see above)
 * **HTTP parameters** (see above)
+* `http_url`: location of HTTP streaming resource
 * `strip_lines`: boolean, if single lines should be stripped (removing whitespace from the beginning and the end of the line)
 
 If the stream is interrupted, the connection will be aborted using the timeout parameter. Then, an error will be thrown and rate_limit applies if not null.
@@ -194,10 +195,8 @@
 * `attachment_regex`: regular expression of an attachment in the ticket
 * `unzip_attachment`: whether to unzip a found attachment
 
-<<<<<<< HEAD
 The parameter `http_timeout_max_tries` is of no use in this collector.
-=======
->>>>>>> 3ee6e2e5
+
 * * *
 
 ### XMPP collector
