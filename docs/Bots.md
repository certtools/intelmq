--- conflicted
+++ resolved
@@ -33,11 +33,7 @@
 * `http_verify_cert`: path to trusted CA bundle or directory, `false` to ignore verifying SSL certificates,  or `true` (default) to verify SSL certificates
 * `ssl_client_certificate`: SSL client certificate to use.
 * `http_header`: HTTP request headers
-<<<<<<< HEAD
-* `http_timeout_sec`: A tuple of floats or only one float describing the timeout of the http connection.
-=======
-* `http_timeout`: Seconds for read and connect timeout. Can be one float (applies for both timeouts) or a tuple of two floats. Default: 60 seconds. See also https://requests.readthedocs.io/en/master/user/advanced/#timeouts
->>>>>>> 124b1ba8
+* `http_timeout_sec`: A tuple of floats or only one float describing the timeout of the http connection. Can be a tuple of two floats (read and connect timeout) or just one float (applies for both timeouts). Default: no timeout. See also https://requests.readthedocs.io/en/master/user/advanced/#timeouts
 
 
 
