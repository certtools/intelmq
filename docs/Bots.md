--- conflicted
+++ resolved
@@ -462,45 +462,8 @@
 
 #### PostgreSQL Installation
 
-<<<<<<< HEAD
-* Install PostgreSQL, at least version 9.4 is required.
-
-```bash
-> apt-get install postgresql-9.4 python-psycopg2 postgresql-server-dev-9.4
-```
-
-* Create a User and Database:
-
-```shell
-> su - postgres
-> createuser intelmq -W
-  Shall the new role be a superuser? (y/n) n
-  Shall the new role be allowed to create databases? (y/n) y
-  Shall the new role be allowed to create more new roles? (y/n) n
-  Password: 
-
-> createdb -O intelmq --encoding='utf-8' intelmq-events
-```
-
-* Please note the --encoding='utf-8' in the line above! Without it, the output but will not be able to insert utf-8 data into the table.
-
-* Depending on your setup adjust `/etc/postgresql/9.4/main/pg_hba.conf` to allow network connections for the intelmq user.
-
-* Restart PostgreSQL.
-
-* Generate `initdb.sql` by using the [psql_initdb_generator.py](https://github.com/certtools/intelmq/blob/master/intelmq/bin/intelmq_psql_initdb.py) tool which extracts all field names and data types from `Data-Harmonization.md`.
-
-* Create the `events` table:
-
-```bash
-> psql intelmq-events < /tmp/initdb.sql # as intelmq user
-> psql -U intelmq intelmq-events -W < /tmp/initdb.sql # as other user
-```
-
-=======
 See [outputs/postgresql/README.md](../intelmq/bots/outputs/postgresql/README.md)
 from your installation.
->>>>>>> 8564f7d1
 
 * * *
 
