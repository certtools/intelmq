--- conflicted
+++ resolved
@@ -359,11 +359,7 @@
 
 #### Configuration parameters
 
-<<<<<<< HEAD
- * `"columns"`: A list of strings or a string of comma-separated values with field names. The names must match the harmonization's field names. Strings starting with `extra.` will be written into the Extra-Object of the DHO. E.g. 
-=======
- * `"columns"`: A list of strings or a string of comma-separated values with field names. The names must match the harmonization's field names. Strings starting with `extra.` will be written into the Extra-Object of the DHO. E.g.
->>>>>>> 4dc79455
+ * `"columns"`: A list of strings or a string of comma-separated values with field names. The names must match the harmonization's field names. E.g. 
    ```json
    [
         "",
