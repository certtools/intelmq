--- conflicted
+++ resolved
@@ -24,11 +24,7 @@
 - [DShield](#dshield)
 - [Danger Rulez](#danger-rulez)
 - [Dataplane](#dataplane)
-<<<<<<< HEAD
-- [DynDNS](#dyndns)
 - [ESET](#eset)
-=======
->>>>>>> 3d024fe1
 - [Fraunhofer](#fraunhofer)
 - [Have I Been Pwned](#have-i-been-pwned)
 - [Malc0de](#malc0de)
@@ -975,35 +971,7 @@
 * **Configuration Parameters:**
 
 
-<<<<<<< HEAD
-# DynDNS
-
-## Infected Domains
-
-* **Public:** yes
-* **Revision:** 2018-01-20
-* **Documentation:** http://security-research.dyndns.org/pub/malware-feeds/
-* **Description:** DynDNS ponmocup. List of ponmocup malware redirection domains and infected web-servers. See also http://security-research.dyndns.org/pub/botnet-links.html
-
-### Collector
-
-* **Bot:** URL Fetcher (Module `intelmq.bots.collectors.http.collector_http`)
-* **Configuration Parameters:**
-*  * `http_url`: `http://security-research.dyndns.org/pub/malware-feeds/ponmocup-infected-domains-CIF-latest.txt`
-*  * `name`: `Infected Domains`
-*  * `provider`: `DynDNS`
-*  * `rate_limit`: `10800`
-
-### Parser
-
-* **Bot:** DynDNS ponmocup Domains (Module `intelmq.bots.parsers.dyn.parser`)
-* **Configuration Parameters:**
-
-
 # ESET
-=======
-# Fraunhofer
->>>>>>> 3d024fe1
 
 ## ETI Domains
 
