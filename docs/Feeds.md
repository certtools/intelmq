# Available Feeds

The available feeds are grouped by the provider of the feeds. For each feed the collector and parser that can be used is documented as well as any feed-specific parameters.

<!-- TOC depthFrom:2 depthTo:2 withLinks:1 updateOnSave:1 orderedList:0 -->

- [Abuse.ch](#abusech)
- [AlienVault](#alienvault)
- [AnubisNetworks](#anubisnetworks)
- [Autoshun](#autoshun)
- [Bambenek](#bambenek)
- [Bitcash](#bitcash)
- [Blocklist.de](#blocklistde)
- [Blueliv](#blueliv)
- [CERT.PL](#certpl)
- [CINSscore](#cinsscore)
- [CleanMX](#cleanmx)
- [DShield](#dshield)
- [Danger Rulez](#danger-rulez)
- [Dataplane](#dataplane)
- [DynDNS](#dyndns)
- [Fraunhofer](#fraunhofer)
- [HPHosts](#hphosts)
- [Malc0de](#malc0de)
- [Malware Domain List](#malware-domain-list)
- [Malware Domains](#malware-domains)
- [MalwarePatrol](#malwarepatrol)
- [Netlab 360](#netlab-360)
- [Nothink](#nothink)
- [OpenPhish](#openphish)
- [PhishTank](#phishtank)
- [ShadowServer](#shadowserver)
- [Spamhaus](#spamhaus)
- [Sucuri](#sucuri)
- [Taichung](#taichung)
- [Team Cymru](#team-cymru)
- [Turris](#turris)
- [URLVir](#urlvir)
- [University of Toulouse](#university-of-toulouse)
- [VXVault](#vxvault)
- [ZoneH](#zoneh)

<!-- /TOC -->

# Abuse.ch

## Feodo Tracker Domains

* **Status:** on
* **Revision:** 20-01-2018
* **Description:** The Feodo Tracker Feodo Domain Blocklist contains domain names (FQDN) used as C&C communication channel by the Feodo Trojan. These domains names are usually registered and operated by cybercriminals for the exclusive purpose of hosting a Feodo botnet controller. Hence you should expect no legit traffic to those domains. I highly recommend you to block/drop any traffic towards any Feodo C&C domain by using the Feodo Domain Blocklist. Please consider that domain names are usually only used by version B of the Feodo Trojan. C&C communication channels used by version A, version C and version D are not covered by this blocklist.

### Collector

* **Module:** intelmq.bots.collectors.http.collector_http
* **Configuration Parameters:**
*  * `http_url`: `https://feodotracker.abuse.ch/blocklist/?download=domainblocklist`
*  * `rate_limit`: `129600`

### Parser

* **Module:** intelmq.bots.parsers.abusech.parser_domain
* **Configuration Parameters:**


## Feodo Tracker Ips

* **Status:** on
* **Revision:** 20-01-2018
* **Description:** The Feodo Tracker Feodo IP Blocklist contains IP addresses (IPv4) used as C&C communication channel by the Feodo Trojan. This lists contains two types of IP address: Feodo C&C servers used by version A, version C and version D of the Feodo Trojan (these IP addresses are usually compromised servers running an nginx daemon on port 8080 TCP or 7779 TCP that is acting as proxy, forwarding all traffic to a tier 2 proxy node) and Feodo C&C servers used by version B which are usually used for the exclusive purpose of hosting a Feodo C&C server. Attention: Since Feodo C&C servers associated with version A, version C and version D are usually hosted on compromised servers, its likely that you also block/drop legit traffic e.g. towards websites hosted on a certain IP address acting as Feodo C&C for version A, version C and version D. If you only want to block/drop traffic to Feodo C&C servers hosted on bad IPs (version B), please use the blocklist BadIPs documented below.

### Collector

* **Module:** intelmq.bots.collectors.http.collector_http
* **Configuration Parameters:**
*  * `http_url`: `https://feodotracker.abuse.ch/blocklist/?download=ipblocklist`
*  * `rate_limit`: `129600`

### Parser

* **Module:** intelmq.bots.parsers.abusech.parser_ip
* **Configuration Parameters:**


## Ransomware Tracker

* **Status:** on
* **Revision:** 20-01-2018
* **Description:** Ransomware Tracker feed includes FQDN's, URL's, and known IP addresses that were used for said FQDN's and URL's for various ransomware families.

### Collector

* **Module:** intelmq.bots.collectors.http.collector_http
* **Configuration Parameters:**
*  * `http_url`: `https://ransomwaretracker.abuse.ch/feeds/csv/`
*  * `rate_limit`: `129600`

### Parser

* **Module:** intelmq.bots.parsers.abusech.parser_ransomware
* **Configuration Parameters:**


## Zeus Tracker Domains

* **Status:** off
* **Revision:** 20-01-2018
* **Description:** The ZeuS domain blocklist (BadDomains) is the recommended blocklist if you want to block only ZeuS domain names. It has domain names that ZeuS Tracker believes to be hijacked (level 2). Hence the false positive rate should be much lower compared to the standard ZeuS domain blocklist.

### Collector

* **Module:** intelmq.bots.collectors.http.collector_http
* **Configuration Parameters:**
*  * `http_url`: `https://zeustracker.abuse.ch/blocklist.php?download=baddomains`
*  * `rate_limit`: `129600`

### Parser

* **Module:** intelmq.bots.parsers.abusech.parser_domain
* **Configuration Parameters:**


## Zeus Tracker Ips

* **Status:** off
* **Revision:** 20-01-2018
* **Description:** This list only includes IPv4 addresses that are used by the ZeuS Trojan. It is the recommended list if you want to block only ZeuS IPs. It excludes IP addresses that ZeuS Tracker believes to be hijacked (level 2) or belong to a free web hosting provider (level 3). Hence the false positive rate should be much lower compared to the standard ZeuS IP blocklist.

### Collector

* **Module:** intelmq.bots.collectors.http.collector_http
* **Configuration Parameters:**
*  * `http_url`: `https://zeustracker.abuse.ch/blocklist.php?download=badips`
*  * `rate_limit`: `129600`

### Parser

* **Module:** intelmq.bots.parsers.abusech.parser_ip
* **Configuration Parameters:**


# AlienVault

## Otx

* **Status:** on
* **Revision:** 20-01-2018
* **Description:** AlienVault OTX Collector is the bot responsible to get the report through the API. Report could vary according to subscriptions.

### Collector

* **Module:** intelmq.bots.collectors.alienvault_otx.collector
* **Configuration Parameters:**
*  * `api_key`: `{{ your API key }}`

### Parser

* **Module:** intelmq.bots.parsers.alienvault.parser_otx
* **Configuration Parameters:**


## Reputation List

* **Status:** off
* **Revision:** 20-01-2018
* **Description:** List of malicious IPs.

### Collector

* **Module:** intelmq.bots.collectors.http.collector_http
* **Configuration Parameters:**
*  * `http_url`: `https://reputation.alienvault.com/reputation.data`
*  * `rate_limit`: `3600`

### Parser

* **Module:** intelmq.bots.parsers.alienvault.parser
* **Configuration Parameters:**


# AnubisNetworks

## Cyberfeed Stream

* **Status:** on
* **Revision:** 20-01-2018
* **Description:** AnubisNetworks Collector is the bot responsible to get AnubisNetworks Cyberfeed Stream.

### Collector

* **Module:** intelmq.bots.collectors.http.collector_http_stream
* **Configuration Parameters:**
*  * `http_url`: `https://prod.cyberfeed.net/stream?key={{ your API key }}`
*  * `strip_lines`: `true`

### Parser

* **Module:** intelmq.bots.parsers.anubisnetworks.parser
* **Configuration Parameters:**


# Autoshun

## Shunlist

* **Status:** off
* **Revision:** 20-01-2018
* **Description:** You need to register in order to use the list.

### Collector

* **Module:** intelmq.bots.collectors.http.collector_http
* **Configuration Parameters:**
*  * `http_url`: `https://www.autoshun.org/files/shunlist.html`
*  * `rate_limit`: `3600`

### Parser

* **Module:** intelmq.bots.parsers.autoshun.parser
* **Configuration Parameters:**


# Bambenek

## C2 Domains

<<<<<<< HEAD
**Status:** Active

### Collector Bot

**Bot Name:** Generic URL Fetcher

**Bot Module:** intelmq.bots.collectors.http.collector_http

**Configuration Parameters:**
```
id: bambenek-c2-domains-collector
provider: Bambenek
feed: Bambenek C2 Domains
rate_limit: FIXME
http_url: https://osint.bambenekconsulting.com/feeds/c2-dommasterlist.txt
```

### Parser Bot

**Bot Name:** Bambenek C2 Domain Feed
=======
* **Status:** on
* **Revision:** 20-01-2018
* **Description:** Master Feed of known, active and non-sinkholed C&Cs domain names. License: https://osint.bambenekconsulting.com/license.txt
>>>>>>> 88b5a845

### Collector

* **Module:** intelmq.bots.collectors.http.collector_http
* **Configuration Parameters:**
*  * `http_url`: `https://osint.bambenekconsulting.com/feeds/c2-dommasterlist.txt`
*  * `rate_limit`: `3600`

<<<<<<< HEAD
**Notes:** Master Feed of known, active and non-sinkholed C&Cs domain names.
License: https://osint.bambenekconsulting.com/license.txt
=======
### Parser
>>>>>>> 88b5a845

* **Module:** intelmq.bots.parsers.bambenek.parser
* **Configuration Parameters:**


## C2 Ips

* **Status:** on
* **Revision:** 20-01-2018
* **Description:** Master Feed of known, active and non-sinkholed C&Cs IP addresses License: https://osint.bambenekconsulting.com/license.txt

### Collector

<<<<<<< HEAD
**Configuration Parameters:**
```
id: bambenek-c2-ips-collector
provider: Bambenek
feed: Bambenek C2 IPs
rate_limit: FIXME
http_url: https://osint.bambenekconsulting.com/feeds/c2-ipmasterlist.txt
```
=======
* **Module:** intelmq.bots.collectors.http.collector_http
* **Configuration Parameters:**
*  * `http_url`: `https://osint.bambenekconsulting.com/feeds/c2-ipmasterlist.txt`
*  * `rate_limit`: `3600`
>>>>>>> 88b5a845

### Parser

* **Module:** intelmq.bots.parsers.bambenek.parser
* **Configuration Parameters:**


## Dga Domains

<<<<<<< HEAD
**Notes:** Master Feed of known, active and non-sinkholed C&Cs IP addresses
License: https://osint.bambenekconsulting.com/license.txt
=======
* **Status:** on
* **Revision:** 20-01-2018
* **Description:** Domain feed of known DGA domains from -2 to +3 days License: https://osint.bambenekconsulting.com/license.txt
>>>>>>> 88b5a845

### Collector

* **Module:** intelmq.bots.collectors.http.collector_http
* **Configuration Parameters:**
*  * `http_url`: `https://osint.bambenekconsulting.com/feeds/dga-feed.txt`
*  * `rate_limit`: `3600`

### Parser

<<<<<<< HEAD
**Bot Name:** Generic URL Fetcher

**Bot Module:** intelmq.bots.collectors.http.collector_http

**Configuration Parameters:**
```
id: bambenek-dga-domains-collector
provider: Bambenek
feed: Bambenek DGA Domains
rate_limit: FIXME
http_url: https://osint.bambenekconsulting.com/feeds/dga-feed.txt
```

### Parser Bot

**Bot Name:** Bambenek DGA Domain Feed

**Bot Module:** intelmq.bots.parsers.bambenek.parser

**Configuration Parameters:**
```
id: bambenek-dga-domains-parser
```

**Notes:** Domain feed of known DGA domains from -2 to +3 days
License: https://osint.bambenekconsulting.com/license.txt
=======
* **Module:** intelmq.bots.parsers.bambenek.parser
* **Configuration Parameters:**
>>>>>>> 88b5a845


# Bitcash

## Banned Ips

* **Status:** on
* **Revision:** 20-01-2018
* **Description:** IPs banned for serious abusing of our services (scanning, sniffing, harvesting, dos attacks).

### Collector

<<<<<<< HEAD
**Configuration Parameters:**
```
id: bitcash-collector
provider: BitCash
feed: BitCash
rate_limit: FIXME
http_url: https://bitcash.cz/misc/log/blacklist
```
=======
* **Module:** intelmq.bots.collectors.http.collector_http
* **Configuration Parameters:**
*  * `http_url`: `https://bitcash.cz/misc/log/blacklist`
*  * `rate_limit`: `3600`
>>>>>>> 88b5a845

### Parser

* **Module:** intelmq.bots.parsers.bitcash.parser
* **Configuration Parameters:**


# Blocklist.de

## Apache

* **Status:** on
* **Revision:** 20-01-2018
* **Description:** Blocklist.DE Apache Collector is the bot responsible to get the report from source of information. All IP addresses which have been reported within the last 48 hours as having run attacks on the service Apache, Apache-DDOS, RFI-Attacks.

### Collector

* **Module:** intelmq.bots.collectors.http.collector_http
* **Configuration Parameters:**
*  * `http_url`: `https://lists.blocklist.de/lists/apache.txt`
*  * `rate_limit`: `86400`

### Parser

* **Module:** intelmq.bots.parsers.blocklistde.parser
* **Configuration Parameters:**


## Bots

* **Status:** on
* **Revision:** 20-01-2018
* **Description:** Blocklist.DE Bots Collector is the bot responsible to get the report from source of information. All IP addresses which have been reported within the last 48 hours as having run attacks attacks on the RFI-Attacks, REG-Bots, IRC-Bots or BadBots (BadBots = he has posted a Spam-Comment on a open Forum or Wiki).

### Collector

* **Module:** intelmq.bots.collectors.http.collector_http
* **Configuration Parameters:**
*  * `http_url`: `https://lists.blocklist.de/lists/bots.txt`
*  * `rate_limit`: `86400`

### Parser

* **Module:** intelmq.bots.parsers.blocklistde.parser
* **Configuration Parameters:**


## Brute-Force Logins

* **Status:** on
* **Revision:** 20-01-2018
* **Description:** Blocklist.DE Brute-force Login Collector is the bot responsible to get the report from source of information. All IPs which attacks Joomlas, Wordpress and other Web-Logins with Brute-Force Logins.

### Collector

* **Module:** intelmq.bots.collectors.http.collector_http
* **Configuration Parameters:**
*  * `http_url`: `https://lists.blocklist.de/lists/bruteforcelogin.txt`
*  * `rate_limit`: `86400`

### Parser

* **Module:** intelmq.bots.parsers.blocklistde.parser
* **Configuration Parameters:**


## Ftp

* **Status:** on
* **Revision:** 20-01-2018
* **Description:** Blocklist.DE FTP Collector is the bot responsible to get the report from source of information. All IP addresses which have been reported within the last 48 hours for attacks on the Service FTP.

### Collector

* **Module:** intelmq.bots.collectors.http.collector_http
* **Configuration Parameters:**
*  * `http_url`: `https://lists.blocklist.de/lists/ftp.txt`
*  * `rate_limit`: `86400`

### Parser

* **Module:** intelmq.bots.parsers.blocklistde.parser
* **Configuration Parameters:**


## Imap

* **Status:** on
* **Revision:** 20-01-2018
* **Description:** Blocklist.DE IMAP Collector is the bot responsible to get the report from source of information. All IP addresses which have been reported within the last 48 hours for attacks on the service like IMAP, SASL, POP3, etc.

### Collector

* **Module:** intelmq.bots.collectors.http.collector_http
* **Configuration Parameters:**
*  * `http_url`: `https://lists.blocklist.de/lists/imap.txt`
*  * `rate_limit`: `86400`

### Parser

* **Module:** intelmq.bots.parsers.blocklistde.parser
* **Configuration Parameters:**


## Irc Bots

* **Status:** on
* **Revision:** 20-01-2018
* **Description:** No description provided by feed provider.

### Collector

* **Module:** intelmq.bots.collectors.http.collector_http
* **Configuration Parameters:**
*  * `http_url`: `https://lists.blocklist.de/lists/ircbot.txt`
*  * `rate_limit`: `86400`

### Parser

* **Module:** intelmq.bots.parsers.blocklistde.parser
* **Configuration Parameters:**


## Mail

* **Status:** on
* **Revision:** 20-01-2018
* **Description:** Blocklist.DE Mail Collector is the bot responsible to get the report from source of information. All IP addresses which have been reported within the last 48 hours as having run attacks on the service Mail, Postfix.

### Collector

* **Module:** intelmq.bots.collectors.http.collector_http
* **Configuration Parameters:**
*  * `http_url`: `https://lists.blocklist.de/lists/mail.txt`
*  * `rate_limit`: `86400`

### Parser

* **Module:** intelmq.bots.parsers.blocklistde.parser
* **Configuration Parameters:**


## Sip

* **Status:** on
* **Revision:** 20-01-2018
* **Description:** Blocklist.DE SIP Collector is the bot responsible to get the report from source of information. All IP addresses that tried to login in a SIP-, VOIP- or Asterisk-Server and are included in the IPs-List from http://www.infiltrated.net/ (Twitter).

### Collector

* **Module:** intelmq.bots.collectors.http.collector_http
* **Configuration Parameters:**
*  * `http_url`: `https://lists.blocklist.de/lists/sip.txt`
*  * `rate_limit`: `86400`

### Parser

* **Module:** intelmq.bots.parsers.blocklistde.parser
* **Configuration Parameters:**


## Ssh

* **Status:** on
* **Revision:** 20-01-2018
* **Description:** Blocklist.DE SSH Collector is the bot responsible to get the report from source of information. All IP addresses which have been reported within the last 48 hours as having run attacks on the service SSH.

### Collector

* **Module:** intelmq.bots.collectors.http.collector_http
* **Configuration Parameters:**
*  * `http_url`: `https://lists.blocklist.de/lists/ssh.txt`
*  * `rate_limit`: `86400`

### Parser

* **Module:** intelmq.bots.parsers.blocklistde.parser
* **Configuration Parameters:**


## Strong Ips

* **Status:** on
* **Revision:** 20-01-2018
* **Description:** Blocklist.DE Strong IPs Collector is the bot responsible to get the report from source of information. All IPs which are older then 2 month and have more then 5.000 attacks.

### Collector

* **Module:** intelmq.bots.collectors.http.collector_http
* **Configuration Parameters:**
*  * `http_url`: `https://lists.blocklist.de/lists/strongips.txt`
*  * `rate_limit`: `86400`

### Parser

* **Module:** intelmq.bots.parsers.blocklistde.parser
* **Configuration Parameters:**


# Blueliv

## Crimeserver

* **Status:** on
* **Revision:** 20-01-2018
* **Description:** Blueliv Crimeserver Collector is the bot responsible to get the report through the API.

### Collector

* **Module:** intelmq.bots.collectors.blueliv.collector_crimeserver
* **Configuration Parameters:**
*  * `rate_limit`: `3600`

### Parser

* **Module:** intelmq.bots.parsers.blueliv.parser_crimeserver
* **Configuration Parameters:**


# CERT.PL

## N6 Stomp Stream

* **Status:** on
* **Revision:** 20-01-2018
* **Description:** N6 Collector - CERT.pl's N6 Collector - N6 feed via STOMP interface. Note that rate_limit does not apply for this bot as it is waiting for messages on a stream.

### Collector

* **Module:** intelmq.bots.collectors.stomp.collector
* **Configuration Parameters:**
*  * `exchange`: `{insert your exchange point as given by CERT.pl}`
*  * `port`: `61614`
*  * `server`: `n6stream.cert.pl`
*  * `ssl_ca_certificate`: `{insert path to CA file for CERT.pl's n6}`
*  * `ssl_client_certificate`: `{insert path to client cert file for CERTpl's n6}`
*  * `ssl_client_certificate_key`: `{insert path to client cert key file for CERT.pl's n6}`

### Parser

* **Module:** intelmq.bots.parsers.n6.parser_n6stomp
* **Configuration Parameters:**


# CINSscore

## Army List

* **Status:** on
* **Revision:** 20-01-2018
* **Description:** The CINS Army list is a subset of the CINS Active Threat Intelligence ruleset, and consists of IP addresses that meet one of two basic criteria: 1) The IP's recent Rogue Packet score factor is very poor, or 2) The IP has tripped a designated number of 'trusted' alerts across a given number of our Sentinels deployed around the world.

### Collector

* **Module:** intelmq.bots.collectors.http.collector_http
* **Configuration Parameters:**
*  * `http_url`: `http://cinsscore.com/list/ci-badguys.txt`
*  * `rate_limit`: `3600`

### Parser

* **Module:** intelmq.bots.parsers.ci_army.parser
* **Configuration Parameters:**


# CleanMX

## Phishing

* **Status:** on
* **Revision:** 20-01-2018
* **Description:** In order to download the CleanMX feed you need to use a custom user agent and register that user agent.

### Collector

* **Module:** intelmq.bots.collectors.http.collector_http
* **Configuration Parameters:**
*  * `http_timeout_sec`: `120`
*  * `http_url`: `http://support.clean-mx.de/clean-mx/xmlphishing?response=alive&domain=`
*  * `http_user_agent`: `{{ your user agent }}`
*  * `rate_limit`: `129600`

### Parser

* **Module:** intelmq.bots.parsers.cleanmx.parser
* **Configuration Parameters:**


## Virus

* **Status:** on
* **Revision:** 20-01-2018
* **Description:** In order to download the CleanMX feed you need to use a custom user agent and register that user agent.

### Collector

* **Module:** intelmq.bots.collectors.http.collector_http
* **Configuration Parameters:**
*  * `http_timeout_sec`: `120`
*  * `http_url`: `http://support.clean-mx.de/clean-mx/xmlviruses?response=alive&domain=`
*  * `http_user_agent`: `{{ your user agent }}`
*  * `rate_limit`: `129600`

### Parser

* **Module:** intelmq.bots.parsers.cleanmx.parser
* **Configuration Parameters:**


# DShield

## As Details

* **Status:** on
* **Revision:** 20-01-2018
* **Description:** No description provided by feed provider.

### Collector

* **Module:** intelmq.bots.collectors.http.collector_http
* **Configuration Parameters:**
*  * `http_url`: `https://dshield.org/asdetailsascii.html?as={{ AS Number }}`
*  * `rate_limit`: `129600`

### Parser

* **Module:** intelmq.bots.parsers.dshield.parser_asn
* **Configuration Parameters:**


## Block

* **Status:** on
* **Revision:** 20-01-2018
* **Description:** This list summarizes the top 20 attacking class C (/24) subnets over the last three days. The number of 'attacks' indicates the number of targets reporting scans from this subnet.

### Collector

* **Module:** intelmq.bots.collectors.http.collector_http
* **Configuration Parameters:**
*  * `http_url`: `https://www.dshield.org/block.txt`
*  * `rate_limit`: `129600`

### Parser

* **Module:** intelmq.bots.parsers.dshield.parser_block
* **Configuration Parameters:**


## Suspicious Domains

* **Status:** on
* **Revision:** 20-01-2018
* **Description:** There are many suspicious domains on the internet. In an effort to identify them, as well as false positives, we have assembled weighted lists based on tracking and malware lists from different sources. ISC is collecting and categorizing various lists associated with a certain level of sensitivity.

### Collector

* **Module:** intelmq.bots.collectors.http.collector_http
* **Configuration Parameters:**
*  * `http_url`: `https://www.dshield.org/feeds/suspiciousdomains_High.txt`
*  * `rate_limit`: `129600`

### Parser

* **Module:** intelmq.bots.parsers.dshield.parser_domain
* **Configuration Parameters:**


# Danger Rulez

## Bruteforce Blocker

* **Status:** on
* **Revision:** 20-01-2018
* **Description:** Its main purpose is to block SSH bruteforce attacks via firewall.

### Collector

* **Module:** intelmq.bots.collectors.http.collector_http
* **Configuration Parameters:**
*  * `http_url`: `http://danger.rulez.sk/projects/bruteforceblocker/blist.php`
*  * `rate_limit`: `3600`

### Parser

* **Module:** intelmq.bots.parsers.danger_rulez.parser
* **Configuration Parameters:**


## Sip Invitation

* **Status:** on
* **Revision:** 20-01-2018
* **Description:** Entries consist of fields with identifying characteristics of a source IP address that has been seen initiating a SIP INVITE operation to a remote host. The report lists hosts that are suspicious of more than just port scanning. These hosts may be SIP client cataloging or conducting various forms of telephony abuse. Report is updated hourly.

### Collector

* **Module:** intelmq.bots.collectors.http.collector_http
* **Configuration Parameters:**
*  * `http_url`: `http://dataplane.org/sipinvitation.txt`
*  * `rate_limit`: `3600`

### Parser

* **Module:** intelmq.bots.parsers.dataplane.parser
* **Configuration Parameters:**


# Dataplane

## Sip Query

* **Status:** on
* **Revision:** 20-01-2018
* **Description:** Entries consist of fields with identifying characteristics of a source IP address that has been seen initiating a SIP OPTIONS query to a remote host. This report lists hosts that are suspicious of more than just port scanning. The hosts may be SIP server cataloging or conducting various forms of telephony abuse. Report is updated hourly.

### Collector

* **Module:** intelmq.bots.collectors.http.collector_http
* **Configuration Parameters:**
*  * `http_url`: `http://dataplane.org/sipquery.txt`
*  * `rate_limit`: `3600`

### Parser

* **Module:** intelmq.bots.parsers.dataplane.parser
* **Configuration Parameters:**


## Sip Registration

* **Status:** on
* **Revision:** 20-01-2018
* **Description:** Entries consist of fields with identifying characteristics of a source IP address that has been seen initiating a SIP REGISTER operation to a remote host. This report lists hosts that are suspicious of more than just port scanning. The hosts may be SIP client cataloging or conducting various forms of telephony abuse. Report is updated hourly.

### Collector

* **Module:** intelmq.bots.collectors.http.collector_http
* **Configuration Parameters:**
*  * `http_url`: `http://dataplane.org/sipregistration.txt`
*  * `rate_limit`: `3600`

### Parser

* **Module:** intelmq.bots.parsers.dataplane.parser
* **Configuration Parameters:**


## Ssh Client Connection

* **Status:** on
* **Revision:** 20-01-2018
* **Description:** Entries below consist of fields with identifying characteristics of a source IP address that has been seen initiating an SSH connection to a remote host. This report lists hosts that are suspicious of more than just port scanning. The hosts may be SSH server cataloging or conducting authentication attack attempts. Report is updated hourly.

### Collector

* **Module:** intelmq.bots.collectors.http.collector_http
* **Configuration Parameters:**
*  * `http_url`: `http://dataplane.org/sshclient.txt`
*  * `rate_limit`: `3600`

### Parser

* **Module:** intelmq.bots.parsers.dataplane.parser
* **Configuration Parameters:**


## Ssh Password Authentication

* **Status:** on
* **Revision:** 20-01-2018
* **Description:** Entries below consist of fields with identifying characteristics of a source IP address that has been seen attempting to remotely login to a host using SSH password authentication. The report lists hosts that are highly suspicious and are likely conducting malicious SSH password authentication attacks. Report is updated hourly.

### Collector

* **Module:** intelmq.bots.collectors.http.collector_http
* **Configuration Parameters:**
*  * `http_url`: `http://dataplane.org/sshpwauth.txt`
*  * `rate_limit`: `3600`

### Parser

* **Module:** intelmq.bots.parsers.dataplane.parser
* **Configuration Parameters:**


# DynDNS

## Infected Domains

* **Status:** on
* **Revision:** 20-01-2018
* **Description:** DynDNS ponmocup. List of ponmocup malware redirection domains and infected web-servers. See also http://security-research.dyndns.org/pub/botnet-links.html

### Collector

* **Module:** intelmq.bots.collectors.http.collector_http
* **Configuration Parameters:**
*  * `http_url`: `http://security-research.dyndns.org/pub/malware-feeds/ponmocup-infected-domains-CIF-latest.txt`
*  * `rate_limit`: `10800`

### Parser

* **Module:** intelmq.bots.parsers.dyn.parser
* **Configuration Parameters:**


# Fraunhofer

## Dga Archieve

* **Status:** on
* **Revision:** 20-01-2018
* **Description:** Fraunhofer DGA collector fetches data from Fraunhofer's domain generation archive.

### Collector

* **Module:** intelmq.bots.collectors.http.collector_http
* **Configuration Parameters:**
*  * `http_password`: `{{ your password}}`
*  * `http_url`: `https://dgarchive.caad.fkie.fraunhofer.de/today`
*  * `http_username`: `{{ your username}}`
*  * `rate_limit`: `10800`

### Parser

* **Module:** intelmq.bots.parsers.fraunhofer.parser_dga
* **Configuration Parameters:**


# HPHosts

## Hosts

* **Status:** off
* **Revision:** 20-01-2018
* **Description:** hpHosts is a community managed and maintained hosts file that allows an additional layer of protection against access to ad, tracking and malicious websites.

### Collector

* **Module:** intelmq.bots.collectors.http.collector_http
* **Configuration Parameters:**
*  * `http_url`: `http://hosts-file.net/download/hosts.txt`
*  * `rate_limit`: `3600`

### Parser

* **Module:** intelmq.bots.parsers.hphosts.parser
* **Configuration Parameters:**
*  * `error_log_message`: `false`


# Malc0de

## Bind Format

* **Status:** on
* **Revision:** 20-01-2018
* **Description:** This feed includes FQDN's of malicious hosts, the file format is in Bind file format.

### Collector

* **Module:** intelmq.bots.collectors.http.collector_http
* **Configuration Parameters:**
*  * `http_url`: `https://malc0de.com/bl/ZONES`
*  * `rate_limit`: `10800`

### Parser

* **Module:** intelmq.bots.parsers.malc0de.parser
* **Configuration Parameters:**


## Ip Blacklist

* **Status:** on
* **Revision:** 20-01-2018
* **Description:** This feed includes IP Addresses of malicious hosts.

### Collector

* **Module:** intelmq.bots.collectors.http.collector_http
* **Configuration Parameters:**
*  * `http_url`: `https://malc0de.com/bl/IP_Blacklist.txt`
*  * `rate_limit`: `10800`

### Parser

* **Module:** intelmq.bots.parsers.malc0de.parser
* **Configuration Parameters:**


## Windows Format

* **Status:** on
* **Revision:** 20-01-2018
* **Description:** This feed includes FQDN's of malicious hosts, the file format is in Windows Hosts file format.

### Collector

* **Module:** intelmq.bots.collectors.http.collector_http
* **Configuration Parameters:**
*  * `http_url`: `https://malc0de.com/bl/BOOT`
*  * `rate_limit`: `10800`

### Parser

* **Module:** intelmq.bots.parsers.malc0de.parser
* **Configuration Parameters:**


# Malware Domain List

## Blacklist

* **Status:** on
* **Revision:** 20-01-2018
* **Description:** No description provided by feed provider.

### Collector

* **Module:** intelmq.bots.collectors.http.collector_http
* **Configuration Parameters:**
*  * `http_url`: `http://www.malwaredomainlist.com/updatescsv.php`
*  * `rate_limit`: `3600`

### Parser

* **Module:** intelmq.bots.parsers.malwaredomainlist.parser
* **Configuration Parameters:**


# Malware Domains

## Malicious

* **Status:** on
* **Revision:** 20-01-2018
* **Description:** Malware Prevention through Domain Blocking (Black Hole DNS Sinkhole)

### Collector

* **Module:** intelmq.bots.collectors.http.collector_http
* **Configuration Parameters:**
*  * `http_url`: `http://mirror1.malwaredomains.com/files/domains.txt`
*  * `rate_limit`: `172800`

### Parser

* **Module:** intelmq.bots.parsers.malwaredomains.parser
* **Configuration Parameters:**


# MalwarePatrol

## Dansguardian

* **Status:** on
* **Revision:** 20-01-2018
* **Description:** Malware block list with URLs

### Collector

* **Module:** intelmq.bots.collectors.http.collector_http
* **Configuration Parameters:**
*  * `http_url`: `https://lists.malwarepatrol.net/cgi/getfile?receipt={{ your API key }}&product=8&list=dansguardian`
*  * `rate_limit`: `180000`

### Parser

* **Module:** intelmq.bots.parsers.malwarepatrol.parser_dansguardian
* **Configuration Parameters:**


# Netlab 360

## Dga

* **Status:** on
* **Revision:** 20-01-2018
* **Description:** This feed lists DGA family, Domain, Start and end of valid time(UTC) of a number of DGA families. reference: http://data.netlab.360.com/dga

### Collector

* **Module:** intelmq.bots.collectors.http.collector_http
* **Configuration Parameters:**
*  * `http_url`: `http://data.netlab.360.com/feeds/dga/dga.txt`
*  * `rate_limit`: `3600`

### Parser

* **Module:** intelmq.bots.parsers.netlab_360.parser
* **Configuration Parameters:**


## Magnitude Ek

* **Status:** on
* **Revision:** 20-01-2018
* **Description:** This feed lists FQDN and possibly the URL used by Magnitude Exploit Kit. Information also includes the IP address used for the domain and last time seen. reference: http://data.netlab.360.com/ek

### Collector

* **Module:** intelmq.bots.collectors.http.collector_http
* **Configuration Parameters:**
*  * `http_url`: `http://data.netlab.360.com/feeds/ek/magnitude.txt`
*  * `rate_limit`: `3600`

### Parser

* **Module:** intelmq.bots.parsers.netlab_360.parser
* **Configuration Parameters:**


## Mirai Scanner

* **Status:** on
* **Revision:** 20-01-2018
* **Description:** This feed provides IP addresses which actively scan for vulnerable IoT devices and install Mirai Botnet. reference: http://data.netlab.360.com/mirai-scanner/

### Collector

* **Module:** intelmq.bots.collectors.http.collector_http
* **Configuration Parameters:**
*  * `http_url`: `http://data.netlab.360.com/feeds/mirai-scanner/scanner.list`
*  * `rate_limit`: `3600`

### Parser

* **Module:** intelmq.bots.parsers.netlab_360.parser
* **Configuration Parameters:**


# Nothink

## Dns Attack

* **Status:** on
* **Revision:** 20-01-2018
* **Description:** This feed provides attack information for attack information against DNS honeypots. reference: http://www.nothink.org/honeypot_dns.php .

### Collector

* **Module:** intelmq.bots.collectors.http.collector_http
* **Configuration Parameters:**
*  * `http_url`: `http://www.nothink.org/honeypot_dns_attacks.txt`
*  * `rate_limit`: `3600`

### Parser

* **Module:** intelmq.bots.parsers.nothink.parser
* **Configuration Parameters:**


## Snmp

* **Status:** on
* **Revision:** 20-01-2018
* **Description:** There are a number of feeds you can use to depend on how far back you would like to go. The time.source will still be the date and time the feed was generated at nothink. This feed provides IP addresses of systems that have connected to a honeypot via SNMP in the last 24 hours. reference: http://www.nothink.org/honeypot_snmp.php

### Collector

* **Module:** intelmq.bots.collectors.http.collector_http
* **Configuration Parameters:**
*  * `http_url`: `http://www.nothink.org/blacklist/blacklist_snmp_day.txt`
*  * `rate_limit`: `86400`

### Parser

* **Module:** intelmq.bots.parsers.nothink.parser
* **Configuration Parameters:**


## Ssh

* **Status:** on
* **Revision:** 20-01-2018
* **Description:** There are a number of feeds you can use to depend on how far back you would like to go. The time.source will still be the date and time the feed was generated at nothink. This feed provides IP addresses of systems that have connected to a honeypot via SSH in the last 24 hours. Reference: http://www.nothink.org/honeypots.php

### Collector

* **Module:** intelmq.bots.collectors.http.collector_http
* **Configuration Parameters:**
*  * `http_url`: `http://www.nothink.org/blacklist/blacklist_ssh_day.txt`
*  * `rate_limit`: `86400`

### Parser

* **Module:** intelmq.bots.parsers.nothink.parser
* **Configuration Parameters:**


## Telnet

* **Status:** on
* **Revision:** 20-01-2018
* **Description:** There are a number of feeds you can use to depend on how far back you would like to go. The time.source will still be the date and time the feed was generated at nothink. This feed provides IP addresses of systems that have connected to a honeypot via Telnet in the last 24 hours. reference: http://www.nothink.org/honeypots.php

### Collector

* **Module:** intelmq.bots.collectors.http.collector_http
* **Configuration Parameters:**
*  * `http_url`: `http://www.nothink.org/blacklist/blacklist_telnet_day.txt`
*  * `rate_limit`: `86400`

### Parser

* **Module:** intelmq.bots.parsers.nothink.parser
* **Configuration Parameters:**


# OpenPhish

## Phishing

* **Status:** on
* **Revision:** 20-01-2018
* **Description:** OpenPhish is a fully automated self-contained platform for phishing intelligence. It identifies phishing sites and performs intelligence analysis in real time without human intervention and without using any external resources, such as blacklists.

### Collector

* **Module:** intelmq.bots.collectors.http.collector_http
* **Configuration Parameters:**
*  * `http_url`: `https://www.openphish.com/feed.txt`
*  * `rate_limit`: `86400`

### Parser

* **Module:** intelmq.bots.parsers.openphish.parser
* **Configuration Parameters:**


# PhishTank

## Online

* **Status:** on
* **Revision:** 20-01-2018
* **Description:** PhishTank is a collaborative clearing house for data and information about phishing on the Internet.

### Collector

* **Module:** intelmq.bots.collectors.http.collector_http
* **Configuration Parameters:**
*  * `http_url`: `https://data.phishtank.com/data/{{ your API key }}/online-valid.csv`
*  * `rate_limit`: `28800`

### Parser

* **Module:** intelmq.bots.parsers.phishtank.parser
* **Configuration Parameters:**


# ShadowServer

## Fixme

* **Status:** on
* **Revision:** 20-01-2018
* **Description:** Shadowserver sends out a variety of reports (see https://www.shadowserver.org/wiki/pmwiki.php/Services/Reports). The reports can be retrieved from the URL in the mail or from the attachment.

### Collector

* **Module:** intelmq.bots.collectors.mail.collector_mail_attach
* **Configuration Parameters:**
*  * `attach_regex`: `csv.zip`
*  * `attach_unzip`: `true`
*  * `rate_limit`: `86400`
*  * `subject_regex`: `FIXME - (see individual reports below)`

### Parser

* **Module:** intelmq.bots.parsers.shadowserver.parser
* **Configuration Parameters:**


# Spamhaus

## Asn Drop

* **Status:** on
* **Revision:** 20-01-2018
* **Description:** ASN-DROP contains a list of Autonomous System Numbers controlled by spammers or cyber criminals, as well as "hijacked" ASNs. ASN-DROP can be used to filter BGP routes which are being used for malicious purposes.

### Collector

* **Module:** intelmq.bots.collectors.http.collector_http
* **Configuration Parameters:**
*  * `http_url`: `https://www.spamhaus.org/drop/asndrop.txt`
*  * `rate_limit`: `3600`

### Parser

* **Module:** intelmq.bots.parsers.spamhaus.parser_drop
* **Configuration Parameters:**


## Cert

* **Status:** on
* **Revision:** 20-01-2018
* **Description:** Spamhaus CERT Insight Portal. Access limited to CERTs and CSIRTs with national or regional responsibility. https://www.spamhaus.org/news/article/705/spamhaus-launches-cert-insight-portal .

### Collector

* **Module:** intelmq.bots.collectors.http.collector_http
* **Configuration Parameters:**
*  * `http_url`: `{{ your CERT portal URL }}`
*  * `rate_limit`: `3600`

### Parser

* **Module:** intelmq.bots.parsers.spamhaus.parser_cert
* **Configuration Parameters:**


## Drop

* **Status:** on
* **Revision:** 20-01-2018
* **Description:** The DROP list will not include any IP address space under the control of any legitimate network - even if being used by "the spammers from hell". DROP will only include netblocks allocated directly by an established Regional Internet Registry (RIR) or National Internet Registry (NIR) such as ARIN, RIPE, AFRINIC, APNIC, LACNIC or KRNIC or direct RIR allocations.

### Collector

* **Module:** intelmq.bots.collectors.http.collector_http
* **Configuration Parameters:**
*  * `http_url`: `https://www.spamhaus.org/drop/drop.txt`
*  * `rate_limit`: `3600`

### Parser

* **Module:** intelmq.bots.parsers.spamhaus.parser_drop
* **Configuration Parameters:**


## Dropv6

* **Status:** on
* **Revision:** 20-01-2018
* **Description:** The DROPv6 list includes IPv6 ranges allocated to spammers or cyber criminals. DROPv6 will only include IPv6 netblocks allocated directly by an established Regional Internet Registry (RIR) or National Internet Registry (NIR) such as ARIN, RIPE, AFRINIC, APNIC, LACNIC or KRNIC or direct RIR allocations.

### Collector

* **Module:** intelmq.bots.collectors.http.collector_http
* **Configuration Parameters:**
*  * `http_url`: `https://www.spamhaus.org/drop/dropv6.txt`
*  * `rate_limit`: `3600`

### Parser

* **Module:** intelmq.bots.parsers.spamhaus.parser_drop
* **Configuration Parameters:**


## Edrop

* **Status:** on
* **Revision:** 20-01-2018
* **Description:** EDROP is an extension of the DROP list that includes sub-allocated netblocks controlled by spammers or cyber criminals. EDROP is meant to be used in addition to the direct allocations on the DROP list.

### Collector

* **Module:** intelmq.bots.collectors.http.collector_http
* **Configuration Parameters:**
*  * `http_url`: `https://www.spamhaus.org/drop/edrop.txt`
*  * `rate_limit`: `3600`

### Parser

* **Module:** intelmq.bots.parsers.spamhaus.parser_drop
* **Configuration Parameters:**


# Sucuri

## Hidden Iframes

* **Status:** on
* **Revision:** 28-01-2018
* **Description:** Latest hidden iframes identified on compromised web sites.
* **Additional Information:** Please note that the parser only extracts the hidden iframes  and the conditional redirects, not the encoded javascript.

### Collector

* **Module:** intelmq.bots.collectors.http.collector_http
* **Configuration Parameters:**
*  * `http_url`: `http://labs.sucuri.net/?malware`
*  * `rate_limit`: `86400`

### Parser

* **Module:** intelmq.bots.parsers.sucuri.parser
* **Configuration Parameters:**


# Taichung

## Netflow

* **Status:** on
* **Revision:** 20-01-2018
* **Description:** Abnormal flows detected.

### Collector

* **Module:** intelmq.bots.collectors.http.collector_http
* **Configuration Parameters:**
*  * `http_url`: `https://www.tc.edu.tw/net/netflow/lkout/recent/30`
*  * `rate_limit`: `3600`

### Parser

* **Module:** intelmq.bots.parsers.taichung.parser
* **Configuration Parameters:**
*  * `error_log_message`: `false`


# Team Cymru

## Cap

* **Status:** on
* **Revision:** 20-01-2018
* **Description:** Team Cymru provides daily lists of compromised or abused devices for the ASNs and/or netblocks with a CSIRT's jurisdiction. This includes such information as bot infected hosts, command and control systems, open resolvers, malware urls, phishing urls, and brute force attacks

### Collector

* **Module:** intelmq.bots.collectors.http.collector_http
* **Configuration Parameters:**
*  * `http_password`: `{{your password}}`
*  * `http_url`: `https://www.cymru.com/{{your organization name}}/infected_{time[%Y%m%d]}.txt`
*  * `http_url_formatting`: `True`
*  * `http_username`: `{{your login}}`
*  * `rate_limit`: `86400`

### Parser

* **Module:** intelmq.bots.parsers.cymru.parser_cap_program
* **Configuration Parameters:**


## Full Bogons

* **Status:** on
* **Revision:** 20-01-2018
* **Description:** Fullbogons are a larger set which also includes IP space that has been allocated to an RIR, but not assigned by that RIR to an actual ISP or other end-user. IANA maintains a convenient IPv4 summary page listing allocated and reserved netblocks, and each RIR maintains a list of all prefixes that they have assigned to end-users. Our bogon reference pages include additional links and resources to assist those who wish to properly filter bogon prefixes within their networks.

### Collector

* **Module:** intelmq.bots.collectors.http.collector_http
* **Configuration Parameters:**
*  * `http_url`: `https://www.team-cymru.org/Services/Bogons/fullbogons-ipv4.txt`
*  * `rate_limit`: `129600`

### Parser

* **Module:** intelmq.bots.parsers.cymru.parser_full_bogons
* **Configuration Parameters:**


# Turris

## Greylist

* **Status:** on
* **Revision:** 20-01-2018
* **Description:** The data are processed and clasified every week and behaviour of IP addresses that accessed a larger number of Turris routers is evaluated. The result is a list of addresses that have tried to obtain information about services on the router or tried to gain access to them. We publish this so called "greylist" that also contains a list of tags for each address which indicate what behaviour of the address was observed.

### Collector

* **Module:** intelmq.bots.collectors.http.collector_http
* **Configuration Parameters:**
*  * `http_url`: `https://www.turris.cz/greylist-data/greylist-latest.csv`
*  * `rate_limit`: `43200`

### Parser

* **Module:** intelmq.bots.parsers.turris.parser
* **Configuration Parameters:**


# URLVir

## Hosts

* **Status:** on
* **Revision:** 20-01-2018
* **Description:** This feed provides FQDN's or IP addresses for Active Malicious Hosts.

### Collector

* **Module:** intelmq.bots.collectors.http.collector_http
* **Configuration Parameters:**
*  * `http_url`: `http://www.urlvir.com/export-hosts/`
*  * `rate_limit`: `129600`

### Parser

* **Module:** intelmq.bots.parsers.urlvir.parser
* **Configuration Parameters:**


## Ips

* **Status:** on
* **Revision:** 20-01-2018
* **Description:** This feed provides IP addresses hosting Malware.

### Collector

* **Module:** intelmq.bots.collectors.http.collector_http
* **Configuration Parameters:**
*  * `http_url`: `http://www.urlvir.com/export-ip-addresses/`
*  * `rate_limit`: `129600`

### Parser

* **Module:** intelmq.bots.parsers.urlvir.parser
* **Configuration Parameters:**


# University of Toulouse

## Blacklist

* **Status:** on
* **Revision:** 20-01-2018
* **Description:** The collections and feed description can be found on: https://dsi.ut-capitole.fr/blacklists/.

### Collector

* **Module:** intelmq.bots.collectors.http.collector_http
* **Configuration Parameters:**
*  * `extract_files`: `true`
*  * `http_url`: `https://dsi.ut-capitole.fr/blacklists/download/{collection name}.tar.gz`
*  * `rate_limit`: `43200`

### Parser

* **Module:** intelmq.bots.parsers.generic.parser_csv
* **Configuration Parameters:**
*  * `columns`: `{depends on a collection}`
*  * `delimiter`: `false`
*  * `type`: `{depends on a collection}`


# VXVault

## Ips

* **Status:** on
* **Revision:** 20-01-2018
* **Description:** This feed provides IP addresses hosting Malware.

### Collector

* **Module:** intelmq.bots.collectors.http.collector_http
* **Configuration Parameters:**
*  * `http_url`: `http://vxvault.net/URL_List.php`
*  * `rate_limit`: `3600`

### Parser

* **Module:** intelmq.bots.parsers.vxvault.parser
* **Configuration Parameters:**


# ZoneH

## Defacements

* **Status:** on
* **Revision:** 20-01-2018
* **Description:** all the information contained in Zone-H's cybercrime archive were either collected online from public sources or directly notified anonymously to us.

### Collector

* **Module:** intelmq.bots.collectors.mail.collector_mail_attach
* **Configuration Parameters:**
*  * `attach_regex`: `csv`
*  * `attach_unzip`: `False`
*  * `rate_limit`: `300`
*  * `sent_from`: `datazh@zone-h.org`
*  * `subject_regex`: `Report`

### Parser

* **Module:** intelmq.bots.parsers.zoneh.parser
* **Configuration Parameters:**

<|MERGE_RESOLUTION|>--- conflicted
+++ resolved
@@ -1,44 +1,43 @@
 # Available Feeds
 
-The available feeds are grouped by the provider of the feeds. For each feed the collector and parser that can be used is documented as well as any feed-specific parameters.
+The available feeds are grouped by the source of the feeds. For each feed the collector and parser that can be used is documented as well as any feed-specific parameters.
 
 <!-- TOC depthFrom:2 depthTo:2 withLinks:1 updateOnSave:1 orderedList:0 -->
 
 - [Abuse.ch](#abusech)
 - [AlienVault](#alienvault)
-- [AnubisNetworks](#anubisnetworks)
 - [Autoshun](#autoshun)
 - [Bambenek](#bambenek)
 - [Bitcash](#bitcash)
+- [AnubisNetworks Cyberfeed Stream](#anubisnetworks-cyberfeed-stream)
 - [Blocklist.de](#blocklistde)
-- [Blueliv](#blueliv)
-- [CERT.PL](#certpl)
-- [CINSscore](#cinsscore)
+- [Blueliv Crimeserver](#blueliv-crimeserver)
+- [CI Army](#ci-army)
 - [CleanMX](#cleanmx)
+- [Cymru](#cymru)
 - [DShield](#dshield)
 - [Danger Rulez](#danger-rulez)
 - [Dataplane](#dataplane)
 - [DynDNS](#dyndns)
-- [Fraunhofer](#fraunhofer)
+- [Fraunhofer DGA](#fraunhofer-dga)
 - [HPHosts](#hphosts)
 - [Malc0de](#malc0de)
 - [Malware Domain List](#malware-domain-list)
 - [Malware Domains](#malware-domains)
-- [MalwarePatrol](#malwarepatrol)
+- [MalwarePatrol Dans Guardian](#malwarepatrol-dans-guardian)
+- [N6](#n6)
 - [Netlab 360](#netlab-360)
 - [Nothink](#nothink)
+- [OpenBL](#openbl)
 - [OpenPhish](#openphish)
 - [PhishTank](#phishtank)
-- [ShadowServer](#shadowserver)
+- [Proxyspy](#proxyspy)
+- [Shadowserver](#shadowserver)
 - [Spamhaus](#spamhaus)
-- [Sucuri](#sucuri)
 - [Taichung](#taichung)
-- [Team Cymru](#team-cymru)
-- [Turris](#turris)
+- [Turris Greylist](#turris-greylist)
 - [URLVir](#urlvir)
-- [University of Toulouse](#university-of-toulouse)
 - [VXVault](#vxvault)
-- [ZoneH](#zoneh)
 
 <!-- /TOC -->
 
@@ -224,14 +223,18 @@
 
 ## C2 Domains
 
-<<<<<<< HEAD
-**Status:** Active
-
-### Collector Bot
-
-**Bot Name:** Generic URL Fetcher
-
-**Bot Module:** intelmq.bots.collectors.http.collector_http
+* **Status:** on
+* **Revision:** 20-01-2018
+* **Description:** Master Feed of known, active and non-sinkholed C&Cs domain names. License: https://osint.bambenekconsulting.com/license.txt
+
+### Collector
+
+* **Module:** intelmq.bots.collectors.http.collector_http
+* **Configuration Parameters:**
+*  * `http_url`: `https://osint.bambenekconsulting.com/feeds/c2-dommasterlist.txt`
+*  * `rate_limit`: `3600`
+
+### Parser
 
 **Configuration Parameters:**
 ```
@@ -239,87 +242,65 @@
 provider: Bambenek
 feed: Bambenek C2 Domains
 rate_limit: FIXME
-http_url: https://osint.bambenekconsulting.com/feeds/c2-dommasterlist.txt
+http_url: http://osint.bambenekconsulting.com/feeds/c2-dommasterlist.txt
 ```
 
-### Parser Bot
-
-**Bot Name:** Bambenek C2 Domain Feed
-=======
-* **Status:** on
-* **Revision:** 20-01-2018
-* **Description:** Master Feed of known, active and non-sinkholed C&Cs domain names. License: https://osint.bambenekconsulting.com/license.txt
->>>>>>> 88b5a845
-
-### Collector
-
-* **Module:** intelmq.bots.collectors.http.collector_http
-* **Configuration Parameters:**
-*  * `http_url`: `https://osint.bambenekconsulting.com/feeds/c2-dommasterlist.txt`
-*  * `rate_limit`: `3600`
-
-<<<<<<< HEAD
+
+## C2 Ips
+
+* **Status:** on
+* **Revision:** 20-01-2018
+* **Description:** Master Feed of known, active and non-sinkholed C&Cs IP addresses License: https://osint.bambenekconsulting.com/license.txt
+
+### Collector
+
 **Notes:** Master Feed of known, active and non-sinkholed C&Cs domain names.
-License: https://osint.bambenekconsulting.com/license.txt
-=======
-### Parser
->>>>>>> 88b5a845
+License: http://osint.bambenekconsulting.com/license.txt
+
+### Parser
 
 * **Module:** intelmq.bots.parsers.bambenek.parser
 * **Configuration Parameters:**
 
 
-## C2 Ips
-
-* **Status:** on
-* **Revision:** 20-01-2018
-* **Description:** Master Feed of known, active and non-sinkholed C&Cs IP addresses License: https://osint.bambenekconsulting.com/license.txt
-
-### Collector
-
-<<<<<<< HEAD
+## Dga Domains
+
+* **Status:** on
+* **Revision:** 20-01-2018
+* **Description:** Domain feed of known DGA domains from -2 to +3 days License: https://osint.bambenekconsulting.com/license.txt
+
 **Configuration Parameters:**
 ```
 id: bambenek-c2-ips-collector
 provider: Bambenek
 feed: Bambenek C2 IPs
 rate_limit: FIXME
-http_url: https://osint.bambenekconsulting.com/feeds/c2-ipmasterlist.txt
+http_url: http://osint.bambenekconsulting.com/feeds/c2-ipmasterlist.txt
 ```
-=======
-* **Module:** intelmq.bots.collectors.http.collector_http
-* **Configuration Parameters:**
-*  * `http_url`: `https://osint.bambenekconsulting.com/feeds/c2-ipmasterlist.txt`
-*  * `rate_limit`: `3600`
->>>>>>> 88b5a845
-
-### Parser
-
-* **Module:** intelmq.bots.parsers.bambenek.parser
-* **Configuration Parameters:**
-
-
-## Dga Domains
-
-<<<<<<< HEAD
+
+* **Module:** intelmq.bots.collectors.http.collector_http
+* **Configuration Parameters:**
+*  * `http_url`: `https://osint.bambenekconsulting.com/feeds/dga-feed.txt`
+*  * `rate_limit`: `3600`
+
+### Parser
+
+**Bot Module:** intelmq.bots.parsers.bambenek.parser
+
+**Configuration Parameters:**
+```
+id: bambenek-c2-ips-parser
+```
+
 **Notes:** Master Feed of known, active and non-sinkholed C&Cs IP addresses
-License: https://osint.bambenekconsulting.com/license.txt
-=======
-* **Status:** on
-* **Revision:** 20-01-2018
-* **Description:** Domain feed of known DGA domains from -2 to +3 days License: https://osint.bambenekconsulting.com/license.txt
->>>>>>> 88b5a845
-
-### Collector
-
-* **Module:** intelmq.bots.collectors.http.collector_http
-* **Configuration Parameters:**
-*  * `http_url`: `https://osint.bambenekconsulting.com/feeds/dga-feed.txt`
-*  * `rate_limit`: `3600`
-
-### Parser
-
-<<<<<<< HEAD
+License: http://osint.bambenekconsulting.com/license.txt
+
+## DGA Domains
+
+**Status:** Active
+
+### Collector Bot
+
 **Bot Name:** Generic URL Fetcher
 
 **Bot Module:** intelmq.bots.collectors.http.collector_http
@@ -330,7 +311,7 @@
 provider: Bambenek
 feed: Bambenek DGA Domains
 rate_limit: FIXME
-http_url: https://osint.bambenekconsulting.com/feeds/dga-feed.txt
+http_url: http://osint.bambenekconsulting.com/feeds/dga-feed.txt
 ```
 
 ### Parser Bot
@@ -345,11 +326,7 @@
 ```
 
 **Notes:** Domain feed of known DGA domains from -2 to +3 days
-License: https://osint.bambenekconsulting.com/license.txt
-=======
-* **Module:** intelmq.bots.parsers.bambenek.parser
-* **Configuration Parameters:**
->>>>>>> 88b5a845
+License: http://osint.bambenekconsulting.com/license.txt
 
 
 # Bitcash
@@ -362,23 +339,19 @@
 
 ### Collector
 
-<<<<<<< HEAD
+* **Module:** intelmq.bots.collectors.http.collector_http
+* **Configuration Parameters:**
+*  * `http_url`: `https://bitcash.cz/misc/log/blacklist`
+*  * `rate_limit`: `3600`
+
 **Configuration Parameters:**
 ```
 id: bitcash-collector
 provider: BitCash
 feed: BitCash
 rate_limit: FIXME
-http_url: https://bitcash.cz/misc/log/blacklist
+http_url: http://bitcash.cz/misc/log/blacklist
 ```
-=======
-* **Module:** intelmq.bots.collectors.http.collector_http
-* **Configuration Parameters:**
-*  * `http_url`: `https://bitcash.cz/misc/log/blacklist`
-*  * `rate_limit`: `3600`
->>>>>>> 88b5a845
-
-### Parser
 
 * **Module:** intelmq.bots.parsers.bitcash.parser
 * **Configuration Parameters:**
