# Available Feeds

The available feeds are grouped by the provider of the feeds.
For each feed the collector and parser that can be used is documented as well as any feed-specific parameters.
To add feeds to this file add them to `intelmq/etc/feeds.yaml` and then run
`intelmq/bin/intelmq_gen_feeds_docs.py` to generate the new content of this file.

<!-- TOC depthFrom:2 depthTo:2 withLinks:1 updateOnSave:1 orderedList:0 -->

- [Abuse.ch](#abusech)
- [AlienVault](#alienvault)
- [AnubisNetworks](#anubisnetworks)
- [Autoshun](#autoshun)
- [Bambenek](#bambenek)
- [Bitcash](#bitcash)
- [Blocklist.de](#blocklistde)
- [Blueliv](#blueliv)
- [CERT.PL](#certpl)
- [CINSscore](#cinsscore)
- [Calidog](#calidog)
- [CleanMX](#cleanmx)
- [CyberCrime Tracker](#cybercrime-tracker)
- [DShield](#dshield)
- [Danger Rulez](#danger-rulez)
- [Dataplane](#dataplane)
- [DynDNS](#dyndns)
- [Fraunhofer](#fraunhofer)
- [HPHosts](#hphosts)
- [Malc0de](#malc0de)
- [Malware Domain List](#malware-domain-list)
- [Malware Domains](#malware-domains)
- [MalwarePatrol](#malwarepatrol)
- [MalwareURL](#malwareurl)
- [McAfee Advanced Threat Defense](#mcafee-advanced-threat-defense)
- [Microsoft](#microsoft)
- [Netlab 360](#netlab-360)
- [Nothink](#nothink)
- [OpenPhish](#openphish)
- [OpenPhish Commercial](#openphish-commercial)
- [PhishTank](#phishtank)
- [ShadowServer](#shadowserver)
- [Spamhaus](#spamhaus)
- [Sucuri](#sucuri)
- [Surbl](#surbl)
- [Taichung](#taichung)
- [Team Cymru](#team-cymru)
- [Threatminer](#threatminer)
- [Turris](#turris)
- [URLVir](#urlvir)
- [University of Toulouse](#university-of-toulouse)
- [VXVault](#vxvault)
- [WebInspektor](#webinspektor)
- [ZoneH](#zoneh)


<!-- /TOC -->


# Abuse.ch

<<<<<<< HEAD
## Feodo Tracker Browse

* **Status:** on
* **Revision:** 19-03-2019
* **Description:**

### Collector

* **Module:** intelmq.bots.collectors.http.collector_http
* **Configuration Parameters:**
*  * `http_url`: `https://feodotracker.abuse.ch/browse`
*  * `name`: `Feodo Tracker Browse`
*  * `provider`: `Abuse.ch`
*  * `rate_limit`: `86400`

### Parser

* **Module:** intelmq.bots.parsers.html_table.parser
* **Configuration Parameters:**
*  * `columns`: `['time.source', 'source.ip', 'malware.name', 'status', 'extra.SBL', 'source.as_name', 'source.geolocation.cc']`
*  * `ignore_values`: `['', '', '', '', 'Not listed', '', '']`
*  * `skip_head`: `True`
*  * `type`: `c&c`


## Feodo Tracker Domains
=======
## Feodo Tracker IPs
>>>>>>> 9d9074f4

* **Status:** on
* **Revision:** 25-03-2019
* **Description:** List of botnet Command&Control servers (C&Cs) tracked by Feodo Tracker, associated with Dridex and Emotet (aka Heodo).
* **Additional Information:** https://feodotracker.abuse.ch/

### Collector

* **Module:** intelmq.bots.collectors.http.collector_http
* **Configuration Parameters:**
*  * `http_url`: `https://feodotracker.abuse.ch/downloads/ipblocklist.csv`
*  * `name`: `Feodo Tracker IPs`
*  * `provider`: `Abuse.ch`
*  * `rate_limit`: `3600`

### Parser

* **Module:** intelmq.bots.parsers.abusech.parser_ip
* **Configuration Parameters:**


## Ransomware Tracker

* **Status:** on
* **Revision:** 20-01-2018
* **Description:** Ransomware Tracker feed includes FQDN's, URL's, and known IP addresses that were used for said FQDN's and URL's for various ransomware families.

### Collector

* **Module:** intelmq.bots.collectors.http.collector_http
* **Configuration Parameters:**
*  * `http_url`: `https://ransomwaretracker.abuse.ch/feeds/csv/`
*  * `name`: `Ransomware Tracker`
*  * `provider`: `Abuse.ch`
*  * `rate_limit`: `129600`

### Parser

* **Module:** intelmq.bots.parsers.abusech.parser_ransomware
* **Configuration Parameters:**


## URLhaus

* **Status:** on
* **Revision:** 14-02-2019
* **Description:** URLhaus is a project from abuse.ch with the goal of sharing malicious URLs that are being used for malware distribution. URLhaus offers a country, ASN (AS number) and Top Level Domain (TLD) feed for network operators / Internet Service Providers (ISPs), Computer Emergency Response Teams (CERTs) and domain registries.

### Collector

* **Module:** intelmq.bots.collectors.http.collector_http
* **Configuration Parameters:**
*  * `http_url`: `https://urlhaus.abuse.ch/feeds/tld/<TLD>/, https://urlhaus.abuse.ch/feeds/country/<CC>/, or https://urlhaus.abuse.ch/feeds/asn/<ASN>/`
*  * `name`: `URLhaus`
*  * `provider`: `Abuse.ch`
*  * `rate_limit`: `129600`

### Parser

* **Module:** intelmq.bots.parsers.generic.parser_csv
* **Configuration Parameters:**
*  * `columns`: `time.source,source.url,status,extra.urlhaus.threat_type,source.fqdn,source.ip,source.asn,source.geolocation.cc`
*  * `default_url_protocol`: `http://`
*  * `skip_header`: `False`
*  * `type_translation`: `{"malware_download": "malware-distribution"}`


## Zeus Tracker Domains

* **Status:** off
* **Revision:** 20-01-2018
* **Description:** The ZeuS domain blocklist (BadDomains) is the recommended blocklist if you want to block only ZeuS domain names. It has domain names that ZeuS Tracker believes to be hijacked (level 2). Hence the false positive rate should be much lower compared to the standard ZeuS domain blocklist.

### Collector

* **Module:** intelmq.bots.collectors.http.collector_http
* **Configuration Parameters:**
*  * `http_url`: `https://zeustracker.abuse.ch/blocklist.php?download=baddomains`
*  * `name`: `Zeus Tracker Domains`
*  * `provider`: `Abuse.ch`
*  * `rate_limit`: `129600`

### Parser

* **Module:** intelmq.bots.parsers.abusech.parser_domain
* **Configuration Parameters:**


## Zeus Tracker IPs

* **Status:** off
* **Revision:** 20-01-2018
* **Description:** This list only includes IPv4 addresses that are used by the ZeuS Trojan. It is the recommended list if you want to block only ZeuS IPs. It excludes IP addresses that ZeuS Tracker believes to be hijacked (level 2) or belong to a free web hosting provider (level 3). Hence the false positive rate should be much lower compared to the standard ZeuS IP blocklist.

### Collector

* **Module:** intelmq.bots.collectors.http.collector_http
* **Configuration Parameters:**
*  * `http_url`: `https://zeustracker.abuse.ch/blocklist.php?download=badips`
*  * `name`: `Zeus Tracker IPs`
*  * `provider`: `Abuse.ch`
*  * `rate_limit`: `129600`

### Parser

* **Module:** intelmq.bots.parsers.abusech.parser_ip
* **Configuration Parameters:**


# AlienVault

## OTX

* **Status:** on
* **Revision:** 20-01-2018
* **Description:** AlienVault OTX Collector is the bot responsible to get the report through the API. Report could vary according to subscriptions.

### Collector

* **Module:** intelmq.bots.collectors.alienvault_otx.collector
* **Configuration Parameters:**
*  * `api_key`: `{{ your API key }}`
*  * `name`: `OTX`
*  * `provider`: `AlienVault`

### Parser

* **Module:** intelmq.bots.parsers.alienvault.parser_otx
* **Configuration Parameters:**


## Reputation List

* **Status:** off
* **Revision:** 20-01-2018
* **Description:** List of malicious IPs.

### Collector

* **Module:** intelmq.bots.collectors.http.collector_http
* **Configuration Parameters:**
*  * `http_url`: `https://reputation.alienvault.com/reputation.data`
*  * `name`: `Reputation List`
*  * `provider`: `AlienVault`
*  * `rate_limit`: `3600`

### Parser

* **Module:** intelmq.bots.parsers.alienvault.parser
* **Configuration Parameters:**


# AnubisNetworks

## Cyberfeed Stream

* **Status:** on
* **Revision:** 20-01-2018
* **Description:** AnubisNetworks Collector is the bot responsible to get AnubisNetworks Cyberfeed Stream.

### Collector

* **Module:** intelmq.bots.collectors.http.collector_http_stream
* **Configuration Parameters:**
*  * `http_url`: `https://prod.cyberfeed.net/stream?key={{ your API key }}`
*  * `name`: `Cyberfeed Stream`
*  * `provider`: `AnubisNetworks`
*  * `strip_lines`: `true`

### Parser

* **Module:** intelmq.bots.parsers.anubisnetworks.parser
* **Configuration Parameters:**


# Autoshun

## Shunlist

* **Status:** off
* **Revision:** 20-01-2018
* **Description:** You need to register in order to use the list.

### Collector

* **Module:** intelmq.bots.collectors.http.collector_http
* **Configuration Parameters:**
*  * `http_url`: `https://www.autoshun.org/download/?api_key=__APIKEY__&format=html`
*  * `name`: `Shunlist`
*  * `provider`: `Autoshun`
*  * `rate_limit`: `3600`

### Parser

* **Module:** intelmq.bots.parsers.autoshun.parser
* **Configuration Parameters:**


# Bambenek

## C2 Domains

* **Status:** on
* **Revision:** 20-01-2018
* **Description:** Master Feed of known, active and non-sinkholed C&Cs domain names. License: https://osint.bambenekconsulting.com/license.txt

### Collector

* **Module:** intelmq.bots.collectors.http.collector_http
* **Configuration Parameters:**
*  * `http_url`: `https://osint.bambenekconsulting.com/feeds/c2-dommasterlist.txt`
*  * `name`: `C2 Domains`
*  * `provider`: `Bambenek`
*  * `rate_limit`: `3600`

### Parser

* **Module:** intelmq.bots.parsers.bambenek.parser
* **Configuration Parameters:**


## C2 IPs

* **Status:** on
* **Revision:** 20-01-2018
* **Description:** Master Feed of known, active and non-sinkholed C&Cs IP addresses License: https://osint.bambenekconsulting.com/license.txt

### Collector

* **Module:** intelmq.bots.collectors.http.collector_http
* **Configuration Parameters:**
*  * `http_url`: `https://osint.bambenekconsulting.com/feeds/c2-ipmasterlist.txt`
*  * `name`: `C2 IPs`
*  * `provider`: `Bambenek`
*  * `rate_limit`: `3600`

### Parser

* **Module:** intelmq.bots.parsers.bambenek.parser
* **Configuration Parameters:**


## DGA Domains

* **Status:** on
* **Revision:** 20-01-2018
* **Description:** Domain feed of known DGA domains from -2 to +3 days License: https://osint.bambenekconsulting.com/license.txt

### Collector

* **Module:** intelmq.bots.collectors.http.collector_http
* **Configuration Parameters:**
*  * `http_url`: `https://osint.bambenekconsulting.com/feeds/dga-feed.txt`
*  * `name`: `DGA Domains`
*  * `provider`: `Bambenek`
*  * `rate_limit`: `3600`

### Parser

* **Module:** intelmq.bots.parsers.bambenek.parser
* **Configuration Parameters:**


# Bitcash

## Banned IPs

* **Status:** on
* **Revision:** 20-01-2018
* **Description:** IPs banned for serious abusing of our services (scanning, sniffing, harvesting, dos attacks).

### Collector

* **Module:** intelmq.bots.collectors.http.collector_http
* **Configuration Parameters:**
*  * `http_url`: `https://bitcash.cz/misc/log/blacklist`
*  * `name`: `Banned IPs`
*  * `provider`: `Bitcash`
*  * `rate_limit`: `3600`

### Parser

* **Module:** intelmq.bots.parsers.bitcash.parser
* **Configuration Parameters:**


# Blocklist.de

## Apache

* **Status:** on
* **Revision:** 20-01-2018
* **Description:** Blocklist.DE Apache Collector is the bot responsible to get the report from source of information. All IP addresses which have been reported within the last 48 hours as having run attacks on the service Apache, Apache-DDOS, RFI-Attacks.

### Collector

* **Module:** intelmq.bots.collectors.http.collector_http
* **Configuration Parameters:**
*  * `http_url`: `https://lists.blocklist.de/lists/apache.txt`
*  * `name`: `Apache`
*  * `provider`: `Blocklist.de`
*  * `rate_limit`: `86400`

### Parser

* **Module:** intelmq.bots.parsers.blocklistde.parser
* **Configuration Parameters:**


## Bots

* **Status:** on
* **Revision:** 20-01-2018
* **Description:** Blocklist.DE Bots Collector is the bot responsible to get the report from source of information. All IP addresses which have been reported within the last 48 hours as having run attacks attacks on the RFI-Attacks, REG-Bots, IRC-Bots or BadBots (BadBots = he has posted a Spam-Comment on a open Forum or Wiki).

### Collector

* **Module:** intelmq.bots.collectors.http.collector_http
* **Configuration Parameters:**
*  * `http_url`: `https://lists.blocklist.de/lists/bots.txt`
*  * `name`: `Bots`
*  * `provider`: `Blocklist.de`
*  * `rate_limit`: `86400`

### Parser

* **Module:** intelmq.bots.parsers.blocklistde.parser
* **Configuration Parameters:**


## Brute-force Logins

* **Status:** on
* **Revision:** 20-01-2018
* **Description:** Blocklist.DE Brute-force Login Collector is the bot responsible to get the report from source of information. All IPs which attacks Joomlas, Wordpress and other Web-Logins with Brute-Force Logins.

### Collector

* **Module:** intelmq.bots.collectors.http.collector_http
* **Configuration Parameters:**
*  * `http_url`: `https://lists.blocklist.de/lists/bruteforcelogin.txt`
*  * `name`: `Brute-force Logins`
*  * `provider`: `Blocklist.de`
*  * `rate_limit`: `86400`

### Parser

* **Module:** intelmq.bots.parsers.blocklistde.parser
* **Configuration Parameters:**


## FTP

* **Status:** on
* **Revision:** 20-01-2018
* **Description:** Blocklist.DE FTP Collector is the bot responsible to get the report from source of information. All IP addresses which have been reported within the last 48 hours for attacks on the Service FTP.

### Collector

* **Module:** intelmq.bots.collectors.http.collector_http
* **Configuration Parameters:**
*  * `http_url`: `https://lists.blocklist.de/lists/ftp.txt`
*  * `name`: `FTP`
*  * `provider`: `Blocklist.de`
*  * `rate_limit`: `86400`

### Parser

* **Module:** intelmq.bots.parsers.blocklistde.parser
* **Configuration Parameters:**


## IMAP

* **Status:** on
* **Revision:** 20-01-2018
* **Description:** Blocklist.DE IMAP Collector is the bot responsible to get the report from source of information. All IP addresses which have been reported within the last 48 hours for attacks on the service like IMAP, SASL, POP3, etc.

### Collector

* **Module:** intelmq.bots.collectors.http.collector_http
* **Configuration Parameters:**
*  * `http_url`: `https://lists.blocklist.de/lists/imap.txt`
*  * `name`: `IMAP`
*  * `provider`: `Blocklist.de`
*  * `rate_limit`: `86400`

### Parser

* **Module:** intelmq.bots.parsers.blocklistde.parser
* **Configuration Parameters:**


## IRC Bots

* **Status:** on
* **Revision:** 20-01-2018
* **Description:** No description provided by feed provider.

### Collector

* **Module:** intelmq.bots.collectors.http.collector_http
* **Configuration Parameters:**
*  * `http_url`: `https://lists.blocklist.de/lists/ircbot.txt`
*  * `name`: `IRC Bots`
*  * `provider`: `Blocklist.de`
*  * `rate_limit`: `86400`

### Parser

* **Module:** intelmq.bots.parsers.blocklistde.parser
* **Configuration Parameters:**


## Mail

* **Status:** on
* **Revision:** 20-01-2018
* **Description:** Blocklist.DE Mail Collector is the bot responsible to get the report from source of information. All IP addresses which have been reported within the last 48 hours as having run attacks on the service Mail, Postfix.

### Collector

* **Module:** intelmq.bots.collectors.http.collector_http
* **Configuration Parameters:**
*  * `http_url`: `https://lists.blocklist.de/lists/mail.txt`
*  * `name`: `Mail`
*  * `provider`: `Blocklist.de`
*  * `rate_limit`: `86400`

### Parser

* **Module:** intelmq.bots.parsers.blocklistde.parser
* **Configuration Parameters:**


## SIP

* **Status:** on
* **Revision:** 20-01-2018
* **Description:** Blocklist.DE SIP Collector is the bot responsible to get the report from source of information. All IP addresses that tried to login in a SIP-, VOIP- or Asterisk-Server and are included in the IPs-List from http://www.infiltrated.net/ (Twitter).

### Collector

* **Module:** intelmq.bots.collectors.http.collector_http
* **Configuration Parameters:**
*  * `http_url`: `https://lists.blocklist.de/lists/sip.txt`
*  * `name`: `SIP`
*  * `provider`: `Blocklist.de`
*  * `rate_limit`: `86400`

### Parser

* **Module:** intelmq.bots.parsers.blocklistde.parser
* **Configuration Parameters:**


## SSH

* **Status:** on
* **Revision:** 20-01-2018
* **Description:** Blocklist.DE SSH Collector is the bot responsible to get the report from source of information. All IP addresses which have been reported within the last 48 hours as having run attacks on the service SSH.

### Collector

* **Module:** intelmq.bots.collectors.http.collector_http
* **Configuration Parameters:**
*  * `http_url`: `https://lists.blocklist.de/lists/ssh.txt`
*  * `name`: `SSH`
*  * `provider`: `Blocklist.de`
*  * `rate_limit`: `86400`

### Parser

* **Module:** intelmq.bots.parsers.blocklistde.parser
* **Configuration Parameters:**


## Strong IPs

* **Status:** on
* **Revision:** 20-01-2018
* **Description:** Blocklist.DE Strong IPs Collector is the bot responsible to get the report from source of information. All IPs which are older then 2 month and have more then 5.000 attacks.

### Collector

* **Module:** intelmq.bots.collectors.http.collector_http
* **Configuration Parameters:**
*  * `http_url`: `https://lists.blocklist.de/lists/strongips.txt`
*  * `name`: `Strong IPs`
*  * `provider`: `Blocklist.de`
*  * `rate_limit`: `86400`

### Parser

* **Module:** intelmq.bots.parsers.blocklistde.parser
* **Configuration Parameters:**


# Blueliv

## CrimeServer

* **Status:** on
* **Revision:** 20-01-2018
* **Description:** Blueliv Crimeserver Collector is the bot responsible to get the report through the API.
* **Additional Information:** The service uses a different API for free users and paying subscribers. In 'CrimeServer' feed the difference lies in the data points present in the feed. The non-free API available from Blueliv contains, for this specific feed, following extra fields not present in the free API; "_id" - Internal unique ID "subType" - Subtype of the Crime Server "countryName" - Country name where the Crime Server is located, in English "city" - City where the Crime Server is located "domain" - Domain of the Crime Server "host" - Host of the Crime Server "createdAt" - Date when the Crime Server was added to Blueliv CrimeServer database "asnCidr" - Range of IPs that belong to an ISP (registered via Autonomous System Number (ASN)) "asnId" - Identifier of an ISP registered via ASN "asnDesc" Description of the ISP registered via ASN

### Collector

* **Module:** intelmq.bots.collectors.blueliv.collector_crimeserver
* **Configuration Parameters:**
*  * `api_key`: `__APIKEY__`
*  * `name`: `CrimeServer`
*  * `provider`: `Blueliv`
*  * `rate_limit`: `3600`

### Parser

* **Module:** intelmq.bots.parsers.blueliv.parser_crimeserver
* **Configuration Parameters:**


# CERT.PL

## N6 Stomp Stream

* **Status:** on
* **Revision:** 20-01-2018
* **Description:** N6 Collector - CERT.pl's N6 Collector - N6 feed via STOMP interface. Note that rate_limit does not apply for this bot as it is waiting for messages on a stream.

### Collector

* **Module:** intelmq.bots.collectors.stomp.collector
* **Configuration Parameters:**
*  * `exchange`: `{insert your exchange point as given by CERT.pl}`
*  * `name`: `N6 Stomp Stream`
*  * `port`: `61614`
*  * `provider`: `CERT.PL`
*  * `server`: `n6stream.cert.pl`
*  * `ssl_ca_certificate`: `{insert path to CA file for CERT.pl's n6}`
*  * `ssl_client_certificate`: `{insert path to client cert file for CERTpl's n6}`
*  * `ssl_client_certificate_key`: `{insert path to client cert key file for CERT.pl's n6}`

### Parser

* **Module:** intelmq.bots.parsers.n6.parser_n6stomp
* **Configuration Parameters:**


# CINSscore

## Army List

* **Status:** on
* **Revision:** 20-01-2018
* **Description:** The CINS Army list is a subset of the CINS Active Threat Intelligence ruleset, and consists of IP addresses that meet one of two basic criteria: 1) The IP's recent Rogue Packet score factor is very poor, or 2) The IP has tripped a designated number of 'trusted' alerts across a given number of our Sentinels deployed around the world.

### Collector

* **Module:** intelmq.bots.collectors.http.collector_http
* **Configuration Parameters:**
*  * `http_url`: `http://cinsscore.com/list/ci-badguys.txt`
*  * `name`: `Army List`
*  * `provider`: `CINSscore`
*  * `rate_limit`: `3600`

### Parser

* **Module:** intelmq.bots.parsers.ci_army.parser
* **Configuration Parameters:**


# Calidog

## CertStream

* **Status:** on
* **Revision:** 15-06-2018
* **Description:** HTTP Websocket Stream from certstream.calidog.io providing data from Certificate Transparency Logs.

### Collector

* **Module:** intelmq.bots.collectors.certstream.collector_certstream
* **Configuration Parameters:**
*  * `name`: `CertStream`
*  * `provider`: `Calidog`

### Parser

* **Module:** intelmq.bots.parses.certstream.parser_certstream
* **Configuration Parameters:**


# CleanMX

## Phishing

* **Status:** on
* **Revision:** 20-01-2018
* **Description:** In order to download the CleanMX feed you need to use a custom user agent and register that user agent.

### Collector

* **Module:** intelmq.bots.collectors.http.collector_http
* **Configuration Parameters:**
*  * `http_timeout_sec`: `120`
*  * `http_url`: `http://support.clean-mx.de/clean-mx/xmlphishing?response=alive&domain=`
*  * `http_user_agent`: `{{ your user agent }}`
*  * `name`: `Phishing`
*  * `provider`: `CleanMX`
*  * `rate_limit`: `129600`

### Parser

* **Module:** intelmq.bots.parsers.cleanmx.parser
* **Configuration Parameters:**


## Virus

* **Status:** on
* **Revision:** 20-01-2018
* **Description:** In order to download the CleanMX feed you need to use a custom user agent and register that user agent.

### Collector

* **Module:** intelmq.bots.collectors.http.collector_http
* **Configuration Parameters:**
*  * `http_timeout_sec`: `120`
*  * `http_url`: `http://support.clean-mx.de/clean-mx/xmlviruses?response=alive&domain=`
*  * `http_user_agent`: `{{ your user agent }}`
*  * `name`: `Virus`
*  * `provider`: `CleanMX`
*  * `rate_limit`: `129600`

### Parser

* **Module:** intelmq.bots.parsers.cleanmx.parser
* **Configuration Parameters:**


# CyberCrime Tracker

## Latest

* **Status:** on
* **Revision:** 19-03-2019
* **Description:** C2 servers

### Collector

* **Module:** intelmq.bots.collectors.http.collector_http
* **Configuration Parameters:**
*  * `http_url`: `https://cybercrime-tracker.net/index.php`
*  * `name`: `Latest`
*  * `provider`: `CyberCrime Tracker`
*  * `rate_limit`: `86400`

### Parser

* **Module:** intelmq.bots.parsers.html_table.parser
* **Configuration Parameters:**
*  * `columns`: `['time.source', 'source.url', 'source.ip', 'malware.name', '__IGNORE__']`
*  * `default_url_protocol`: `http://`
*  * `skip_head`: `True`
*  * `type`: `c&c`


# DShield

## AS Details

* **Status:** on
* **Revision:** 20-01-2018
* **Description:** No description provided by feed provider.

### Collector

* **Module:** intelmq.bots.collectors.http.collector_http
* **Configuration Parameters:**
*  * `http_url`: `https://dshield.org/asdetailsascii.html?as={{ AS Number }}`
*  * `name`: `AS Details`
*  * `provider`: `DShield`
*  * `rate_limit`: `129600`

### Parser

* **Module:** intelmq.bots.parsers.dshield.parser_asn
* **Configuration Parameters:**


## Block

* **Status:** on
* **Revision:** 20-01-2018
* **Description:** This list summarizes the top 20 attacking class C (/24) subnets over the last three days. The number of 'attacks' indicates the number of targets reporting scans from this subnet.

### Collector

* **Module:** intelmq.bots.collectors.http.collector_http
* **Configuration Parameters:**
*  * `http_url`: `https://www.dshield.org/block.txt`
*  * `name`: `Block`
*  * `provider`: `DShield`
*  * `rate_limit`: `129600`

### Parser

* **Module:** intelmq.bots.parsers.dshield.parser_block
* **Configuration Parameters:**


## Suspicious Domains

* **Status:** on
* **Revision:** 20-01-2018
* **Description:** There are many suspicious domains on the internet. In an effort to identify them, as well as false positives, we have assembled weighted lists based on tracking and malware lists from different sources. ISC is collecting and categorizing various lists associated with a certain level of sensitivity.

### Collector

* **Module:** intelmq.bots.collectors.http.collector_http
* **Configuration Parameters:**
*  * `http_url`: `https://www.dshield.org/feeds/suspiciousdomains_High.txt`
*  * `name`: `Suspicious Domains`
*  * `provider`: `DShield`
*  * `rate_limit`: `129600`

### Parser

* **Module:** intelmq.bots.parsers.dshield.parser_domain
* **Configuration Parameters:**


# Danger Rulez

## Bruteforce Blocker

* **Status:** on
* **Revision:** 20-01-2018
* **Description:** Its main purpose is to block SSH bruteforce attacks via firewall.

### Collector

* **Module:** intelmq.bots.collectors.http.collector_http
* **Configuration Parameters:**
*  * `http_url`: `http://danger.rulez.sk/projects/bruteforceblocker/blist.php`
*  * `name`: `Bruteforce Blocker`
*  * `provider`: `Danger Rulez`
*  * `rate_limit`: `3600`

### Parser

* **Module:** intelmq.bots.parsers.danger_rulez.parser
* **Configuration Parameters:**


## SIP Invitation

* **Status:** on
* **Revision:** 20-01-2018
* **Description:** Entries consist of fields with identifying characteristics of a source IP address that has been seen initiating a SIP INVITE operation to a remote host. The report lists hosts that are suspicious of more than just port scanning. These hosts may be SIP client cataloging or conducting various forms of telephony abuse. Report is updated hourly.

### Collector

* **Module:** intelmq.bots.collectors.http.collector_http
* **Configuration Parameters:**
*  * `http_url`: `http://dataplane.org/sipinvitation.txt`
*  * `name`: `SIP Invitation`
*  * `provider`: `Danger Rulez`
*  * `rate_limit`: `3600`

### Parser

* **Module:** intelmq.bots.parsers.dataplane.parser
* **Configuration Parameters:**


# Dataplane

## SIP Query

* **Status:** on
* **Revision:** 20-01-2018
* **Description:** Entries consist of fields with identifying characteristics of a source IP address that has been seen initiating a SIP OPTIONS query to a remote host. This report lists hosts that are suspicious of more than just port scanning. The hosts may be SIP server cataloging or conducting various forms of telephony abuse. Report is updated hourly.

### Collector

* **Module:** intelmq.bots.collectors.http.collector_http
* **Configuration Parameters:**
*  * `http_url`: `http://dataplane.org/sipquery.txt`
*  * `name`: `SIP Query`
*  * `provider`: `Dataplane`
*  * `rate_limit`: `3600`

### Parser

* **Module:** intelmq.bots.parsers.dataplane.parser
* **Configuration Parameters:**


## SIP Registration

* **Status:** on
* **Revision:** 20-01-2018
* **Description:** Entries consist of fields with identifying characteristics of a source IP address that has been seen initiating a SIP REGISTER operation to a remote host. This report lists hosts that are suspicious of more than just port scanning. The hosts may be SIP client cataloging or conducting various forms of telephony abuse. Report is updated hourly.

### Collector

* **Module:** intelmq.bots.collectors.http.collector_http
* **Configuration Parameters:**
*  * `http_url`: `http://dataplane.org/sipregistration.txt`
*  * `name`: `SIP Registration`
*  * `provider`: `Dataplane`
*  * `rate_limit`: `3600`

### Parser

* **Module:** intelmq.bots.parsers.dataplane.parser
* **Configuration Parameters:**


## SSH Client Connection

* **Status:** on
* **Revision:** 20-01-2018
* **Description:** Entries below consist of fields with identifying characteristics of a source IP address that has been seen initiating an SSH connection to a remote host. This report lists hosts that are suspicious of more than just port scanning. The hosts may be SSH server cataloging or conducting authentication attack attempts. Report is updated hourly.

### Collector

* **Module:** intelmq.bots.collectors.http.collector_http
* **Configuration Parameters:**
*  * `http_url`: `http://dataplane.org/sshclient.txt`
*  * `name`: `SSH Client Connection`
*  * `provider`: `Dataplane`
*  * `rate_limit`: `3600`

### Parser

* **Module:** intelmq.bots.parsers.dataplane.parser
* **Configuration Parameters:**


## SSH Password Authentication

* **Status:** on
* **Revision:** 20-01-2018
* **Description:** Entries below consist of fields with identifying characteristics of a source IP address that has been seen attempting to remotely login to a host using SSH password authentication. The report lists hosts that are highly suspicious and are likely conducting malicious SSH password authentication attacks. Report is updated hourly.

### Collector

* **Module:** intelmq.bots.collectors.http.collector_http
* **Configuration Parameters:**
*  * `http_url`: `http://dataplane.org/sshpwauth.txt`
*  * `name`: `SSH Password Authentication`
*  * `provider`: `Dataplane`
*  * `rate_limit`: `3600`

### Parser

* **Module:** intelmq.bots.parsers.dataplane.parser
* **Configuration Parameters:**


# DynDNS

## Infected Domains

* **Status:** on
* **Revision:** 20-01-2018
* **Description:** DynDNS ponmocup. List of ponmocup malware redirection domains and infected web-servers. See also http://security-research.dyndns.org/pub/botnet-links.html

### Collector

* **Module:** intelmq.bots.collectors.http.collector_http
* **Configuration Parameters:**
*  * `http_url`: `http://security-research.dyndns.org/pub/malware-feeds/ponmocup-infected-domains-CIF-latest.txt`
*  * `name`: `Infected Domains`
*  * `provider`: `DynDNS`
*  * `rate_limit`: `10800`

### Parser

* **Module:** intelmq.bots.parsers.dyn.parser
* **Configuration Parameters:**


# Fraunhofer

## DGA Archive

* **Status:** on
* **Revision:** 20-01-2018
* **Description:** Fraunhofer DGA collector fetches data from Fraunhofer's domain generation archive.

### Collector

* **Module:** intelmq.bots.collectors.http.collector_http
* **Configuration Parameters:**
*  * `http_password`: `{{ your password}}`
*  * `http_url`: `https://dgarchive.caad.fkie.fraunhofer.de/today`
*  * `http_username`: `{{ your username}}`
*  * `name`: `DGA Archive`
*  * `provider`: `Fraunhofer`
*  * `rate_limit`: `10800`

### Parser

* **Module:** intelmq.bots.parsers.fraunhofer.parser_dga
* **Configuration Parameters:**


# HPHosts

## Hosts

* **Status:** off
* **Revision:** 20-01-2018
* **Description:** hpHosts is a community managed and maintained hosts file that allows an additional layer of protection against access to ad, tracking and malicious websites.

### Collector

* **Module:** intelmq.bots.collectors.http.collector_http
* **Configuration Parameters:**
*  * `http_url`: `http://hosts-file.net/download/hosts.txt`
*  * `name`: `Hosts`
*  * `provider`: `HPHosts`
*  * `rate_limit`: `3600`

### Parser

* **Module:** intelmq.bots.parsers.hphosts.parser
* **Configuration Parameters:**
*  * `error_log_message`: `false`


# Malc0de

## Bind Format

* **Status:** on
* **Revision:** 20-01-2018
* **Description:** This feed includes FQDN's of malicious hosts, the file format is in Bind file format.

### Collector

* **Module:** intelmq.bots.collectors.http.collector_http
* **Configuration Parameters:**
*  * `http_url`: `https://malc0de.com/bl/ZONES`
*  * `name`: `Bind Format`
*  * `provider`: `Malc0de`
*  * `rate_limit`: `10800`

### Parser

* **Module:** intelmq.bots.parsers.malc0de.parser
* **Configuration Parameters:**


## IP Blacklist

* **Status:** on
* **Revision:** 20-01-2018
* **Description:** This feed includes IP Addresses of malicious hosts.

### Collector

* **Module:** intelmq.bots.collectors.http.collector_http
* **Configuration Parameters:**
*  * `http_url`: `https://malc0de.com/bl/IP_Blacklist.txt`
*  * `name`: `IP Blacklist`
*  * `provider`: `Malc0de`
*  * `rate_limit`: `10800`

### Parser

* **Module:** intelmq.bots.parsers.malc0de.parser
* **Configuration Parameters:**


## Windows Format

* **Status:** on
* **Revision:** 20-01-2018
* **Description:** This feed includes FQDN's of malicious hosts, the file format is in Windows Hosts file format.

### Collector

* **Module:** intelmq.bots.collectors.http.collector_http
* **Configuration Parameters:**
*  * `http_url`: `https://malc0de.com/bl/BOOT`
*  * `name`: `Windows Format`
*  * `provider`: `Malc0de`
*  * `rate_limit`: `10800`

### Parser

* **Module:** intelmq.bots.parsers.malc0de.parser
* **Configuration Parameters:**


# Malware Domain List

## Blacklist

* **Status:** on
* **Revision:** 20-01-2018
* **Description:** No description provided by feed provider.

### Collector

* **Module:** intelmq.bots.collectors.http.collector_http
* **Configuration Parameters:**
*  * `http_url`: `http://www.malwaredomainlist.com/updatescsv.php`
*  * `name`: `Blacklist`
*  * `provider`: `Malware Domain List`
*  * `rate_limit`: `3600`

### Parser

* **Module:** intelmq.bots.parsers.malwaredomainlist.parser
* **Configuration Parameters:**


# Malware Domains

## Malicious

* **Status:** on
* **Revision:** 20-01-2018
* **Description:** Malware Prevention through Domain Blocking (Black Hole DNS Sinkhole)

### Collector

* **Module:** intelmq.bots.collectors.http.collector_http
* **Configuration Parameters:**
*  * `http_url`: `http://mirror1.malwaredomains.com/files/domains.txt`
*  * `name`: `Malicious`
*  * `provider`: `Malware Domains`
*  * `rate_limit`: `172800`

### Parser

* **Module:** intelmq.bots.parsers.malwaredomains.parser
* **Configuration Parameters:**


# MalwarePatrol

## DansGuardian

* **Status:** on
* **Revision:** 20-01-2018
* **Description:** Malware block list with URLs

### Collector

* **Module:** intelmq.bots.collectors.http.collector_http
* **Configuration Parameters:**
*  * `http_url`: `https://lists.malwarepatrol.net/cgi/getfile?receipt={{ your API key }}&product=8&list=dansguardian`
*  * `name`: `DansGuardian`
*  * `provider`: `MalwarePatrol`
*  * `rate_limit`: `180000`

### Parser

* **Module:** intelmq.bots.parsers.malwarepatrol.parser_dansguardian
* **Configuration Parameters:**


# MalwareURL

## Latest malicious activity

* **Status:** on
* **Revision:** 05-02-2018
* **Description:** Latest malicious domains/IPs.

### Collector

* **Module:** intelmq.bots.collectors.http.collector_http
* **Configuration Parameters:**
*  * `http_url`: `https://www.malwareurl.com/`
*  * `name`: `Latest malicious activity`
*  * `provider`: `MalwareURL`
*  * `rate_limit`: `86400`

### Parser

* **Module:** intelmq.bots.parsers.malwareurl.parser
* **Configuration Parameters:**


# McAfee Advanced Threat Defense

## Sandbox Reports

* **Status:** on
* **Revision:** 05-07-2018
* **Description:** Processes reports from McAfee's sandboxing solution via the openDXL API.

### Collector

* **Module:** intelmq.bots.collectors.opendxl.collector
* **Configuration Parameters:**
*  * `dxl_config_file`: `{{location of dxl configuration file}}`
*  * `dxl_topic`: `/mcafee/event/atd/file/report`

### Parser

* **Module:** intelmq.bots.parsers.mcafee.parser_atd
* **Configuration Parameters:**
*  * `verdict_severity`: `4`


# Microsoft

## BingMURLs

* **Status:** on
* **Revision:** 29-05-2018
* **Description:** Collects Malicious URLs detected by Bing from the Interflow API.
* **Additional Information:** Depending on the file sizes you may need to increase the parameter 'http_timeout_sec' of the collector.

### Collector

* **Module:** intelmq.bots.collectors.microsoft.collector_interflow
* **Configuration Parameters:**
*  * `api_key`: `{{your API key}}`
*  * `file_match`: `^bingmurls_`
*  * `http_timeout_sec`: `300`
*  * `name`: `BingMURLs`
*  * `not_older_than`: `2 days`
*  * `provider`: `Microsoft`
*  * `rate_limit`: `3600`

### Parser

* **Module:** intelmq.bots.parsers.microsoft.parser_bingmurls
* **Configuration Parameters:**


## CTIP

* **Status:** on
* **Revision:** 06-03-2018
* **Description:** Collects CTIP files from the Interflow API.
* **Additional Information:** Depending on the file sizes you may need to increase the parameter 'http_timeout_sec' of the collector. As many IPs occur very often in the data, you may want to use a deduplicator specifically for the feed.

### Collector

* **Module:** intelmq.bots.collectors.microsoft.collector_interflow
* **Configuration Parameters:**
*  * `api_key`: `{{your API key}}`
*  * `file_match`: `^ctip_`
*  * `http_timeout_sec`: `300`
*  * `name`: `CTIP`
*  * `not_older_than`: `2 days`
*  * `provider`: `Microsoft`
*  * `rate_limit`: `3600`

### Parser

* **Module:** intelmq.bots.parsers.microsoft.parser_ctip
* **Configuration Parameters:**


# Netlab 360

## DGA

* **Status:** on
* **Revision:** 20-01-2018
* **Description:** This feed lists DGA family, Domain, Start and end of valid time(UTC) of a number of DGA families. reference: http://data.netlab.360.com/dga

### Collector

* **Module:** intelmq.bots.collectors.http.collector_http
* **Configuration Parameters:**
*  * `http_url`: `http://data.netlab.360.com/feeds/dga/dga.txt`
*  * `name`: `DGA`
*  * `provider`: `Netlab 360`
*  * `rate_limit`: `3600`

### Parser

* **Module:** intelmq.bots.parsers.netlab_360.parser
* **Configuration Parameters:**


## Magnitude EK

* **Status:** on
* **Revision:** 20-01-2018
* **Description:** This feed lists FQDN and possibly the URL used by Magnitude Exploit Kit. Information also includes the IP address used for the domain and last time seen. reference: http://data.netlab.360.com/ek

### Collector

* **Module:** intelmq.bots.collectors.http.collector_http
* **Configuration Parameters:**
*  * `http_url`: `http://data.netlab.360.com/feeds/ek/magnitude.txt`
*  * `name`: `Magnitude EK`
*  * `provider`: `Netlab 360`
*  * `rate_limit`: `3600`

### Parser

* **Module:** intelmq.bots.parsers.netlab_360.parser
* **Configuration Parameters:**


## Mirai Scanner

* **Status:** on
* **Revision:** 20-01-2018
* **Description:** This feed provides IP addresses which actively scan for vulnerable IoT devices and install Mirai Botnet. reference: http://data.netlab.360.com/mirai-scanner/

### Collector

* **Module:** intelmq.bots.collectors.http.collector_http
* **Configuration Parameters:**
*  * `http_url`: `http://data.netlab.360.com/feeds/mirai-scanner/scanner.list`
*  * `name`: `Mirai Scanner`
*  * `provider`: `Netlab 360`
*  * `rate_limit`: `86400`

### Parser

* **Module:** intelmq.bots.parsers.netlab_360.parser
* **Configuration Parameters:**


# Nothink

## DNS Attack

* **Status:** on
* **Revision:** 20-01-2018
* **Description:** This feed provides attack information for attack information against DNS honeypots. reference: http://www.nothink.org/honeypot_dns.php .

### Collector

* **Module:** intelmq.bots.collectors.http.collector_http
* **Configuration Parameters:**
*  * `http_url`: `http://www.nothink.org/honeypot_dns_attacks.txt`
*  * `name`: `DNS Attack`
*  * `provider`: `Nothink`
*  * `rate_limit`: `3600`

### Parser

* **Module:** intelmq.bots.parsers.nothink.parser
* **Configuration Parameters:**


## SNMP

* **Status:** on
* **Revision:** 20-01-2018
* **Description:** There are a number of feeds you can use to depend on how far back you would like to go. The time.source will still be the date and time the feed was generated at nothink. This feed provides IP addresses of systems that have connected to a honeypot via SNMP in the last 24 hours. reference: http://www.nothink.org/honeypot_snmp.php

### Collector

* **Module:** intelmq.bots.collectors.http.collector_http
* **Configuration Parameters:**
*  * `http_url`: `http://www.nothink.org/blacklist/blacklist_snmp_day.txt`
*  * `name`: `SNMP`
*  * `provider`: `Nothink`
*  * `rate_limit`: `86400`

### Parser

* **Module:** intelmq.bots.parsers.nothink.parser
* **Configuration Parameters:**


## SSH

* **Status:** on
* **Revision:** 20-01-2018
* **Description:** There are a number of feeds you can use to depend on how far back you would like to go. The time.source will still be the date and time the feed was generated at nothink. This feed provides IP addresses of systems that have connected to a honeypot via SSH in the last 24 hours. Reference: http://www.nothink.org/honeypots.php

### Collector

* **Module:** intelmq.bots.collectors.http.collector_http
* **Configuration Parameters:**
*  * `http_url`: `http://www.nothink.org/blacklist/blacklist_ssh_day.txt`
*  * `name`: `SSH`
*  * `provider`: `Nothink`
*  * `rate_limit`: `86400`

### Parser

* **Module:** intelmq.bots.parsers.nothink.parser
* **Configuration Parameters:**


## Telnet

* **Status:** on
* **Revision:** 20-01-2018
* **Description:** There are a number of feeds you can use to depend on how far back you would like to go. The time.source will still be the date and time the feed was generated at nothink. This feed provides IP addresses of systems that have connected to a honeypot via Telnet in the last 24 hours. reference: http://www.nothink.org/honeypots.php

### Collector

* **Module:** intelmq.bots.collectors.http.collector_http
* **Configuration Parameters:**
*  * `http_url`: `http://www.nothink.org/blacklist/blacklist_telnet_day.txt`
*  * `name`: `Telnet`
*  * `provider`: `Nothink`
*  * `rate_limit`: `86400`

### Parser

* **Module:** intelmq.bots.parsers.nothink.parser
* **Configuration Parameters:**


# OpenPhish

## Phishing

* **Status:** on
* **Revision:** 20-01-2018
* **Description:** OpenPhish is a fully automated self-contained platform for phishing intelligence. It identifies phishing sites and performs intelligence analysis in real time without human intervention and without using any external resources, such as blacklists.

### Collector

* **Module:** intelmq.bots.collectors.http.collector_http
* **Configuration Parameters:**
*  * `http_url`: `https://www.openphish.com/feed.txt`
*  * `name`: `Phishing`
*  * `provider`: `OpenPhish`
*  * `rate_limit`: `86400`

### Parser

* **Module:** intelmq.bots.parsers.openphish.parser
* **Configuration Parameters:**


# OpenPhish Commercial

## Phishing

* **Status:** on
* **Revision:** 06-02-2018
* **Description:** OpenPhish is a fully automated self-contained platform for phishing intelligence. It identifies phishing sites and performs intelligence analysis in real time without human intervention and without using any external resources, such as blacklists.

### Collector

* **Module:** intelmq.bots.collectors.http.collector_http
* **Configuration Parameters:**
*  * `http_password`: `{{ your password}}`
*  * `http_url`: `https://openphish.com/prvt-intell/`
*  * `http_username`: `{{ your username}}`
*  * `name`: `Phishing`
*  * `provider`: `OpenPhish Commercial`
*  * `rate_limit`: `86400`

### Parser

* **Module:** intelmq.bots.parsers.openphish.parser_commercial
* **Configuration Parameters:**


# PhishTank

## Online

* **Status:** on
* **Revision:** 20-01-2018
* **Description:** PhishTank is a collaborative clearing house for data and information about phishing on the Internet.

### Collector

* **Module:** intelmq.bots.collectors.http.collector_http
* **Configuration Parameters:**
*  * `http_url`: `https://data.phishtank.com/data/{{ your API key }}/online-valid.csv`
*  * `name`: `Online`
*  * `provider`: `PhishTank`
*  * `rate_limit`: `28800`

### Parser

* **Module:** intelmq.bots.parsers.phishtank.parser
* **Configuration Parameters:**


# ShadowServer

## Custom

* **Status:** on
* **Revision:** 20-01-2018
* **Description:** Shadowserver sends out a variety of reports (see https://www.shadowserver.org/wiki/pmwiki.php/Services/Reports). The reports can be retrieved from the URL in the mail or from the attachment.

### Collector

* **Module:** intelmq.bots.collectors.mail.collector_mail_attach
* **Configuration Parameters:**
*  * `attach_regex`: `csv.zip`
*  * `attach_unzip`: `True`
*  * `folder`: `INBOX`
*  * `mail_host`: `__HOST__`
*  * `mail_password`: `__PASSWORD__`
*  * `mail_ssl`: `True`
*  * `mail_user`: `__USERNAME__`
*  * `name`: `Custom`
*  * `provider`: `ShadowServer`
*  * `rate_limit`: `86400`
*  * `subject_regex`: `__REGEX__`

### Parser

* **Module:** intelmq.bots.parsers.shadowserver.parser
* **Configuration Parameters:**


# Spamhaus

## ASN Drop

* **Status:** on
* **Revision:** 20-01-2018
* **Description:** ASN-DROP contains a list of Autonomous System Numbers controlled by spammers or cyber criminals, as well as "hijacked" ASNs. ASN-DROP can be used to filter BGP routes which are being used for malicious purposes.

### Collector

* **Module:** intelmq.bots.collectors.http.collector_http
* **Configuration Parameters:**
*  * `http_url`: `https://www.spamhaus.org/drop/asndrop.txt`
*  * `name`: `ASN Drop`
*  * `provider`: `Spamhaus`
*  * `rate_limit`: `3600`

### Parser

* **Module:** intelmq.bots.parsers.spamhaus.parser_drop
* **Configuration Parameters:**


## CERT

* **Status:** on
* **Revision:** 20-01-2018
* **Description:** Spamhaus CERT Insight Portal. Access limited to CERTs and CSIRTs with national or regional responsibility. https://www.spamhaus.org/news/article/705/spamhaus-launches-cert-insight-portal .

### Collector

* **Module:** intelmq.bots.collectors.http.collector_http
* **Configuration Parameters:**
*  * `http_url`: `{{ your CERT portal URL }}`
*  * `name`: `CERT`
*  * `provider`: `Spamhaus`
*  * `rate_limit`: `3600`

### Parser

* **Module:** intelmq.bots.parsers.spamhaus.parser_cert
* **Configuration Parameters:**


## Drop

* **Status:** on
* **Revision:** 20-01-2018
* **Description:** The DROP list will not include any IP address space under the control of any legitimate network - even if being used by "the spammers from hell". DROP will only include netblocks allocated directly by an established Regional Internet Registry (RIR) or National Internet Registry (NIR) such as ARIN, RIPE, AFRINIC, APNIC, LACNIC or KRNIC or direct RIR allocations.

### Collector

* **Module:** intelmq.bots.collectors.http.collector_http
* **Configuration Parameters:**
*  * `http_url`: `https://www.spamhaus.org/drop/drop.txt`
*  * `name`: `Drop`
*  * `provider`: `Spamhaus`
*  * `rate_limit`: `3600`

### Parser

* **Module:** intelmq.bots.parsers.spamhaus.parser_drop
* **Configuration Parameters:**


## Dropv6

* **Status:** on
* **Revision:** 20-01-2018
* **Description:** The DROPv6 list includes IPv6 ranges allocated to spammers or cyber criminals. DROPv6 will only include IPv6 netblocks allocated directly by an established Regional Internet Registry (RIR) or National Internet Registry (NIR) such as ARIN, RIPE, AFRINIC, APNIC, LACNIC or KRNIC or direct RIR allocations.

### Collector

* **Module:** intelmq.bots.collectors.http.collector_http
* **Configuration Parameters:**
*  * `http_url`: `https://www.spamhaus.org/drop/dropv6.txt`
*  * `name`: `Dropv6`
*  * `provider`: `Spamhaus`
*  * `rate_limit`: `3600`

### Parser

* **Module:** intelmq.bots.parsers.spamhaus.parser_drop
* **Configuration Parameters:**


## EDrop

* **Status:** on
* **Revision:** 20-01-2018
* **Description:** EDROP is an extension of the DROP list that includes sub-allocated netblocks controlled by spammers or cyber criminals. EDROP is meant to be used in addition to the direct allocations on the DROP list.

### Collector

* **Module:** intelmq.bots.collectors.http.collector_http
* **Configuration Parameters:**
*  * `http_url`: `https://www.spamhaus.org/drop/edrop.txt`
*  * `name`: `EDrop`
*  * `provider`: `Spamhaus`
*  * `rate_limit`: `3600`

### Parser

* **Module:** intelmq.bots.parsers.spamhaus.parser_drop
* **Configuration Parameters:**


# Sucuri

## Hidden IFrames

* **Status:** on
* **Revision:** 28-01-2018
* **Description:** Latest hidden iframes identified on compromised web sites.
* **Additional Information:** Please note that the parser only extracts the hidden iframes  and the conditional redirects, not the encoded javascript.

### Collector

* **Module:** intelmq.bots.collectors.http.collector_http
* **Configuration Parameters:**
*  * `http_url`: `http://labs.sucuri.net/?malware`
*  * `name`: `Hidden IFrames`
*  * `provider`: `Sucuri`
*  * `rate_limit`: `86400`

### Parser

* **Module:** intelmq.bots.parsers.sucuri.parser
* **Configuration Parameters:**


# Surbl

## Malicious Domains

* **Status:** on
* **Revision:** 04-09-2018
* **Description:** Detected malicious domains. Note that you have to opened up Sponsored Datafeed Service (SDS) access to the SURBL data via rsync for your IP address.

### Collector

* **Module:** intelmq.bots.collectors.rsync.collector_rsync
* **Configuration Parameters:**
*  * `file`: `wild.surbl.org.rbldnsd`
*  * `rsync_path`: `blacksync.prolocation.net::surbl-wild/`

### Parser

* **Module:** intelmq.bots.parsers.surbl.parser
* **Configuration Parameters:**


# Taichung

## Netflow

* **Status:** on
* **Revision:** 20-01-2018
* **Description:** Abnormal flows detected.

### Collector

* **Module:** intelmq.bots.collectors.http.collector_http
* **Configuration Parameters:**
*  * `http_url`: `https://www.tc.edu.tw/net/netflow/lkout/recent/30`
*  * `name`: `Netflow`
*  * `provider`: `Taichung`
*  * `rate_limit`: `3600`

### Parser

* **Module:** intelmq.bots.parsers.taichung.parser
* **Configuration Parameters:**
*  * `error_log_message`: `false`


# Team Cymru

## CAP

* **Status:** on
* **Revision:** 20-01-2018
* **Description:** Team Cymru provides daily lists of compromised or abused devices for the ASNs and/or netblocks with a CSIRT's jurisdiction. This includes such information as bot infected hosts, command and control systems, open resolvers, malware urls, phishing urls, and brute force attacks

### Collector

* **Module:** intelmq.bots.collectors.http.collector_http
* **Configuration Parameters:**
*  * `http_password`: `{{your password}}`
*  * `http_url`: `https://www.cymru.com/{{your organization name}}/infected_{time[%Y%m%d]}.txt`
*  * `http_url_formatting`: `True`
*  * `http_username`: `{{your login}}`
*  * `name`: `CAP`
*  * `provider`: `Team Cymru`
*  * `rate_limit`: `86400`

### Parser

* **Module:** intelmq.bots.parsers.cymru.parser_cap_program
* **Configuration Parameters:**


## Full Bogons

* **Status:** on
* **Revision:** 20-01-2018
* **Description:** Fullbogons are a larger set which also includes IP space that has been allocated to an RIR, but not assigned by that RIR to an actual ISP or other end-user. IANA maintains a convenient IPv4 summary page listing allocated and reserved netblocks, and each RIR maintains a list of all prefixes that they have assigned to end-users. Our bogon reference pages include additional links and resources to assist those who wish to properly filter bogon prefixes within their networks.

### Collector

* **Module:** intelmq.bots.collectors.http.collector_http
* **Configuration Parameters:**
*  * `http_url`: `https://www.team-cymru.org/Services/Bogons/fullbogons-ipv4.txt`
*  * `name`: `Full Bogons`
*  * `provider`: `Team Cymru`
*  * `rate_limit`: `129600`

### Parser

* **Module:** intelmq.bots.parsers.cymru.parser_full_bogons
* **Configuration Parameters:**


# Threatminer

## Recent domains

* **Status:** on
* **Revision:** 06-02-2018
* **Documentation:** https://www.threatminer.org/
* **Description:** Latest malicious domains.

### Collector

* **Module:** intelmq.bots.collectors.http.collector_http
* **Configuration Parameters:**
*  * `http_url`: `https://www.threatminer.org/`
*  * `name`: `Recent domains`
*  * `provider`: `Threatminer`
*  * `rate_limit`: `86400`

### Parser

* **Module:** intelmq.bots.parsers.threatminer.parser
* **Configuration Parameters:**


# Turris

## Greylist

* **Status:** on
* **Revision:** 20-01-2018
* **Description:** The data are processed and clasified every week and behaviour of IP addresses that accessed a larger number of Turris routers is evaluated. The result is a list of addresses that have tried to obtain information about services on the router or tried to gain access to them. We publish this so called "greylist" that also contains a list of tags for each address which indicate what behaviour of the address was observed.

### Collector

* **Module:** intelmq.bots.collectors.http.collector_http
* **Configuration Parameters:**
*  * `http_url`: `https://www.turris.cz/greylist-data/greylist-latest.csv`
*  * `name`: `Greylist`
*  * `provider`: `Turris`
*  * `rate_limit`: `43200`

### Parser

* **Module:** intelmq.bots.parsers.turris.parser
* **Configuration Parameters:**


# URLVir

## Hosts

* **Status:** on
* **Revision:** 20-01-2018
* **Description:** This feed provides FQDN's or IP addresses for Active Malicious Hosts.

### Collector

* **Module:** intelmq.bots.collectors.http.collector_http
* **Configuration Parameters:**
*  * `http_url`: `http://www.urlvir.com/export-hosts/`
*  * `name`: `Hosts`
*  * `provider`: `URLVir`
*  * `rate_limit`: `129600`

### Parser

* **Module:** intelmq.bots.parsers.urlvir.parser
* **Configuration Parameters:**


## IPs

* **Status:** on
* **Revision:** 20-01-2018
* **Description:** This feed provides IP addresses hosting Malware.

### Collector

* **Module:** intelmq.bots.collectors.http.collector_http
* **Configuration Parameters:**
*  * `http_url`: `http://www.urlvir.com/export-ip-addresses/`
*  * `name`: `IPs`
*  * `provider`: `URLVir`
*  * `rate_limit`: `129600`

### Parser

* **Module:** intelmq.bots.parsers.urlvir.parser
* **Configuration Parameters:**


# University of Toulouse

## Blacklist

* **Status:** on
* **Revision:** 20-01-2018
* **Description:** The collections and feed description can be found on: https://dsi.ut-capitole.fr/blacklists/.

### Collector

* **Module:** intelmq.bots.collectors.http.collector_http
* **Configuration Parameters:**
*  * `extract_files`: `true`
*  * `http_url`: `https://dsi.ut-capitole.fr/blacklists/download/{collection name}.tar.gz`
*  * `name`: `Blacklist`
*  * `provider`: `University of Toulouse`
*  * `rate_limit`: `43200`

### Parser

* **Module:** intelmq.bots.parsers.generic.parser_csv
* **Configuration Parameters:**
*  * `columns`: `{depends on a collection}`
*  * `delimiter`: `false`
*  * `type`: `{depends on a collection}`


# VXVault

## URLs

* **Status:** on
* **Revision:** 20-01-2018
* **Description:** This feed provides IP addresses hosting Malware.

### Collector

* **Module:** intelmq.bots.collectors.http.collector_http
* **Configuration Parameters:**
*  * `http_url`: `http://vxvault.net/URL_List.php`
*  * `name`: `URLs`
*  * `provider`: `VXVault`
*  * `rate_limit`: `3600`

### Parser

* **Module:** intelmq.bots.parsers.vxvault.parser
* **Configuration Parameters:**


# WebInspektor

## Unsafe sites

* **Status:** on
* **Revision:** 09-03-2018
* **Description:** Latest detected unsafe sites.

### Collector

* **Module:** intelmq.bots.collectors.http.collector_http
* **Configuration Parameters:**
*  * `http_url`: `https://app.webinspector.com/public/recent_detections/`
*  * `name`: `Unsafe sites`
*  * `provider`: `WebInspektor`
*  * `rate_limit`: `60`

### Parser

* **Module:** intelmq.bots.parsers.webinspektor.parser
* **Configuration Parameters:**


# ZoneH

## Defacements

* **Status:** on
* **Revision:** 20-01-2018
* **Description:** all the information contained in Zone-H's cybercrime archive were either collected online from public sources or directly notified anonymously to us.

### Collector

* **Module:** intelmq.bots.collectors.mail.collector_mail_attach
* **Configuration Parameters:**
*  * `attach_regex`: `csv`
*  * `attach_unzip`: `False`
*  * `folder`: `INBOX`
*  * `mail_host`: `__HOST__`
*  * `mail_password`: `__PASSWORD__`
*  * `mail_ssl`: `True`
*  * `mail_user`: `__USERNAME__`
*  * `name`: `Defacements`
*  * `provider`: `ZoneH`
*  * `rate_limit`: `3600`
*  * `sent_from`: `datazh@zone-h.org`
*  * `subject_regex`: `Report`

### Parser

* **Module:** intelmq.bots.parsers.zoneh.parser
* **Configuration Parameters:**

<|MERGE_RESOLUTION|>--- conflicted
+++ resolved
@@ -58,7 +58,6 @@
 
 # Abuse.ch
 
-<<<<<<< HEAD
 ## Feodo Tracker Browse
 
 * **Status:** on
@@ -84,10 +83,7 @@
 *  * `type`: `c&c`
 
 
-## Feodo Tracker Domains
-=======
-## Feodo Tracker IPs
->>>>>>> 9d9074f4
+## Feodo Tracker IP
 
 * **Status:** on
 * **Revision:** 25-03-2019
