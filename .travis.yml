sudo: required
dist: trusty
group: edge
language: python
env:
  - REQUIREMENTS=true
  - REQUIREMENTS=false
python:
  - "3.3"
  - "3.4"
  - "3.5"
  - "3.6"
install:
<<<<<<< HEAD
  - sudo apt-get install dpkg-dev dh-python python-setuptools python3-setuptools python3-all debhelper quilt polipo lighttpd
  - curl -O https://artifacts.elastic.co/downloads/elasticsearch/elasticsearch-5.3.0.deb && sudo dpkg -i --force-confnew elasticsearch-5.3.0.deb && sudo service elasticsearch start
  - pip install -r REQUIREMENTS
  - for file in intelmq/bots/*/*/REQUIREMENTS.txt; do pip install -r $file; done
=======
  - sudo apt-get install dpkg-dev dh-python python-setuptools python3-setuptools python3-all debhelper quilt polipo lighttpd fakeroot dh-systemd
  - if [[ $REQUIREMENTS == true ]] ; then for file in intelmq/bots/*/*/REQUIREMENTS.txt; do pip install -r $file; done; fi
>>>>>>> 09a7799d
  - if [[ $TRAVIS_PYTHON_VERSION < '3.5' ]]; then pip install typing; fi
  - if [[ $TRAVIS_PYTHON_VERSION < '3.4' ]]; then pip install enum34; fi
  - pip install codecov
  - pip install pycodestyle
  - sudo sed -i '/^Defaults\tsecure_path.*$/ d' /etc/sudoers
  - sudo pip install .
  - sudo cp /opt/intelmq/etc/examples/* /opt/intelmq/etc/
before_script:
  - psql -c "CREATE USER intelmq WITH SUPERUSER" -U postgres
  - psql -c "CREATE DATABASE intelmq" -U intelmq template1
  - psql -c "GRANT ALL PRIVILEGES ON DATABASE intelmq TO intelmq" -U intelmq
  - intelmq_psql_initdb
  - sed -i 's/events/tests/g' /tmp/initdb.sql
  - psql -v ON_ERROR_STOP=on -f /tmp/initdb.sql intelmq -U intelmq
  - VERSION=$(git describe --abbrev=0 --tags)
  - git archive --format=tar.gz HEAD > ../intelmq_$VERSION.orig.tar.gz
  - git archive --format=tar.gz --prefix=debian/ HEAD:debian/ > ../intelmq_$VERSION-1.debian.tar.gz
  - pushd ..
  - mkdir build
  - cd build
  - tar -xzf ../intelmq_$VERSION.orig.tar.gz
  - tar -xzf ../intelmq_$VERSION-1.debian.tar.gz
  - popd
script:
<<<<<<< HEAD
  - INTELMQ_TEST_DATABASES=1 INTELMQ_TEST_LOCAL_WEB=1 INTELMQ_TEST_EXOTIC=1 nosetests --with-coverage --cover-package=intelmq
  - dpkg-buildpackage -us -uc
  - pep8 intelmq/{bots,lib,bin}
=======
  - if [[ $REQUIREMENTS == true ]] ; then INTELMQ_TEST_DATABASES=1 INTELMQ_TEST_LOCAL_WEB=1 INTELMQ_TEST_EXOTIC=1 nosetests --with-coverage --cover-package=intelmq --cover-branches; else INTELMQ_TEST_LOCAL_WEB=1 nosetests --with-coverage --cover-package=intelmq --cover-branches; fi
  - pycodestyle intelmq/{bots,lib,bin}
  - pushd ../build && dpkg-buildpackage -us -uc
  - popd
>>>>>>> 09a7799d
services:
  - redis-server
  - postgresql
  - elasticsearch
  - mongodb
after_success:
  - codecov
addons:
  postgresql: "9.4"<|MERGE_RESOLUTION|>--- conflicted
+++ resolved
@@ -11,15 +11,8 @@
   - "3.5"
   - "3.6"
 install:
-<<<<<<< HEAD
-  - sudo apt-get install dpkg-dev dh-python python-setuptools python3-setuptools python3-all debhelper quilt polipo lighttpd
-  - curl -O https://artifacts.elastic.co/downloads/elasticsearch/elasticsearch-5.3.0.deb && sudo dpkg -i --force-confnew elasticsearch-5.3.0.deb && sudo service elasticsearch start
-  - pip install -r REQUIREMENTS
-  - for file in intelmq/bots/*/*/REQUIREMENTS.txt; do pip install -r $file; done
-=======
   - sudo apt-get install dpkg-dev dh-python python-setuptools python3-setuptools python3-all debhelper quilt polipo lighttpd fakeroot dh-systemd
   - if [[ $REQUIREMENTS == true ]] ; then for file in intelmq/bots/*/*/REQUIREMENTS.txt; do pip install -r $file; done; fi
->>>>>>> 09a7799d
   - if [[ $TRAVIS_PYTHON_VERSION < '3.5' ]]; then pip install typing; fi
   - if [[ $TRAVIS_PYTHON_VERSION < '3.4' ]]; then pip install enum34; fi
   - pip install codecov
@@ -44,16 +37,10 @@
   - tar -xzf ../intelmq_$VERSION-1.debian.tar.gz
   - popd
 script:
-<<<<<<< HEAD
-  - INTELMQ_TEST_DATABASES=1 INTELMQ_TEST_LOCAL_WEB=1 INTELMQ_TEST_EXOTIC=1 nosetests --with-coverage --cover-package=intelmq
-  - dpkg-buildpackage -us -uc
-  - pep8 intelmq/{bots,lib,bin}
-=======
   - if [[ $REQUIREMENTS == true ]] ; then INTELMQ_TEST_DATABASES=1 INTELMQ_TEST_LOCAL_WEB=1 INTELMQ_TEST_EXOTIC=1 nosetests --with-coverage --cover-package=intelmq --cover-branches; else INTELMQ_TEST_LOCAL_WEB=1 nosetests --with-coverage --cover-package=intelmq --cover-branches; fi
   - pycodestyle intelmq/{bots,lib,bin}
   - pushd ../build && dpkg-buildpackage -us -uc
   - popd
->>>>>>> 09a7799d
 services:
   - redis-server
   - postgresql
