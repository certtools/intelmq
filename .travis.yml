--- conflicted
+++ resolved
@@ -14,8 +14,6 @@
   - pip install pep8
   - sudo pip install .
   - sudo cp /opt/intelmq/etc/examples/* /opt/intelmq/etc/
-<<<<<<< HEAD
-=======
 before_script:
   - psql -c "CREATE USER intelmq WITH SUPERUSER" -U postgres 
   - psql -c "CREATE DATABASE intelmq" -U intelmq template1
@@ -23,7 +21,6 @@
   - intelmq_psql_initdb
   - sed -i 's/events/tests/' /tmp/initdb.sql
   - psql -v ON_ERROR_STOP=on -f /tmp/initdb.sql intelmq -U intelmq
->>>>>>> ade0a86e
 script:
   - nosetests --with-coverage --cover-package=intelmq
   - dpkg-buildpackage -us -uc
