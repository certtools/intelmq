sudo: required
dist: xenial
language: python
env:
  - requirements=true
  - requirements=false
python:
  - 3.4
  - 3.5
  - 3.6
  - 3.7
matrix:
  include:
  - python: 3.4
    env: mode=debian
  - python: 3.6
    env: mode=codestyle
install:
  - set -e
  - if [[ -v requirements ]]; then sudo apt-get install polipo lighttpd; fi
  - if [[ $mode == debian ]]; then sudo apt-get install dpkg-dev dh-python python-setuptools python3-setuptools python3-all debhelper quilt fakeroot dh-systemd safe-rm; fi
  - if [[ $requirements == true ]]; then for file in intelmq/bots/*/*/REQUIREMENTS.txt; do pip install -r $file; done; pip install lxml; fi
  - if [[ $TRAVIS_PYTHON_VERSION < '3.5' ]]; then sudo pip install typing; fi
  - if [[ -v requirements ]]; then pip install Cerberus!=1.3 codecov pyyaml; fi
  - if [[ $mode == codestyle ]]; then pip install pycodestyle; fi
  - if [[ -v requirements ]]; then sudo sed -i '/^Defaults\tsecure_path.*$/ d' /etc/sudoers; fi
  - if [[ -v requirements ]]; then sudo pip install .; fi
  - if [[ -v requirements ]]; then sudo cp /opt/intelmq/etc/examples/* /opt/intelmq/etc/; fi
  - if [[ -v requirements ]]; then sudo chown -R $USER /opt/intelmq/; fi
before_script:
  - if [[ $requirements == true ]] ; then psql -c "CREATE USER intelmq WITH SUPERUSER" -U postgres; fi
  - if [[ $requirements == true ]] ; then psql -c "CREATE DATABASE intelmq" -U intelmq template1; fi
  - if [[ $requirements == true ]] ; then psql -c "GRANT ALL PRIVILEGES ON DATABASE intelmq TO intelmq" -U intelmq; fi
  - if [[ $requirements == true ]] ; then intelmq_psql_initdb; fi
  - if [[ $requirements == true ]] ; then sed -i 's/events/tests/g' /tmp/initdb.sql; fi
  - if [[ $requirements == true ]] ; then psql -v ON_ERROR_STOP=on -f /tmp/initdb.sql intelmq -U intelmq; fi
  - if [[ $mode == debian ]]; then regex="\(([a-z0-9.~-]+)\)" && [[ $(head -n 1 debian/changelog) =~ $regex ]] && debversion=${BASH_REMATCH[1]} && version=${debversion%-?}; fi
  - if [[ $mode == debian ]]; then git archive --format=tar.gz HEAD > ../intelmq_$version.orig.tar.gz; fi
  - if [[ $mode == debian ]]; then git archive --format=tar.gz --prefix=debian/ HEAD:debian/ > ../intelmq_$debversion.debian.tar.gz; fi
  - if [[ $mode == debian ]]; then pushd ..; fi
  - if [[ $mode == debian ]]; then mkdir build; fi
  - if [[ $mode == debian ]]; then cd build; fi
  - if [[ $mode == debian ]]; then tar -xzf ../intelmq_$version.orig.tar.gz; fi
  - if [[ $mode == debian ]]; then tar -xzf ../intelmq_$debversion.debian.tar.gz; fi
  - if [[ $mode == debian ]]; then popd; fi
  - if [[ -v requirements ]]; then sudo cp intelmq/tests/assets/* /var/www/html/ && sudo touch /var/www/html/$(date +%Y).txt; fi
script:
<<<<<<< HEAD
  - if [[ $requirements == true ]]; then TZ=utc INTELMQ_TEST_DATABASES=1 INTELMQ_TEST_LOCAL_WEB=1 INTELMQ_TEST_EXOTIC=1 nosetests --with-coverage --cover-package=intelmq --cover-branches; elif [[ $requirements == false ]]; then TZ=utc INTELMQ_TEST_LOCAL_WEB=1 nosetests --with-coverage --cover-package=intelmq --cover-branches; fi
=======
  - if [[ $requirements == true ]]; then INTELMQ_TEST_DATABASES=1 INTELMQ_TEST_LOCAL_WEB=1 INTELMQ_TEST_EXOTIC=1 nosetests --with-coverage --cover-package=intelmq --cover-branches; find contrib/ -name "test*.py" -exec nosetests {} \+; elif [[ $requirements == false ]]; then INTELMQ_TEST_LOCAL_WEB=1 nosetests --with-coverage --cover-package=intelmq --cover-branches; fi
>>>>>>> 11c4ce5e
  - if [[ $mode == codestyle ]]; then pycodestyle intelmq/{bots,lib,bin}; fi
  - if [[ $mode == debian ]]; then pushd ../build; fi
  - if [[ $mode == debian ]]; then DEB_BUILD_OPTIONS='nocheck' dpkg-buildpackage -us -uc -d; fi
  - if [[ $mode == debian ]]; then popd; fi
services:
  - redis-server
  - postgresql
  - elasticsearch
  - mongodb
  - rabbitmq
after_success:
  - if [[ -v requirements ]]; then codecov; fi
addons:
  postgresql: "9.4"
  apt:
    packages:
      - rabbitmq-server<|MERGE_RESOLUTION|>--- conflicted
+++ resolved
@@ -45,11 +45,7 @@
   - if [[ $mode == debian ]]; then popd; fi
   - if [[ -v requirements ]]; then sudo cp intelmq/tests/assets/* /var/www/html/ && sudo touch /var/www/html/$(date +%Y).txt; fi
 script:
-<<<<<<< HEAD
-  - if [[ $requirements == true ]]; then TZ=utc INTELMQ_TEST_DATABASES=1 INTELMQ_TEST_LOCAL_WEB=1 INTELMQ_TEST_EXOTIC=1 nosetests --with-coverage --cover-package=intelmq --cover-branches; elif [[ $requirements == false ]]; then TZ=utc INTELMQ_TEST_LOCAL_WEB=1 nosetests --with-coverage --cover-package=intelmq --cover-branches; fi
-=======
-  - if [[ $requirements == true ]]; then INTELMQ_TEST_DATABASES=1 INTELMQ_TEST_LOCAL_WEB=1 INTELMQ_TEST_EXOTIC=1 nosetests --with-coverage --cover-package=intelmq --cover-branches; find contrib/ -name "test*.py" -exec nosetests {} \+; elif [[ $requirements == false ]]; then INTELMQ_TEST_LOCAL_WEB=1 nosetests --with-coverage --cover-package=intelmq --cover-branches; fi
->>>>>>> 11c4ce5e
+  - if [[ $requirements == true ]]; then TZ=utc INTELMQ_TEST_DATABASES=1 INTELMQ_TEST_LOCAL_WEB=1 INTELMQ_TEST_EXOTIC=1 nosetests --with-coverage --cover-package=intelmq --cover-branches; find contrib/ -name "test*.py" -exec nosetests {} \+; elif [[ $requirements == false ]]; then INTELMQ_TEST_LOCAL_WEB=1 nosetests --with-coverage --cover-package=intelmq --cover-branches; fi
   - if [[ $mode == codestyle ]]; then pycodestyle intelmq/{bots,lib,bin}; fi
   - if [[ $mode == debian ]]; then pushd ../build; fi
   - if [[ $mode == debian ]]; then DEB_BUILD_OPTIONS='nocheck' dpkg-buildpackage -us -uc -d; fi
