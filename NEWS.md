--- conflicted
+++ resolved
@@ -10,11 +10,7 @@
 Please refer to the change log for a full list of changes.
 
 
-<<<<<<< HEAD
-3.3.0 Feature release 
-=======
 3.3.0 Feature release  (2024-03-01)
->>>>>>> 6d3bdbca
 ---------------------
 
 ### Documentation
