NEWS
====

See the changelog for a full list of changes.

<<<<<<< HEAD
1.1.0
-----
### Tools
- `intelmqctl start` prints bot's error messages in stderr if it failed to start.
- `intelmqctl check` checks if all keys in the packaged defaults.conf are present in the current configuration.

### Contrib / Modify Expert
The malware name rules of the modify expert have been migrated to the [Malware Name Mapping repository](https://github.com/certtools/malware_name_mapping).
See contrib/malware_name_mapping/ for automated download and conversion.

### Harmonization
- added `destination.urlpath` and `source.urlpath` to harmonization.

### Configuration
A new harmonization type `JSONDict` has been added specifically for the `extra` field. It is highly recommended to change the type of this field.
The feed names in the shadowserver parser have been adapted to the current subjects. Change your configuration accordingly:
* `Botnet-Drone-Hadoop` to `Drone`
* `DNS-open-resolvers` to `DNS-Open-Resolvers`
* `Open-NetBIOS` to `Open-NetBIOS-Nameservice`
* `Ssl-Freak-Scan` to `SSL-FREAK-Vulnerable-Servers`
* `Ssl-Scan` to `SSL-POODLE-Vulnerable-Servers`

The Maxmind GeoIP expert did previously always overwrite existing data. A new parameter `overwrite` has been added,
which is by default set to `false` to be consistent with other bots.

The bot `bots.collectors.n6.collector_stomp` has been renamed to the new module `bots.collectors.stomp.collector`. Adapt your `runtime.conf` accordingly.

The parameter `feed` for collectors has been renamed to `name`, as it results in `feed.name`. Backwards compatibility is ensured until 2.0.

### Postgres databases
The following statements optionally update existing data.
Please check if you did use these feed names and eventually adapt them for your setup!
```SQL
ALTER TABLE events
   ADD COLUMN "destination.urlpath" text,
   ADD COLUMN "source.urlpath" text;
ALTER TABLE events
   ADD COLUMN "destination.domain_suffix" text,
   ADD COLUMN "source.domain_suffix" text;
ALTER TABLE events
   ADD COLUMN "tlp" text;
UPDATE events
   SET "classification.identifier" = 'open-mdns'
   WHERE "classification.identifier" = 'openmdns' AND "feed.name" = 'Open-mDNS';
UPDATE events
   SET "classification.identifier" = 'open-chargen'
   WHERE "classification.identifier" = 'openchargen' AND "feed.name" = 'Open-Chargen';
UPDATE events
   SET "classification.identifier" = 'open-tftp'
   WHERE "classification.identifier" = 'opentftp' AND "feed.name" = 'Open-TFTP';
UPDATE events
   SET "classification.type" = 'infected system'
   WHERE "classification.type" = 'botnet drone' AND "feed.name" = 'Sinkhole-HTTP-Drone';
UPDATE events
   SET "classification.type" = 'infected system'
   WHERE "classification.type" = 'botnet drone' AND "feed.name" = 'Microsoft-Sinkhole';
UPDATE events
   SET "classification.identifier" = 'open-redis'
   WHERE "classification.identifier" = 'openredis' AND "feed.name" = 'Open-Redis';
UPDATE events
   SET "classification.identifier" = 'open-portmapper',
       "protocol.application" = 'portmap'
   WHERE "classification.identifier" = 'openportmapper' AND "feed.name" = 'Open-Portmapper' AND "protocol.application" = 'portmapper';
UPDATE events
   SET "classification.identifier" = 'open-ipmi'
   WHERE "classification.identifier" = 'openipmi' AND "feed.name" = 'Open-IPMI';
UPDATE events
   SET "classification.identifier" = 'open-qotd'
   WHERE "classification.identifier" = 'openqotd' AND "feed.name" = 'Open-QOTD';
UPDATE events
   SET "classification.identifier" = 'open-snmp'
   WHERE "classification.identifier" = 'opensnmp' AND "feed.name" = 'Open-SNMP';
UPDATE events
   SET "classification.identifier" = 'open-mssql'
   WHERE "classification.identifier" = 'openmssql' AND "feed.name" = 'Open-MSSQL';
UPDATE events
   SET "classification.identifier" = 'open-mongodb'
   WHERE "classification.identifier" = 'openmongodb' AND "feed.name" = 'Open-MongoDB';
UPDATE events
   SET "classification.identifier" = 'open-netbios-nameservice', "feed.name" = 'Open-NetBIOS-Nameservice'
   WHERE "classification.identifier" = 'opennetbios' AND "feed.name" = 'Open-NetBIOS';
UPDATE events
   SET "classification.identifier" = 'open-elasticsearch'
   WHERE "classification.identifier" = 'openelasticsearch' AND "feed.name" = 'Open-Elasticsearch';
UPDATE events
   SET "classification.identifier" = 'dns-open-resolver', "feed.name" = 'DNS-Open-Resolvers'
   WHERE "classification.identifier" = 'opendns' AND "feed.name" = 'DNS-open-resolvers';
UPDATE events
   SET "classification.identifier" = 'ntp-monitor'
   WHERE "classification.identifier" = 'openntp' AND "feed.name" = 'NTP-Monitor';
UPDATE events
   SET "classification.identifier" = 'ssl-poodle', "feed.name" = 'SSL-POODLE-Vulnerable-Servers'
   WHERE "classification.identifier" = 'SSL-Poodle' AND "feed.name" = 'Ssl-Scan';
UPDATE events
   SET "classification.identifier" = 'ssl-freak', "feed.name" = 'SSL-FREAK-Vulnerable-Servers'
   WHERE "classification.identifier" = 'SSL-FREAK' AND "feed.name" = 'Ssl-Freak-Scan';
UPDATE events
   SET "classification.identifier" = 'open-memcached'
   WHERE "classification.identifier" = 'openmemcached' AND "feed.name" = 'Open-Memcached';
UPDATE events
   SET "classification.type" = 'infected system', "feed.name" = 'Drone'
   WHERE "classification.type" = 'botnet drone' AND "feed.name" = 'Botnet-Drone-Hadoop';
UPDATE events
   SET "classification.identifier" = 'open-xdmcp'
   WHERE "classification.identifier" = 'openxdmcp' AND "feed.name" = 'Open-XDMCP';
UPDATE events
   SET "classification.identifier" = 'open-natpmp', "protocol.application" = 'natpmp'
   WHERE "classification.identifier" = 'opennatpmp' AND "feed.name" = 'Open-NATPMP' AND "protocol.application" = 'nat-pmp';
UPDATE events
   SET "classification.identifier" = 'open-netis'
   WHERE "classification.identifier" = 'opennetis' AND "feed.name" = 'Open-Netis';
UPDATE events
   SET "classification.identifier" = 'ntp-version'
   WHERE "classification.identifier" = 'openntpversion' AND "feed.name" = 'NTP-Version';
UPDATE events
   SET "classification.identifier" = 'sandbox-url'
   WHERE "classification.identifier" = 'sandboxurl' AND "feed.name" = 'Sandbox-URL';
UPDATE events
   SET "classification.identifier" = 'spam-url'
   WHERE "classification.identifier" = 'spamurl' AND "feed.name" = 'Spam-URL';
UPDATE events
   SET "classification.identifier" = 'open-ike'
   WHERE "classification.identifier" = 'openike' AND "feed.name" = 'Vulnerable-ISAKMP';
UPDATE events
   SET "classification.identifier" = 'open-rdp'
   WHERE "classification.identifier" = 'openrdp' AND "feed.name" = 'Accessible-RDP';
UPDATE events
   SET "classification.identifier" = 'open-smb'
   WHERE "classification.identifier" = 'opensmb' AND "feed.name" = 'Accessible-SMB';
UPDATE events
   SET "classification.identifier" = 'open-ldap'
   WHERE "classification.identifier" = 'openldap' AND "feed.name" = 'Open-LDAP';
UPDATE events
   SET "classification.identifier" = 'blacklisted-ip'
   WHERE "classification.identifier" = 'blacklisted' AND "feed.name" = 'Blacklisted-IP';
UPDATE events
   SET "classification.identifier" = 'open-telnet'
   WHERE "classification.identifier" = 'opentelnet' AND "feed.name" = 'Accessible-Telnet';
UPDATE events
   SET "classification.identifier" = 'open-cwmp'
   WHERE "classification.identifier" = 'opencwmp' AND "feed.name" = 'Accessbile-CWMP';
UPDATE events
   SET "classification.identifier" = 'open-vnc'
   WHERE "classification.identifier" = 'accessiblevnc' AND "feed.name" = 'Accessible-VNC';
```

1.0.5 Bugfix release (unreleased)
=======
1.0.6 Bugfix release (unreleased)
>>>>>>> 5696009d
---------------------------------

### Configuration

### Libraries

### Postgres databases


1.0.5 Bugfix release (2018-06-21)
---------------------------------
### Postgres databases
Use the following statement carefully to upgrade your database.
Adapt your feedname in the query to the one used in your setup.
```SQL
UPDATE events
    SET "extra" = json_build_object('source.local_port', "extra"->'destination.local_port')
    WHERE "feed.name" = 'Spamhaus CERT' AND "classification.type" = 'brute-force' AND "classification.identifier" = 'telnet';
```

1.0.4 Bugfix release (2018-04-20)
---------------------------------

### Postgres databases
Use the following statement carefully to upgrade your database.
Adapt your feedname in the query to the one used in your setup.
```SQL
UPDATE events
   SET "classification.taxonomy" = 'intrusion attempts', "classification.type" = 'brute-force', "classification.identifier" = 'rdp', "protocol.application" = 'rdp', "malware.name" = NULL
   WHERE "malware.name" = 'iotrdp' AND "feed.name" = 'Spamhaus CERT';
UPDATE events
   SET "classification.taxonomy" = 'vulnerable', "classification.type" = 'vulnerable service', "classification.identifier" = 'openrelay', "protocol.application" = 'smtp', "malware.name" = NULL
   WHERE "malware.name" = 'openrelay' AND "feed.name" = 'Spamhaus CERT';
UPDATE events
   SET "protocol.application" = 'portmapper'
   WHERE "classification.identifier" = 'openportmapper' AND "feed.name" = 'Open-Portmapper';
UPDATE events
   SET "protocol.application" = 'netbios-nameservice'
   WHERE "classification.identifier" = 'opennetbios' AND "feed.name" = 'Open-NetBIOS-Nameservice';
UPDATE events
   SET "protocol.application" = 'ipsec'
   WHERE "classification.identifier" = 'openike' AND "feed.name" = 'Vulnerable-ISAKMP';
UPDATE events
   SET "classification.taxonomy" = 'intrusion attempts', "classification.type" = 'brute-force', "classification.identifier" = 'ssh', "malware.name" = NULL, "protocol.application" = 'ssh'
   WHERE "malware.name" = 'sshauth' AND "feed.name" = 'Spamhaus CERT';
UPDATE events
   SET "classification.taxonomy" = 'intrusion attempts', "classification.type" = 'brute-force', "classification.identifier" = 'telnet', "malware.name" = NULL, "protocol.application" = 'ssh'
   WHERE ("malware.name" = 'telnetauth' OR "malware.name" = 'iotcmd' OR "malware.name" = 'iotuser') AND "feed.name" = 'Spamhaus CERT';
UPDATE events
   SET "classification.taxonomy" = 'information gathering', "classification.type" = 'scanner', "classification.identifier" = 'wordpress-vulnerabilities', "malware.name" = NULL, "event_description.text" = 'scanning for wordpress vulnerabilities', "protocol.application" = 'http'
   WHERE "malware.name" = 'wpscanner' AND "feed.name" = 'Spamhaus CERT';
UPDATE events
   SET "classification.taxonomy" = 'information gathering', "classification.type" = 'scanner', "classification.identifier" = 'wordpress-login', "malware.name" = NULL, "event_description.text" = 'scanning for wordpress login pages', "protocol.application" = 'http'
   WHERE "malware.name" = 'w_wplogin' AND "feed.name" = 'Spamhaus CERT';
UPDATE events
   SET "classification.taxonomy" = 'intrusion attempts', "classification.type" = 'scanner', "classification.identifier" = 'scanner-generic', "malware.name" = NULL, "event_description.text" = 'infected IoT device scanning for other vulnerable IoT devices'
   WHERE "malware.name" = 'iotscan' AND "feed.name" = 'Spamhaus CERT';
```

1.0.3 Bugfix release (2018-02-05)
---------------------------------

### Configuration
- `bots.parsers.cleanmx` removed CSV format support and now only supports XML format. Therefore, CleanMX collectors must define the `http_url` parameter with the feed url which points to XML format. See Feeds.md file on documentation section to get the correct URLs. Also, downloading the data from CleanMX feed can take a while, therefore, CleanMX collectors must overwrite the `http_timeout_sec` parameter with the value `120`.
- The classification mappings for the n6 parser have been corrected:

| n6 classification | Previous classification |  |  | Current classification |  |  | Notes |
|-|-|-|-|-|-|-|-|
|                   | taxonomy   | type   | identifier | taxonomy       | type    | identifier |
| dns-query         | other      | other  | ignore me  | other          | other   | dns-query  |
| proxy             | vulnerable | proxy  | open proxy | other          | proxy   | openproxy  |
| sandbox-url       | ignore     | ignore | ignore me  | malicious code | malware | sandboxurl | As this previous taxonomy did not exist, these events have been rejected |
| other             | vulnerable | unknow | unknown    | other          | other   | other      |

### Postgres databases
Use the following statement carefully to upgrade your database.
Adapt your feedname in the query to the one used in your setup.
```SQL
UPDATE events
   SET "classification.identifier" = 'dns-query'
   WHERE "feed.name" = 'n6' AND "classification.taxonomy" = 'other' AND "classification.type" = 'other' AND "classification.identifier" = 'ignore me';
UPDATE events
   SET "classification.taxonomy" = 'malicious code' AND "classification.type" = 'malware' AND "classification.identifier" = 'sandboxurl'
   WHERE "feed.name" = 'n6' AND "classification.taxonomy" = 'vulnerable' AND "classification.type" = 'ignore' AND "classification.identifier" = 'ignore me';
UPDATE events
   SET "classification.taxonomy" = 'other' AND "classification.type" = 'other' AND "classification.identifier" = 'other'
   WHERE "feed.name" = 'n6' AND "classification.taxonomy" = 'vulnerable' AND "classification.type" = 'unknow' AND "classification.identifier" = 'unknow';
```

1.0.2 Bugfix release
--------------------
No changes needed.

1.0.1 Bugfix release
--------------------
No changes needed.

1.0.0 Stable release
--------------------
### Configuration
- `bots.experts.ripencc_abuse_contact` now has the two additional parameters `query_ripe_stat_asn` and `query_ripe_stat_ip` instead of `query_ripe_stat`. The old parameter will be supported until version 1.1. An additional parameter `mode` has been introduced. See the bot's documentation for more details: docs/Bots.md#ripencc-abuse-contact
- `bots.experts.certat_contact` has been renamed to `bots.experts.national_cert_contact_certat` (#995)
- `bots.collectors.ftp` has been dropped (unused, unmaintained, #842)
- system.conf and startup.conf have been dropped entirely, use defaults.conf and runtime.conf instead
* Many bots have new/changed parameters
* Many bots have been renamed/moved or deleted. Please read the Bots section in the changelog and upgrade your configuration accordingly.

1.0.0.dev8
----------
### Configuration
- `http_timeout` has been renamed to `http_timeout_sec` and `http_timeout_max_tries` has been added.

### Configuration
Two new fields have been added to `defaults.conf` which are expected by the bots:
- `"log_processed_messages_count": 500` and
- `'log_processed_messages_seconds": 900`
Configure them in your setup and optionally adapt the values to your needs.

### Postgres databases
Use the following statement carefully to upgrade your database.
```SQL
ALTER TABLE events
   ADD COLUMN "output" json
```

1.0.0.dev7
----------

### Configuration
* The deduplicator expert requires a new parameter `filter_type`, the old previous default was `blacklist`. The key `ignore_keys` has been renamed to `filter_keys`.
* The tor_nodes expert has a new parameter `overwrite`, which is by default `false`.
* The configuration format of the modify expert has been change to a list-based syntax.
  Old format:

      {
      "Blocklist.de": {
          "__default": [{
                  "feed.name": "^BlockList\\.de$",
                  "classification.identifier": ""
              }, {
              }]
          },
          ...
      }

  new format:

      [
          {
              "rulename": "Blocklist.de __default",
              "if": {
                  "classification.identifier": "",
                  "feed.name": "^BlockList\\.de$"
              },
              "then": {}
          },
          ...
      ]

### Libraries
The built-in Alienvault OTX API library has been removed, install the library from github instead. See the [README.md](intelmq/bots/collectors/alienvault_otx/README.md) for details.

### Postgres databases
Use the following statement carefully to upgrade your database.
Take care that no data will be lost, the statement may not be complete!

Also note that size constraints have changed!
```SQL
ALTER TABLE events
   ADD COLUMN "feed.documentation" text;

UPDATE events
   SET "source.local_hostname"="destination.local_hostname",
       "destination.local_hostname"=DEFAULT
   WHERE "feed.name"='Open-LDAP' AND "source.local_hostname" IS NULL;
UPDATE  events
   SET "feed.url" = substring("feed.url" from 1 for 37)
   WHERE SUBSTRING("feed.url" from 1 for 38) = 'https://prod.cyberfeed.net/stream?key='
UPDATE events
   SET "feed.url" = regexp_replace("feed.url", 'receipt=([^&])*', '')
   WHERE substring("feed.url" from 1 for 43) = 'https://lists.malwarepatrol.net/cgi/getfile'
UPDATE events
   SET "feed.url" = substring("feed.url" from 1 for 36)
   WHERE SUBSTRING("feed.url" from 1 for 37) = 'https://data.phishtank.com/data/'
UPDATE events
   SET "classification.taxonomy" = lower("classification.taxonomy")
   WHERE "classification.taxonomy" IS NOT NULL;
```

1.0.0.dev6
----------

### Postgres databases
```sql
ALTER TABLE events
   ADD COLUMN "feed.provider" text
```

1.0.0.dev5
----------

Syntax of runtime.conf has changed

### Postgres databases
```sql
ALTER TABLE events
   ADD COLUMN "misp.attribute_uuid" varchar(36),
   ADD COLUMN "malware.hash.sha256" text,
   ALTER COLUMN "misp.event_uuid" SET DATA TYPE varchar(36);

ALTER TABLE events   RENAME COLUMN "misp_uuid" TO "misp.event_uuid";

UPDATE events
   SET "protocol.application" = lower("protocol.application")
   WHERE "protocol.application" IS NOT NULL;
UPDATE events
   SET "source.abuse_contact" = lower("source.abuse_contact")
   WHERE "source.abuse_contact" IS NOT NULL;
UPDATE events
   SET "destination.abuse_contact" = lower("destination.abuse_contact")
   WHERE "destination.abuse_contact" IS NOT NULL;
UPDATE events
   SET "event_hash" = lower("event_hash")
   WHERE "event_hash" IS NOT NULL;
UPDATE events
   SET "malware.hash.md5" = lower("malware.hash.md5");
UPDATE events
   SET "malware.hash.sha1" = lower("malware.hash.sha1");
UPDATE events
   SET "malware.hash.sha256" = lower("malware.hash.sha256");
UPDATE events
   SET "malware.hash.md5" = lower(substring("malware.hash" from 4))
   WHERE substring("malware.hash" from 1 for 3) = '$1$';
UPDATE events
   SET "malware.hash.sha1" = lower(substring("malware.hash" from 7))
   WHERE substring("malware.hash" from 1 for 6) = '$sha1$';
UPDATE events
   SET "malware.hash.sha256" = lower(substring("malware.hash" from 4))
   WHERE substring("malware.hash" from 1 for 3) = '$5$';
UPDATE events
   SET "malware.hash.md5" = lower("malware.hash.md5")
   WHERE "malware.hash.md5" IS NOT NULL;
UPDATE events
   SET "malware.hash.sha1" = lower("malware.hash.sha1")
   WHERE "malware.hash.sha1" IS NOT NULL;
```

1.0.0.dev1
----------

### Postgres databases

```sql
ALTER TABLE events
   ADD COLUMN "classification.identifier" text,
   ADD COLUMN "feed.accuracy" text,
   ADD COLUMN "feed.code" text,
   ADD COLUMN "malware.hash.md5" text,
   ADD COLUMN "malware.hash.sha1" text,
   ADD COLUMN "protocol.transport" text,
   ALTER COLUMN "extra" SET DATA TYPE json,
   RENAME COLUMN "additional_information" TO "extra",
   RENAME COLUMN "description.target" TO "event_description.target",
   RENAME COLUMN "description.text" TO "event_description.text",
   RENAME COLUMN "destination.bgp_prefix" TO "destination.network" text,
   RENAME COLUMN "destination.cc" TO "destination.geolocation.cc" text,
   RENAME COLUMN "destination.email_address" TO "destination.account" text,
   RENAME COLUMN "destination.reverse_domain_name" TO "destination.reverse_dns" text,
   RENAME COLUMN "misp_id" TO "misp_uuid",
   RENAME COLUMN "source.bgp_prefix" TO "source.network" text,
   RENAME COLUMN "source.cc" TO "source.geolocation.cc" text,
   RENAME COLUMN "source.email_address" TO "source.account" text,
   RENAME COLUMN "source.reverse_domain_name" TO "source.reverse_dns" text,
   RENAME COLUMN "webshot_url" TO "screenshot_url" text;

UPDATE events
   SET "extra"=json_build_object('os.name', "os.name", 'os.version', "os.version", 'user_agent', "user_agent")
   WHERE "os.name" IS NOT NULL AND "os.version" IS NOT NULL AND "user_agent" IS NOT NULL AND "extra" IS NULL;

ALTER TABLE events
   DROP COLUMN "os.name",
   DROP COLUMN "os.version",
   DROP COLUMN "user_agent",
   DROP COLUMN "malware.hash";
```<|MERGE_RESOLUTION|>--- conflicted
+++ resolved
@@ -3,7 +3,6 @@
 
 See the changelog for a full list of changes.
 
-<<<<<<< HEAD
 1.1.0
 -----
 ### Tools
@@ -150,10 +149,7 @@
    WHERE "classification.identifier" = 'accessiblevnc' AND "feed.name" = 'Accessible-VNC';
 ```
 
-1.0.5 Bugfix release (unreleased)
-=======
 1.0.6 Bugfix release (unreleased)
->>>>>>> 5696009d
 ---------------------------------
 
 ### Configuration
