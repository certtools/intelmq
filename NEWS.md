NEWS
====

See the changelog for a full list of changes.

<<<<<<< HEAD
1.1.0
-----

1.0.0
-----

### Configuration
* Many bots have new/change parameters
* Many bots have been renamed/moved or deleted. Please read the Bots section in the changelog and upgrade your configuration accordingly.
=======
1.0.1 Bugfix release
--------------------
No changes needed.
>>>>>>> 799b9c7d

1.0.0 Stable release
--------------------
### Configuration
- `bots.experts.ripencc_abuse_contact` now has the two additional parameters `query_ripe_stat_asn` and `query_ripe_stat_ip` instead of `query_ripe_stat`. The old parameter will be supported until version 1.1. An additional parameter `mode` has been introduced. See the bot's documentation for more details: docs/Bots.md#ripencc-abuse-contact
- `bots.experts.certat_contact` has been renamed to `bots.experts.national_cert_contact_certat` (#995)
- `bots.collectors.ftp` has been dropped (unused, unmaintained, #842)
- system.conf and startup.conf have been dropped entirely, use defaults.conf and runtime.conf instead
* Many bots have new/changed parameters
* Many bots have been renamed/moved or deleted. Please read the Bots section in the changelog and upgrade your configuration accordingly.

1.0.0.dev8
----------
### Configuration
- `http_timeout` has been renamed to `http_timeout_sec` and `http_timeout_max_tries` has been added.

### Configuration
Two new fields have been added to `defaults.conf` which are expected by the bots:
- `"log_processed_messages_count": 500` and
- `'log_processed_messages_seconds": 900`
Configure them in your setup and optionally adapt the values to your needs.

### Postgres databases
Use the following statement carefully to upgrade your database.
```SQL
ALTER TABLE events
   ADD COLUMN "output" json
```

1.0.0.dev7
----------

### Configuration
* The deduplicator expert requires a new parameter `filter_type`, the old previous default was `blacklist`. The key `ignore_keys` has been renamed to `filter_keys`.
* The tor_nodes expert has a new parameter `overwrite`, which is by default `false`.
* The configuration format of the modify expert has been change to a list-based syntax.
  Old format:

      {
      "Blocklist.de": {
          "__default": [{
                  "feed.name": "^BlockList\\.de$",
                  "classification.identifier": ""
              }, {
              }]
          },
          ...
      }

  new format:

      [
          {
              "rulename": "Blocklist.de __default",
              "if": {
                  "classification.identifier": "",
                  "feed.name": "^BlockList\\.de$"
              },
              "then": {}
          },
          ...
      ]

### Libraries
The built-in Alienvault OTX API library has been removed, install the library from github instead. See the [README.md](intelmq/bots/collectors/alienvault_otx/README.md) for details.

### Postgres databases
Use the following statement carefully to upgrade your database.
Take care that no data will be lost, the statement may not be complete!

Also note that size constraints have changed!
```SQL
ALTER TABLE events
   ADD COLUMN "feed.documentation" text;

UPDATE events
   SET "source.local_hostname"="destination.local_hostname",
       "destination.local_hostname"=DEFAULT
   WHERE "feed.name"='Open-LDAP' AND "source.local_hostname" IS NULL;
UPDATE  events
   SET "feed.url" = substring("feed.url" from 1 for 37)
   WHERE SUBSTRING("feed.url" from 1 for 38) = 'https://prod.cyberfeed.net/stream?key='
UPDATE events
   SET "feed.url" = regexp_replace("feed.url", 'receipt=([^&])*', '')
   WHERE substring("feed.url" from 1 for 43) = 'https://lists.malwarepatrol.net/cgi/getfile'
UPDATE events
   SET "feed.url" = substring("feed.url" from 1 for 36)
   WHERE SUBSTRING("feed.url" from 1 for 37) = 'https://data.phishtank.com/data/'
UPDATE events
   SET "classification.taxonomy" = lower("classification.taxonomy")
   WHERE "classification.taxonomy" IS NOT NULL;
```

1.0.0.dev6
----------

### Postgres databases
```sql
ALTER TABLE events
   ADD COLUMN "feed.provider" text
```

1.0.0.dev5
----------

### Postgres databases
```sql
ALTER TABLE events
   ADD COLUMN "misp.attribute_uuid" varchar(36),
   ADD COLUMN "malware.hash.sha256" text,
   ALTER COLUMN "misp.event_uuid" SET DATA TYPE varchar(36);
   
ALTER TABLE events   RENAME COLUMN "misp_uuid" TO "misp.event_uuid";

UPDATE events
   SET "protocol.application" = lower("protocol.application")
   WHERE "protocol.application" IS NOT NULL;
UPDATE events
   SET "source.abuse_contact" = lower("source.abuse_contact")
   WHERE "source.abuse_contact" IS NOT NULL;
UPDATE events
   SET "destination.abuse_contact" = lower("destination.abuse_contact")
   WHERE "destination.abuse_contact" IS NOT NULL;
UPDATE events
   SET "event_hash" = lower("event_hash")
   WHERE "event_hash" IS NOT NULL;
UPDATE events
   SET "malware.hash.md5" = lower("malware.hash.md5");
UPDATE events
   SET "malware.hash.sha1" = lower("malware.hash.sha1");
UPDATE events
   SET "malware.hash.sha256" = lower("malware.hash.sha256");
UPDATE events
   SET "malware.hash.md5" = lower(substring("malware.hash" from 4))
   WHERE substring("malware.hash" from 1 for 3) = '$1$';
UPDATE events
   SET "malware.hash.sha1" = lower(substring("malware.hash" from 7))
   WHERE substring("malware.hash" from 1 for 6) = '$sha1$';
UPDATE events
   SET "malware.hash.sha256" = lower(substring("malware.hash" from 4))
   WHERE substring("malware.hash" from 1 for 3) = '$5$';
UPDATE events
   SET "malware.hash.md5" = lower("malware.hash.md5")
   WHERE "malware.hash.md5" IS NOT NULL;
UPDATE events
   SET "malware.hash.sha1" = lower("malware.hash.sha1")
   WHERE "malware.hash.sha1" IS NOT NULL;
```

1.0.0.dev5
----------
* Syntax of runtime.conf has changed


1.0.0.dev1
----------

### Postgres databases

```sql
ALTER TABLE events
   ADD COLUMN "classification.identifier" text,
   ADD COLUMN "feed.accuracy" text,
   ADD COLUMN "feed.code" text,
   ADD COLUMN "malware.hash.md5" text,
   ADD COLUMN "malware.hash.sha1" text,
   ADD COLUMN "protocol.transport" text,
   ALTER COLUMN "extra" SET DATA TYPE json,
   RENAME COLUMN "additional_information" TO "extra",
   RENAME COLUMN "description.target" TO "event_description.target",
   RENAME COLUMN "description.text" TO "event_description.text",
   RENAME COLUMN "destination.bgp_prefix" TO "destination.network" text,
   RENAME COLUMN "destination.cc" TO "destination.geolocation.cc" text,
   RENAME COLUMN "destination.email_address" TO "destination.account" text,
   RENAME COLUMN "destination.reverse_domain_name" TO "destination.reverse_dns" text,
   RENAME COLUMN "misp_id" TO "misp_uuid",
   RENAME COLUMN "source.bgp_prefix" TO "source.network" text,
   RENAME COLUMN "source.cc" TO "source.geolocation.cc" text,
   RENAME COLUMN "source.email_address" TO "source.account" text,
   RENAME COLUMN "source.reverse_domain_name" TO "source.reverse_dns" text,
   RENAME COLUMN "webshot_url" TO "screenshot_url" text;

UPDATE events
   SET "extra"=json_build_object('os.name', "os.name", 'os.version', "os.version", 'user_agent', "user_agent")
   WHERE "os.name" IS NOT NULL AND "os.version" IS NOT NULL AND "user_agent" IS NOT NULL AND "extra" IS NULL;

ALTER TABLE events
   DROP COLUMN "os.name",
   DROP COLUMN "os.version",
   DROP COLUMN "user_agent",
   DROP COLUMN "malware.hash";
```<|MERGE_RESOLUTION|>--- conflicted
+++ resolved
@@ -3,21 +3,9 @@
 
 See the changelog for a full list of changes.
 
-<<<<<<< HEAD
-1.1.0
------
-
-1.0.0
------
-
-### Configuration
-* Many bots have new/change parameters
-* Many bots have been renamed/moved or deleted. Please read the Bots section in the changelog and upgrade your configuration accordingly.
-=======
 1.0.1 Bugfix release
 --------------------
 No changes needed.
->>>>>>> 799b9c7d
 
 1.0.0 Stable release
 --------------------
