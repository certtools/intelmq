{
    "Collector": {
        "Fileinput": {
            "description": "Fileinput collector fetches data from a file.",
            "module": "intelmq.bots.collectors.file.collector_file",
            "parameters": {
                "chunk_replicate_header": true,
                "chunk_size": null,
                "delete_file": false,
                "feed": "FileCollector",
                "provider": "",
                "path": "/tmp/",
                "postfix": ".csv",
                "rate_limit": 300
            }
        },
        "Generic Mail Attachment Fetcher": {
            "description": "Monitor IMAP mailboxes and retrieve mail attachments",
            "module": "intelmq.bots.collectors.mail.collector_mail_attach",
            "parameters": {
                "attach_regex": "csv.zip",
                "attach_unzip": true,
                "feed": "",
                "provider": "",
                "folder": "INBOX",
                "mail_host": "<host>",
                "mail_password": "<password>",
                "mail_ssl": true,
                "mail_user": "<user>",
                "rate_limit": 60,
                "subject_regex": "<subject>"
            }
        },
        "Generic Mail URL Fetcher": {
            "description": "Monitor IMAP mailboxes and fetch files from URLs contained in mail bodies",
            "module": "intelmq.bots.collectors.mail.collector_mail_url",
            "parameters": {
                "chunk_replicate_header": true,
                "chunk_size": null,
                "feed": "",
                "provider": "",
                "folder": "INBOX",
<<<<<<< HEAD
                "http_username": "<user>",
                "http_password": "<password>",
                "http_proxy": "<proxy>",
                "https_proxy": "<proxy>",
=======
                "http_password": null,
                "http_username": null,
>>>>>>> 4303ee7d
                "mail_host": "<host>",
                "mail_password": "<password>",
                "mail_ssl": true,
                "mail_user": "<user>",
                "rate_limit": 60,
                "subject_regex": "<subject>",
                "url_regex": "http://",
                "ssl_client_certificate": null
            }
        },
        "Generic URL Fetcher": {
            "description": "Generic URL Fetcher is the bot responsible to get the report from an URL.",
            "module": "intelmq.bots.collectors.http.collector_http",
            "parameters": {
                "feed": "",
                "provider": "",
                "http_url": "<insert url of feed>",
                "http_username": "<user>",
                "http_password": "<password>",
                "http_proxy": "<proxy>",
                "https_proxy": "<proxy>",
                "ssl_client_certificate": null,
                "rate_limit": 3600
            }
        },
        "MISP Generic": {
            "description": "Collect events from a MISP server.",
            "module": "intelmq.bots.collectors.misp.collector",
            "parameters": {
                "feed": "misp_generic",
                "provider": "",
                "misp_key": "<insert MISP Authkey>",
                "misp_tag_processed": "<insert MISP tag for processed events>",
                "misp_tag_to_process": "<insert MISP tag for events to be processed>",
                "misp_url": "<insert url of MISP server (with trailing '/')>",
                "misp_verify": true,
                "rate_limit": 3600
            }
        },
        "Request Tracker": {
            "description": "Request Tracker Collector fetches attachments from an RTIR instance and optionally decrypts them with gnupg.",
            "module": "intelmq.bots.collectors.rt.collector_rt",
            "parameters": {
                "attachment_regex": "\\.csv\\.zip$",
                "feed": "Request Tracker",
                "provider": "",
                "password": "password",
                "rate_limit": 3600,
                "search_owner": "nobody",
                "search_queue": "Incident Reports",
                "search_status": "new",
                "search_subject_like": "Report",
                "set_status": "open",
                "take_ticket": true,
                "unzip_attachment": true,
                "uri": "http://localhost/rt/REST/1.0",
                "url_regex": "https://dl.shadowserver.org/[a-zA-Z0-9?_-]*",
                "user": "intelmq",
                "http_username": null,
                "http_password": null,
                "ssl_client_certificate": null
            }
        },
        "XMPP collector": {
            "description": "This bot can connect to an XMPP Server and one room, in order to receive reports from it. TLS is used by default. rate_limit is ineffective here. Bot can either pass the body or the whole event.",
            "module": "intelmq.bots.collectors.xmpp.collector",
            "parameters": {
                "ca_certs": "/etc/ssl/certs/ca-certificates.crt",
                "feed": "XMPP",
                "provider": "",
                "pass_full_xml": false,
                "rate_limit": 3600,
                "strip_message": true,
                "xmpp_password": "xmpp password",
                "xmpp_room": "xmpp room",
                "xmpp_room_nick": "xmpp room nick",
                "xmpp_room_password": "xmpp room password",
                "xmpp_server": "xmpp server",
                "xmpp_user": "xmpp username"
            }
        },
        "AlienVault OTX": {
            "description": "AlienVault OTX Collector is the bot responsible to get the report through the API. Report could vary according to subscriptions.",
            "module": "intelmq.bots.collectors.alienvault_otx.collector",
            "parameters": {
                "api_key": "<insert your api key>",
                "feed": "AlienVault OTX",
                "provider": "AlienVault",
                "rate_limit": 3600
            }
        },
        "BitSight Ciberfeed Stream": {
            "description": "Bitsight Collector is the bot reponsible to get Bitsight Ciberfeed Alert Stream",
            "module": "intelmq.bots.collectors.bitsight.collector",
            "parameters": {
                "feed": "BitSight",
                "provider": "BitSight",
                "http_url": "http://alerts.bitsighttech.com:8080/stream?key=<api>"
            }
        },
        "Blueliv Crimeserver": {
            "description": "Blueliv Crimeserver Collector is the bot responsible to get the report through the API.",
            "module": "intelmq.bots.collectors.blueliv.collector_crimeserver",
            "parameters": {
                "api_key": "<insert your api key>",
                "feed": "Blueliv Crimeserver",
                "provider": "Blueliv",
                "rate_limit": 3600
            }
        },
        "N6stomp": {
            "description": "N6 Collector - CERT.pl's N6 Collector - N6 feed via STOMP interface. Note that rate_limit does not apply for this bot as it is waiting for messages on a stream.",
            "module": "intelmq.bots.collectors.n6.collector_stomp",
            "parameters": {
                "exchange": "<INSERT your exchange point as given by CERT.pl>",
                "feed": "n6stomp",
                "provider": "N6",
                "port": 61614,
                "server": "n6stream.cert.pl",
                "ssl_ca_certificate": "<insert path to CA file for CERT.pl's n6>",
                "ssl_client_certificate": "<insert path to client cert file for CERT.pl's n6>",
                "ssl_client_certificate_key": "<insert path to client cert key file for CERT.pl's n6>"
            }
        }
    },
    "Parser": {
        "Abuse.ch Domain": {
            "description": "Abuse.ch Domain Parser is the bot responsible to parse the report and sanitize the information.",
            "module": "intelmq.bots.parsers.abusech.parser_domain",
            "parameters": {}
        },
        "Abuse.ch IP": {
            "description": "Abuse.ch IP Parser is the bot responsible to parse the report and sanitize the information.",
            "module": "intelmq.bots.parsers.abusech.parser_ip",
            "parameters": {}
        },
        "Abuse.ch Ransomware": {
            "description": "Abuse.ch Ransomware Parser is the bot responsible to parse the report and sanitize the information.",
            "module": "intelmq.bots.parsers.abusech.parser_ransomware",
            "parameters": {}
        },
        "AlienVault": {
            "description": "AlienVault Parser is the bot responsible to parse the report and sanitize the information.",
            "module": "intelmq.bots.parsers.alienvault.parser",
            "parameters": {}
        },
        "AlienVault OTX": {
            "description": "AlienVault Parser is the bot responsible to parse the report and sanitize the information.",
            "module": "intelmq.bots.parsers.alienvault.parser_otx",
            "parameters": {}
        },
        "Autoshun": {
            "description": "Autoshun Parser is the bot responsible to parse the report and sanitize the information.",
            "module": "intelmq.bots.parsers.autoshun.parser",
            "parameters": {}
        },
        "Bambenek": {
            "description": "Bambenek parser is the bot responsible to parse and and sanatize the information from the feeds available from Bambenek.",
            "module": "intelmq.bots.parsers.bambenek.parser",
            "parameters": {}
        },
        "Bitcash Blocklist Feed": {
            "description": "Bitcash Blocklist parser is the bot responsible to parse and sanitize the information.",
            "module": "intelmq.bots.parsers.bitcash.parser",
            "parameters": {}
        },
        "BitSight Ciberfeed Stream": {
            "description": "Bitsight Ciberfeed parser is the bot reponsible to parse and sanitize the information.",
            "module": "intelmq.bots.parsers.bitsight.parser",
            "parameters": {}
        },
        "Blocklist.de": {
            "description": "BlockList.DE Parser is the bot responsible to parse the report and sanitize the information.",
            "module": "intelmq.bots.parsers.blocklistde.parser",
            "parameters": {}
        },
        "Blueliv Crimeserver": {
            "description": "Blueliv Crimeserver Parser is the bot responsible to parse the report and sanitize the information.",
            "module": "intelmq.bots.parsers.blueliv.parser_crimeserver",
            "parameters": {}
        },
        "CI Army": {
            "description": "CI Army Parser is the bot responsible to parse the report and sanitize the information.",
            "module": "intelmq.bots.parsers.ci_army.parser",
            "parameters": {}
        },
        "CleanMX": {
            "description": "CleanMX Parser is the bot responsible to parse the report and sanitize the information.",
            "module": "intelmq.bots.parsers.cleanmx.parser",
            "parameters": {}
        },
        "Cymru Full Bogons": {
            "description": "Cymru Full Bogons Parser is the bot responsible to parse the report and sanitize the information.",
            "module": "intelmq.bots.parsers.cymru_full_bogons.parser",
            "parameters": {}
        },
        "Cymru Infected": {
            "description": "Cymru infected Parser",
            "module": "intelmq.bots.parsers.cymru_infected.parser",
            "parameters": {}
        },
        "DShield AS": {
            "description": "DShield AS Parser is the bot responsible to parse the report and sanitize the information.",
            "module": "intelmq.bots.parsers.dshield.parser_asn",
            "parameters": {}
        },
        "DShield Block": {
            "description": "DShield Block Parser is the bot responsible to parse the report and sanitize the information.",
            "module": "intelmq.bots.parsers.dshield.parser_block",
            "parameters": {}
        },
        "DShield Suspicious Domains": {
            "description": "DShield Suspicious Domains Parser is the bot responsible to parse the report and sanitize the information.",
            "module": "intelmq.bots.parsers.dshield.parser_domain",
            "parameters": {}
        },
        "Danger Rulez": {
            "description": "Danger Rulez Parser is the bot responsible to parse the report and sanitize the information.",
            "module": "intelmq.bots.parsers.danger_rulez.parser",
            "parameters": {}
        },
        "Dataplane Feeds": {
            "description": "Dataplane Parser is the bot responsible to parse the Dataplane reports and sanitize the information.",
            "module": "intelmq.bots.parsers.dataplane.parser",
            "parameters": {}
        },
        "DynDNS ponmocup Domains": {
            "description": "Dyn Parser is the bot responsible to parse the report and sanitize the information.",
            "module": "intelmq.bots.parsers.dyn.parser",
            "parameters": {}
        },
        "Fraunhofer DGA": {
            "description": "Fraunhofer DGA Parser is the bot responsible to parse the report and sanitize the information.",
            "module": "intelmq.bots.parsers.fraunhofer.parser_dga",
            "parameters": {}
        },
        "Generic CSV": {
            "description": "Generic CSV Parser is a generic bot configurable to parse different csv collected files. Ignoring lines starting with character #. URLs without protocal can be prefixed with a default value.",
            "module": "intelmq.bots.parsers.generic.parser_csv",
            "parameters": {
                "columns": [
                    "",
                    "source.fqdn"
                ],
                "default_url_protocol": "http://",
                "delimiter": ",",
                "skip_header": true,
                "type": "c&c"
            }
        },
        "HpHosts": {
            "description": "HpHosts Parser is the bot responsible to parse the report and sanitize the information.",
            "module": "intelmq.bots.parsers.hphosts.parser",
            "parameters": {
                "error_log_message": false
            }
        },
        "JSON": {
            "description": "JSON Parser converts from a JSON-String into an Event",
            "module": "intelmq.bots.parsers.json.parser",
            "parameters": {
                "splitlines": false
            }
        },
        "MISP": {
            "description": "MISP event parser.",
            "module": "intelmq.bots.parsers.misp.parser",
            "parameters": {}
        },
        "Malc0de": {
            "description": "Malc0de Parser is the bot responsible to parse the IP Blacklist and either Windows Format or Bind Format reports and sanitize the information.",
            "module": "intelmq.bots.parsers.malc0de.parser",
            "parameters": {}
        },
        "Malware Domain List": {
            "description": "Malware Domain List Parser is the bot responsible to parse the report and sanitize the information.",
            "module": "intelmq.bots.parsers.malwaredomainlist.parser",
            "parameters": {}
        },
        "Malware Domains": {
            "description": "Malware Domains Parser is the bot responsible to parse the report and sanitize the information.",
            "module": "intelmq.bots.parsers.malwaredomains.parser",
            "parameters": {}
        },
        "MalwarePatrol Dans Guardian": {
            "description": "MalwarePatrol Dans Guardian Parser is the bot responsible to parse the report and sanitize the information.",
            "module": "intelmq.bots.parsers.malwarepatrol.parser_dansguardian",
            "parameters": {}
        },
        "N6Stomp": {
            "description": "N6 Collector - CERT.pl's N6 Parser - N6 feed via STOMP interface",
            "module": "intelmq.bots.parsers.n6.parser_n6stomp",
            "parameters": {}
        },
        "Netlab 360": {
            "description": "Netlab 360 Parser is the bot responsible to parse the DGA and Magnitude reports and sanitize the information.",
            "module": "intelmq.bots.parsers.netlab_360.parser",
            "parameters": {}
        },
        "Nothink": {
            "description": "Nothink Feed Parser is the bot responsible to parse the SNMP, SSH, Telnet, and DNS Attack reports and sanitize the information.",
            "module": "intelmq.bots.parsers.nothink.parser",
            "parameters": {}
        },
        "OpenBL": {
            "description": "OpenBL Parser is the bot responsible to parse the report and sanitize the information.",
            "module": "intelmq.bots.parsers.openbl.parser",
            "parameters": {}
        },
        "OpenPhish": {
            "description": "OpenPhish Parser is the bot responsible to parse the report and sanitize the information.",
            "module": "intelmq.bots.parsers.openphish.parser",
            "parameters": {}
        },
        "PhishTank": {
            "description": "PhishTank Parser is the bot responsible to parse the report and sanitize the information.",
            "module": "intelmq.bots.parsers.phishtank.parser",
            "parameters": {}
        },
        "ShadowServer": {
            "description": "ShadowServer Parser is a bot capable of parsing all shadowserver feeds, depending on configuration files. Parameter 'feedname' is used as identifier to chose the correct mapping.",
            "module": "intelmq.bots.parsers.shadowserver.parser",
            "parameters": {
                "feedname": "",
                "overwrite": true
            }
        },
        "Spamhaus CERT": {
            "description": "Spamhaus CERT Parser is the bot responsible to parse the report and sanitize the information.",
            "module": "intelmq.bots.parsers.spamhaus.parser_cert",
            "parameters": {}
        },
        "Spamhaus Drop": {
            "description": "Spamhaus Drop Parser is the bot responsible to parse the DROP, EDROP, DROPv6, and ASN-DROP reports and sanitize the information.",
            "module": "intelmq.bots.parsers.spamhaus.parser_drop",
            "parameters": {}
        },
        "Taichung": {
            "description": "Taichung Parser is the bot responsible to parse the report and sanitize the information.",
            "module": "intelmq.bots.parsers.taichung.parser",
            "parameters": {
                "error_log_message": false
            }
        },
        "Turris Greylist": {
            "description": "Turris Greylist Parser is the bot responsible to parse the report and sanitize the information.",
            "module": "intelmq.bots.parsers.turris.parser",
            "parameters": {}
        },
        "URLVir": {
            "description": "URLVir Parser is the bot responsible to parse the Export Hosts and Export IP Addresses reports and sanitize the information.",
            "module": "intelmq.bots.parsers.urlvir.parser",
            "parameters": {}
        },
        "VXVault": {
            "description": "VXVault Parser is the bot responsible to parse the report and sanitize the information.",
            "module": "intelmq.bots.parsers.vxvault.parser",
            "parameters": {}
        }
    },
    "Expert": {
        "ASN Lookup": {
            "description": "ASN Lookup is the bot responsible to add ASN and BGP information from Route Views Project to the events.",
            "module": "intelmq.bots.experts.asn_lookup.expert",
            "parameters": {
                "database": "/opt/intelmq/var/lib/bots/asn_lookup/ipasn.dat"
            }
        },
        "Abusix": {
            "description": "Abusix is the bot resposible to get the correspondent abuse contact from source IP and destination IP of the events",
            "module": "intelmq.bots.experts.abusix.expert",
            "parameters": {
                "redis_cache_db": "5",
                "redis_cache_host": "127.0.0.1",
                "redis_cache_port": "6379",
                "redis_cache_password": null,
                "redis_cache_ttl": "86400"
            }
        },
        "CERT-bund Contact Database": {
            "description": "Retrieve CIDR contact information from a PostgreSQL database.",
            "module": "intelmq.bots.experts.certbund_contact.expert",
            "parameters": {
                "database": "contactdb",
                "host": "localhost",
                "password": "<password>",
                "port": "5432",
                "sslmode": "require",
                "user": "intelmq"
            }
        },
        "CERT-bund Contact No Notification": {
            "description": "Retrieve CIDR contact information from a PostgreSQL database.",
            "module": "intelmq.bots.experts.certbund_contact.nonotificationexpert",
            "parameters": {
                "dropfordestination": "true",
                "dropforsource": "true"
            }
        },
        "CERT.at Contact Database": {
            "description": "Cert.at Contact Database is the bot responsible to get CERT. Set filter to true if you want to filter out events for cert.at. Set add_cc to true if you want to overwrite an existing CC value.",
            "module": "intelmq.bots.experts.certat_contact.expert",
            "parameters": {
                "filter": false,
                "http_verify_cert": true,
                "overwrite_cc": false
            }
        },
        "Cymru Whois": {
            "description": "Cymry Whois (IP to ASN) is the bot responsible to add network information to the events (BGP, ASN, AS Name, Country, etc..).",
            "module": "intelmq.bots.experts.cymru_whois.expert",
            "parameters": {
                "redis_cache_db": "5",
                "redis_cache_host": "127.0.0.1",
                "redis_cache_port": "6379",
                "redis_cache_password": null,
                "redis_cache_ttl": "86400"
            }
        },
        "Deduplicator": {
            "description": "Deduplicator is the bot responsible for detection and removal of duplicate messages. Messages get cached for <redis_cache_ttl> seconds. If found in the cache, it is assumed to be a duplicate.",
            "module": "intelmq.bots.experts.deduplicator.expert",
            "parameters": {
                "ignore_keys": "raw,time.observation",
                "redis_cache_db": "6",
                "redis_cache_host": "127.0.0.1",
                "redis_cache_port": "6379",
                "redis_cache_password": null,
                "redis_cache_ttl": "86400"
            }
        },
        "Filter": {
            "description": "Filters out events depending on bot parameters specification (filter_key, filter_value, filter_action)",
            "module": "intelmq.bots.experts.filter.expert",
            "parameters": {
                "filter_action": "<keep/drop>",
                "filter_key": "<source.geolocation.cc>",
                "filter_regex": "",
                "filter_value": "<PT>"
            }
        },
        "Gethostbyname": {
            "description": "fqdn2ip is the bot responsible to parsing the ip from the fqdn.",
            "module": "intelmq.bots.experts.gethostbyname.expert",
            "parameters": {}
        },
        "MaxMind GeoIP": {
            "description": "MaxMind GeoIP is the bot responsible for adding geolocation information to events (Country, City, Longitude, Latitude, etc..)",
            "module": "intelmq.bots.experts.maxmind_geoip.expert",
            "parameters": {
                "database": "/opt/intelmq/var/lib/bots/maxmind_geoip/GeoLite2-City.mmdb"
            }
        },
        "Modify": {
            "description": "Modify bot can make nearly arbitrary changes to event's fields based on regex-rules on different values. See docs/Bots.md for some examples.",
            "module": "intelmq.bots.experts.modify.expert",
            "parameters": {
                "configuration_path": "/opt/intelmq/var/lib/bots/modify/modify.conf"
            }
        },
        "RFC 1918": {
            "description": "RFC 1918 removes fields or discards events if an ip or domain is invalid (invalid, local, reserved, documentation). IP, FQDN and URL field names are supported.",
            "module": "intelmq.bots.experts.rfc1918.expert",
            "parameters": {
                "fields": "destination.ip,source.ip,source.url",
                "policy": "del,drop,drop"
            }
        },
        "RIPENCC": {
            "description": "RIPENCC is the bot resposible to get the correspondent abuse contact from source IP and destination IP of the events. RIPEstat documentation: https://stat.ripe.net/docs/data_api ",
            "module": "intelmq.bots.experts.ripencc_abuse_contact.expert",
            "parameters": {
                "query_ripe_db_asn": true,
                "query_ripe_db_ip": true,
                "query_ripe_stat": true,
                "redis_cache_db": "5",
                "redis_cache_host": "127.0.0.1",
                "redis_cache_port": "6379",
                "redis_cache_password": null,
                "redis_cache_ttl": "86400"
            }
        },
        "Reverse DNS": {
            "description": "Reverse DNS is the bot resposible to get the correspondent domain name source IP and destination IP of the events",
            "module": "intelmq.bots.experts.reverse_dns.expert",
            "parameters": {
                "redis_cache_db": "7",
                "redis_cache_host": "127.0.0.1",
                "redis_cache_port": "6379",
                "redis_cache_password": null,
                "redis_cache_ttl": "86400",
                "cache_ttl_invalid_response": "60"
            }
        },
        "Taxonomy": {
            "description": "Taxonomy is the bot responsible to apply the eCSIRT Taxonomy to all events.",
            "module": "intelmq.bots.experts.taxonomy.expert",
            "parameters": {}
        },
        "Tor Nodes": {
            "description": "Tor Nodes is the bot responsible to check if an IP is an Tor Exit Node.",
            "module": "intelmq.bots.experts.tor_nodes.expert",
            "parameters": {
                "database": "/opt/intelmq/var/lib/bots/tor_nodes/tor_nodes.dat"
            }
        },
        "url2fqdn": {
            "description": "url2fqdn is the bot responsible to parsing the fqdn from the url.",
            "module": "intelmq.bots.experts.url2fqdn.expert",
            "parameters": {
                "overwrite": false
            }
        }
    },
    "Output": {
        "File": {
            "description": "File is the bot responsible to send events to a file.",
            "module": "intelmq.bots.outputs.file.output",
            "parameters": {
                "file": "/opt/intelmq/var/lib/bots/file-output/events.txt"
            }
        },
<<<<<<< HEAD
        "IntelMQ Mailer": {
            "description": "IntelMQ Mailer is the bot responsible to send events to a MongoDB database.",
            "module": "intelmq.bots.outputs.intelmqmailer.output",
            "parameters": {
                "collection": "<collection>",
                "database": "<database>",
                "host": "<ip>",
                "port": "<port>"
            }
        },
=======
>>>>>>> 4303ee7d
        "MongoDB": {
            "description": "MongoDB is the bot responsible to send events to a MongoDB database.",
            "module": "intelmq.bots.outputs.mongodb.output",
            "parameters": {
                "collection": "<collection>",
                "database": "<database>",
                "host": "<ip>",
                "port": "<port>"
            }
        },
        "PostgreSQL": {
            "description": "PostgreSQL is the bot responsible to send events to a PostgreSQL Database. When activating autocommit, transactions are not used: http://initd.org/psycopg/docs/connection.html#connection.autocommit",
            "module": "intelmq.bots.outputs.postgresql.output",
            "parameters": {
                "autocommit": true,
                "database": "intelmq-events",
                "host": "localhost",
                "password": "<password>",
                "port": "5432",
                "sslmode": "require",
                "table": "events",
                "user": "intelmq"
            }
        },
        "REST API": {
            "description": "REST API is the bot responsible to send events to a REST API listener through POST.",
            "module": "intelmq.bots.outputs.restapi.output",
            "parameters": {
                "auth_token": "<token>",
                "auth_token_name": "<token name>",
                "host": "<host>"
            }
        },
        "Redis": {
            "description": "Redis is the bot responsible to send events to a Redis server.",
            "module": "intelmq.bots.outputs.redis.output",
            "parameters": {
                "redis_db": 2,
                "redis_password": "<password>",
                "redis_queue": "external-redis-queue",
                "redis_server_ip": "127.0.0.1",
                "redis_server_port": 6379,
                "redis_timeout": 50000
            }
        },
        "TCP": {
            "description": "TCP is the bot responsible to send events to a tcp port (Splunk, ElasticSearch, etc..).",
            "module": "intelmq.bots.outputs.tcp.output",
            "parameters": {
                "ip": "<ip>",
                "port": "<port>"
            }
        },
        "XMPP": {
            "description": "XMPP is the bot responsible to send events to an XMPP server.",
            "module": "intelmq.bots.outputs.xmpp.output",
            "parameters": {
                "xmpp_password": "xmpp password",
                "xmpp_server": "xmpp server",
                "xmpp_to_server": "destination server",
                "xmpp_to_user": "destination username",
                "xmpp_user": "xmpp username"
            }
        }
    }
}<|MERGE_RESOLUTION|>--- conflicted
+++ resolved
@@ -40,15 +40,8 @@
                 "feed": "",
                 "provider": "",
                 "folder": "INBOX",
-<<<<<<< HEAD
-                "http_username": "<user>",
-                "http_password": "<password>",
-                "http_proxy": "<proxy>",
-                "https_proxy": "<proxy>",
-=======
                 "http_password": null,
                 "http_username": null,
->>>>>>> 4303ee7d
                 "mail_host": "<host>",
                 "mail_password": "<password>",
                 "mail_ssl": true,
@@ -66,10 +59,8 @@
                 "feed": "",
                 "provider": "",
                 "http_url": "<insert url of feed>",
-                "http_username": "<user>",
-                "http_password": "<password>",
-                "http_proxy": "<proxy>",
-                "https_proxy": "<proxy>",
+                "http_username": null,
+                "http_password": null,
                 "ssl_client_certificate": null,
                 "rate_limit": 3600
             }
@@ -245,11 +236,6 @@
             "module": "intelmq.bots.parsers.cymru_full_bogons.parser",
             "parameters": {}
         },
-        "Cymru Infected": {
-            "description": "Cymru infected Parser",
-            "module": "intelmq.bots.parsers.cymru_infected.parser",
-            "parameters": {}
-        },
         "DShield AS": {
             "description": "DShield AS Parser is the bot responsible to parse the report and sanitize the information.",
             "module": "intelmq.bots.parsers.dshield.parser_asn",
@@ -490,6 +476,27 @@
                 "filter_value": "<PT>"
             }
         },
+        "Generic DB Lookup": {
+            "description": "Fetches data from a database.",
+            "module": "intelmq.bots.experts.generic_db_lookup.expert",
+            "parameters": {
+                "database": "intelmq",
+                "host": "localhost",
+                "match_fields": {
+                    "source.asn": "asn"
+                },
+                "overwrite": false,
+                "password": "<password>",
+                "port": "5432",
+                "replace_fields": {
+                    "contact": "source.abuse_contact",
+                    "note": "comment"
+                },
+                "sslmode": "require",
+                "table": "contacts",
+                "user": "intelmq"
+            }
+        },
         "Gethostbyname": {
             "description": "fqdn2ip is the bot responsible to parsing the ip from the fqdn.",
             "module": "intelmq.bots.experts.gethostbyname.expert",
@@ -564,32 +571,42 @@
         }
     },
     "Output": {
+        "AMQP Topic": {
+            "description": "AMQP Topic is the bot responsible to send events to a AMQP topic exchange.",
+            "module": "intelmq.bots.outputs.amqptopic.output",
+            "parameters": {
+                "connection_attempts": 3,
+                "connection_heartbeat": 3600,
+                "connection_host": "127.0.0.1",
+                "connection_port": 5672,
+                "connection_vhost": "<your virtual host>",
+                "content_type": "application/json",
+                "delivery_mode": 2,
+                "exchange_durable": true,
+                "exchange_name": "<your exchange name>",
+                "exchange_type": "topic",
+                "keep_raw_field": false,
+                "password": "<your amqp password>",
+                "require_confirmation": true,
+                "routing_key": "<your routing key>",
+                "username": "<your amqp username>"
+            }
+        },
         "File": {
             "description": "File is the bot responsible to send events to a file.",
             "module": "intelmq.bots.outputs.file.output",
             "parameters": {
-                "file": "/opt/intelmq/var/lib/bots/file-output/events.txt"
-            }
-        },
-<<<<<<< HEAD
-        "IntelMQ Mailer": {
-            "description": "IntelMQ Mailer is the bot responsible to send events to a MongoDB database.",
-            "module": "intelmq.bots.outputs.intelmqmailer.output",
-            "parameters": {
-                "collection": "<collection>",
-                "database": "<database>",
-                "host": "<ip>",
-                "port": "<port>"
-            }
-        },
-=======
->>>>>>> 4303ee7d
+                "file": "/opt/intelmq/var/lib/bots/file-output/events.txt",
+                "hierarchical_output": false
+            }
+        },
         "MongoDB": {
             "description": "MongoDB is the bot responsible to send events to a MongoDB database.",
             "module": "intelmq.bots.outputs.mongodb.output",
             "parameters": {
                 "collection": "<collection>",
                 "database": "<database>",
+                "hierarchical_output": true,
                 "host": "<ip>",
                 "port": "<port>"
             }
@@ -614,6 +631,7 @@
             "parameters": {
                 "auth_token": "<token>",
                 "auth_token_name": "<token name>",
+                "hierarchical_output": false,
                 "host": "<host>"
             }
         },
@@ -634,13 +652,28 @@
             "module": "intelmq.bots.outputs.tcp.output",
             "parameters": {
                 "ip": "<ip>",
-                "port": "<port>"
+                "port": "<port>",
+                "separator": "\n"
+            }
+        },
+        "UDP": {
+            "description": "UDP is a simple UDP bot responsible to send events to a udp port (e.g.: syslog daemon). For more explanations about the parameters field, checkout out the README.md",
+            "module": "intelmq.bots.outputs.udp.output",
+            "parameters": {
+                "field_delimiter": "|",
+                "format": "<json/delimited> read README.md",
+                "header": "<header text>",
+                "keep_raw_field": false,
+                "udp_host": "localhost",
+                "udp_port": "<port>"
             }
         },
         "XMPP": {
             "description": "XMPP is the bot responsible to send events to an XMPP server.",
             "module": "intelmq.bots.outputs.xmpp.output",
             "parameters": {
+                "ca_certs": "/etc/ssl/certs/ca-certificates.crt",
+                "hierarchical_output": false,
                 "xmpp_password": "xmpp password",
                 "xmpp_server": "xmpp server",
                 "xmpp_to_server": "destination server",
