{
    "Collector": {
        "Fileinput": {
            "description": "Fileinput collector fetches data from a file.",
            "module": "intelmq.bots.collectors.file.collector_file",
            "parameters": {
                "chunk_replicate_header": true,
                "chunk_size": null,
                "delete_file": false,
                "feed": "FileCollector",
                "provider": "",
                "path": "/tmp/",
                "postfix": ".csv",
                "rate_limit": 300
            }
        },
        "Generic Mail Attachment Fetcher": {
            "description": "Monitor IMAP mailboxes and retrieve mail attachments",
            "module": "intelmq.bots.collectors.mail.collector_mail_attach",
            "parameters": {
                "attach_regex": "csv.zip",
                "attach_unzip": true,
                "feed": "",
                "provider": "",
                "folder": "INBOX",
                "mail_host": "<host>",
                "mail_password": "<password>",
                "mail_ssl": true,
                "mail_user": "<user>",
                "rate_limit": 60,
                "subject_regex": "<subject>"
            }
        },
        "Generic Mail URL Fetcher": {
            "description": "Monitor IMAP mailboxes and fetch files from URLs contained in mail bodies",
            "module": "intelmq.bots.collectors.mail.collector_mail_url",
            "parameters": {
                "chunk_replicate_header": true,
                "chunk_size": null,
                "feed": "",
                "provider": "",
                "folder": "INBOX",
                "http_password": null,
                "http_username": null,
                "mail_host": "<host>",
                "mail_password": "<password>",
                "mail_ssl": true,
                "mail_user": "<user>",
                "rate_limit": 60,
                "subject_regex": "<subject>",
                "url_regex": "http://",
                "ssl_client_certificate": null
            }
        },
        "Generic URL Fetcher": {
            "description": "Generic URL Fetcher is the bot responsible to get the report from an URL.",
            "module": "intelmq.bots.collectors.http.collector_http",
            "parameters": {
                "feed": "",
                "provider": "",
                "http_url": "<insert url of feed>",
                "http_username": null,
                "http_password": null,
                "ssl_client_certificate": null,
                "rate_limit": 3600
            }
        },
        "Generic URL Stream Fetcher": {
            "description": "Opens a streaming connection to the URL and sends the received lines.",
            "module": "intelmq.bots.collectors.http.collector_http_stream",
            "parameters": {
                "feed": "",
                "provider": "",
                "http_url": "<insert url of feed>",
                "http_username": null,
                "http_password": null,
                "ssl_client_certificate": null,
                "strip_lines": true,
                "rate_limit": 3600
            }
        },
        "MISP Generic": {
            "description": "Collect events from a MISP server.",
            "module": "intelmq.bots.collectors.misp.collector",
            "parameters": {
                "feed": "misp_generic",
                "provider": "",
                "misp_key": "<insert MISP Authkey>",
                "misp_tag_processed": "<insert MISP tag for processed events>",
                "misp_tag_to_process": "<insert MISP tag for events to be processed>",
                "misp_url": "<insert url of MISP server (with trailing '/')>",
                "misp_verify": true,
                "rate_limit": 3600
            }
        },
        "Request Tracker": {
            "description": "Request Tracker Collector fetches attachments from an RTIR instance and optionally decrypts them with gnupg.",
            "module": "intelmq.bots.collectors.rt.collector_rt",
            "parameters": {
                "attachment_regex": "\\.csv\\.zip$",
                "feed": "Request Tracker",
                "provider": "",
                "password": "password",
                "rate_limit": 3600,
                "search_owner": "nobody",
                "search_queue": "Incident Reports",
                "search_status": "new",
                "search_subject_like": "Report",
                "set_status": "open",
                "take_ticket": true,
                "unzip_attachment": true,
                "uri": "http://localhost/rt/REST/1.0",
                "url_regex": "https://dl.shadowserver.org/[a-zA-Z0-9?_-]*",
                "user": "intelmq",
                "http_username": null,
                "http_password": null,
                "ssl_client_certificate": null
            }
        },
        "XMPP collector": {
            "description": "This bot can connect to an XMPP Server and one room, in order to receive reports from it. TLS is used by default. rate_limit is ineffective here. Bot can either pass the body or the whole event.",
            "module": "intelmq.bots.collectors.xmpp.collector",
            "parameters": {
                "ca_certs": "/etc/ssl/certs/ca-certificates.crt",
                "feed": "XMPP",
                "provider": "",
                "pass_full_xml": false,
                "rate_limit": 3600,
                "strip_message": true,
                "xmpp_user": "<xmpp username>",
                "xmpp_server": "<xmpp server>",
                "xmpp_password": "<xmpp password>",
                "xmpp_room": null,
                "xmpp_room_nick": null,
                "xmpp_room_password": null,
                "xmpp_userlist": null,
                "xmpp_whitelist_mode": false,
                "use_muc": false
            }
        },
        "AlienVault OTX": {
            "description": "AlienVault OTX Collector is the bot responsible to get the report through the API. Report could vary according to subscriptions.",
            "module": "intelmq.bots.collectors.alienvault_otx.collector",
            "parameters": {
                "api_key": "<insert your api key>",
                "feed": "AlienVault OTX",
                "provider": "AlienVault",
                "rate_limit": 3600
            }
        },
        "Blueliv Crimeserver": {
            "description": "Blueliv Crimeserver Collector is the bot responsible to get the report through the API.",
            "module": "intelmq.bots.collectors.blueliv.collector_crimeserver",
            "parameters": {
                "api_key": "<insert your api key>",
                "feed": "Blueliv Crimeserver",
                "provider": "Blueliv",
                "rate_limit": 3600
            }
        },
        "N6stomp": {
            "description": "N6 Collector - CERT.pl's N6 Collector - N6 feed via STOMP interface. Note that rate_limit does not apply for this bot as it is waiting for messages on a stream.",
            "module": "intelmq.bots.collectors.n6.collector_stomp",
            "parameters": {
                "exchange": "<INSERT your exchange point as given by CERT.pl>",
                "feed": "n6stomp",
                "provider": "N6",
                "port": 61614,
                "server": "n6stream.cert.pl",
                "ssl_ca_certificate": "<insert path to CA file for CERT.pl's n6>",
                "ssl_client_certificate": "<insert path to client cert file for CERT.pl's n6>",
                "ssl_client_certificate_key": "<insert path to client cert key file for CERT.pl's n6>"
            }
        }
    },
    "Parser": {
        "Abuse.ch Domain": {
            "description": "Abuse.ch Domain Parser is the bot responsible to parse the report and sanitize the information.",
            "module": "intelmq.bots.parsers.abusech.parser_domain",
            "parameters": {}
        },
        "Abuse.ch IP": {
            "description": "Abuse.ch IP Parser is the bot responsible to parse the report and sanitize the information.",
            "module": "intelmq.bots.parsers.abusech.parser_ip",
            "parameters": {}
        },
        "Abuse.ch Ransomware": {
            "description": "Abuse.ch Ransomware Parser is the bot responsible to parse the report and sanitize the information.",
            "module": "intelmq.bots.parsers.abusech.parser_ransomware",
            "parameters": {}
        },
        "AlienVault": {
            "description": "AlienVault Parser is the bot responsible to parse the report and sanitize the information.",
            "module": "intelmq.bots.parsers.alienvault.parser",
            "parameters": {}
        },
        "AlienVault OTX": {
            "description": "AlienVault Parser is the bot responsible to parse the report and sanitize the information.",
            "module": "intelmq.bots.parsers.alienvault.parser_otx",
            "parameters": {}
        },
        "Autoshun": {
            "description": "Autoshun Parser is the bot responsible to parse the report and sanitize the information.",
            "module": "intelmq.bots.parsers.autoshun.parser",
            "parameters": {}
        },
        "Bambenek": {
            "description": "Bambenek parser is the bot responsible to parse and and sanatize the information from the feeds available from Bambenek.",
            "module": "intelmq.bots.parsers.bambenek.parser",
            "parameters": {}
        },
        "Bitcash Blocklist Feed": {
            "description": "Bitcash Blocklist parser is the bot responsible to parse and sanitize the information.",
            "module": "intelmq.bots.parsers.bitcash.parser",
            "parameters": {}
        },
        "AnubisNetworks Cyberfeed Stream": {
            "description": "Parsers single JSON-events from AnubisNetworks Cyberfeed stream.",
            "module": "intelmq.bots.parsers.anubisnetworks.parser",
            "parameters": {}
        },
        "Blocklist.de": {
            "description": "BlockList.DE Parser is the bot responsible to parse the report and sanitize the information.",
            "module": "intelmq.bots.parsers.blocklistde.parser",
            "parameters": {}
        },
        "Blueliv Crimeserver": {
            "description": "Blueliv Crimeserver Parser is the bot responsible to parse the report and sanitize the information.",
            "module": "intelmq.bots.parsers.blueliv.parser_crimeserver",
            "parameters": {}
        },
        "CI Army": {
            "description": "CI Army Parser is the bot responsible to parse the report and sanitize the information.",
            "module": "intelmq.bots.parsers.ci_army.parser",
            "parameters": {}
        },
        "CleanMX": {
            "description": "CleanMX Parser is the bot responsible to parse the report and sanitize the information.",
            "module": "intelmq.bots.parsers.cleanmx.parser",
            "parameters": {}
        },
        "Cymru Full Bogons": {
            "description": "Cymru Full Bogons Parser is the bot responsible to parse the report and sanitize the information.",
            "module": "intelmq.bots.parsers.cymru_full_bogons.parser",
            "parameters": {}
        },
        "DShield AS": {
            "description": "DShield AS Parser is the bot responsible to parse the report and sanitize the information.",
            "module": "intelmq.bots.parsers.dshield.parser_asn",
            "parameters": {}
        },
        "DShield Block": {
            "description": "DShield Block Parser is the bot responsible to parse the report and sanitize the information.",
            "module": "intelmq.bots.parsers.dshield.parser_block",
            "parameters": {}
        },
        "DShield Suspicious Domains": {
            "description": "DShield Suspicious Domains Parser is the bot responsible to parse the report and sanitize the information.",
            "module": "intelmq.bots.parsers.dshield.parser_domain",
            "parameters": {}
        },
        "Danger Rulez": {
            "description": "Danger Rulez Parser is the bot responsible to parse the report and sanitize the information.",
            "module": "intelmq.bots.parsers.danger_rulez.parser",
            "parameters": {}
        },
        "Dataplane Feeds": {
            "description": "Dataplane Parser is the bot responsible to parse the Dataplane reports and sanitize the information.",
            "module": "intelmq.bots.parsers.dataplane.parser",
            "parameters": {}
        },
        "DynDNS ponmocup Domains": {
            "description": "Dyn Parser is the bot responsible to parse the report and sanitize the information.",
            "module": "intelmq.bots.parsers.dyn.parser",
            "parameters": {}
        },
        "Fraunhofer DGA": {
            "description": "Fraunhofer DGA Parser is the bot responsible to parse the report and sanitize the information.",
            "module": "intelmq.bots.parsers.fraunhofer.parser_dga",
            "parameters": {}
        },
        "Generic CSV": {
            "description": "Generic CSV Parser is a generic bot configurable to parse different csv collected files. Ignoring lines starting with character #. URLs without protocal can be prefixed with a default value.",
            "module": "intelmq.bots.parsers.generic.parser_csv",
            "parameters": {
                "columns": [
                    "",
                    "source.fqdn"
                ],
                "default_url_protocol": "http://",
                "delimiter": ",",
                "skip_header": true,
                "type": "c&c"
            }
        },
        "HpHosts": {
            "description": "HpHosts Parser is the bot responsible to parse the report and sanitize the information.",
            "module": "intelmq.bots.parsers.hphosts.parser",
            "parameters": {
                "error_log_message": false
            }
        },
        "JSON": {
            "description": "JSON Parser converts from a JSON-String into an Event",
            "module": "intelmq.bots.parsers.json.parser",
            "parameters": {
                "splitlines": false
            }
        },
        "MISP": {
            "description": "MISP event parser.",
            "module": "intelmq.bots.parsers.misp.parser",
            "parameters": {}
        },
        "Malc0de": {
            "description": "Malc0de Parser is the bot responsible to parse the IP Blacklist and either Windows Format or Bind Format reports and sanitize the information.",
            "module": "intelmq.bots.parsers.malc0de.parser",
            "parameters": {}
        },
        "Malware Domain List": {
            "description": "Malware Domain List Parser is the bot responsible to parse the report and sanitize the information.",
            "module": "intelmq.bots.parsers.malwaredomainlist.parser",
            "parameters": {}
        },
        "Malware Domains": {
            "description": "Malware Domains Parser is the bot responsible to parse the report and sanitize the information.",
            "module": "intelmq.bots.parsers.malwaredomains.parser",
            "parameters": {}
        },
        "MalwarePatrol Dans Guardian": {
            "description": "MalwarePatrol Dans Guardian Parser is the bot responsible to parse the report and sanitize the information.",
            "module": "intelmq.bots.parsers.malwarepatrol.parser_dansguardian",
            "parameters": {}
        },
        "N6Stomp": {
            "description": "N6 Collector - CERT.pl's N6 Parser - N6 feed via STOMP interface",
            "module": "intelmq.bots.parsers.n6.parser_n6stomp",
            "parameters": {}
        },
        "Netlab 360": {
            "description": "Netlab 360 Parser is the bot responsible to parse the DGA and Magnitude reports and sanitize the information.",
            "module": "intelmq.bots.parsers.netlab_360.parser",
            "parameters": {}
        },
        "Nothink": {
            "description": "Nothink Feed Parser is the bot responsible to parse the SNMP, SSH, Telnet, and DNS Attack reports and sanitize the information.",
            "module": "intelmq.bots.parsers.nothink.parser",
            "parameters": {}
        },
        "OpenBL": {
            "description": "OpenBL Parser is the bot responsible to parse the report and sanitize the information.",
            "module": "intelmq.bots.parsers.openbl.parser",
            "parameters": {}
        },
        "OpenPhish": {
            "description": "OpenPhish Parser is the bot responsible to parse the report and sanitize the information.",
            "module": "intelmq.bots.parsers.openphish.parser",
            "parameters": {}
        },
        "PhishTank": {
            "description": "PhishTank Parser is the bot responsible to parse the report and sanitize the information.",
            "module": "intelmq.bots.parsers.phishtank.parser",
            "parameters": {}
        },
        "Proxyspy": {
            "description": "Proxyspy Parser is the bot responsible to parse the Proxyspy report and sanitize the information.",
            "module": "intelmq.bots.parsers.proxyspy.parser",
            "parameters": {}
        },
        "ShadowServer": {
            "description": "ShadowServer Parser is a bot capable of parsing all shadowserver feeds, depending on configuration files. Parameter 'feedname' is used as identifier to chose the correct mapping.",
            "module": "intelmq.bots.parsers.shadowserver.parser",
            "parameters": {
                "feedname": "",
                "overwrite": true
            }
        },
        "Spamhaus CERT": {
            "description": "Spamhaus CERT Parser is the bot responsible to parse the report and sanitize the information.",
            "module": "intelmq.bots.parsers.spamhaus.parser_cert",
            "parameters": {}
        },
        "Spamhaus Drop": {
            "description": "Spamhaus Drop Parser is the bot responsible to parse the DROP, EDROP, DROPv6, and ASN-DROP reports and sanitize the information.",
            "module": "intelmq.bots.parsers.spamhaus.parser_drop",
            "parameters": {}
        },
        "Taichung": {
            "description": "Taichung Parser is the bot responsible to parse the report and sanitize the information.",
            "module": "intelmq.bots.parsers.taichung.parser",
            "parameters": {
                "error_log_message": false
            }
        },
        "Turris Greylist": {
            "description": "Turris Greylist Parser is the bot responsible to parse the report and sanitize the information.",
            "module": "intelmq.bots.parsers.turris.parser",
            "parameters": {}
        },
        "URLVir": {
            "description": "URLVir Parser is the bot responsible to parse the Export Hosts and Export IP Addresses reports and sanitize the information.",
            "module": "intelmq.bots.parsers.urlvir.parser",
            "parameters": {}
        },
        "VXVault": {
            "description": "VXVault Parser is the bot responsible to parse the report and sanitize the information.",
            "module": "intelmq.bots.parsers.vxvault.parser",
            "parameters": {}
        }
    },
    "Expert": {
        "ASN Lookup": {
            "description": "ASN Lookup is the bot responsible to add ASN and BGP information from Route Views Project to the events.",
            "module": "intelmq.bots.experts.asn_lookup.expert",
            "parameters": {
                "database": "/opt/intelmq/var/lib/bots/asn_lookup/ipasn.dat"
            }
        },
        "Abusix": {
            "description": "Abusix is the bot resposible to get the correspondent abuse contact from source IP and destination IP of the events",
            "module": "intelmq.bots.experts.abusix.expert",
            "parameters": {
                "redis_cache_db": "5",
                "redis_cache_host": "127.0.0.1",
                "redis_cache_port": "6379",
                "redis_cache_password": null,
                "redis_cache_ttl": "86400"
            }
        },
        "CERT-bund Contact Database": {
<<<<<<< HEAD
            "description": "Retrieve CIDR contact information from a PostgreSQL database.",
=======
            "description": "Retrieve contact information from a PostgreSQL database.",
>>>>>>> 6de773f3
            "module": "intelmq.bots.experts.certbund_contact.expert",
            "parameters": {
                "database": "contactdb",
                "host": "localhost",
                "password": "<password>",
                "port": "5432",
                "sslmode": "require",
                "user": "intelmq"
            }
        },
        "CERT-bund Contact No Notification": {
<<<<<<< HEAD
            "description": "Retrieve CIDR contact information from a PostgreSQL database.",
=======
            "description": "Replaces ttl of configured notifications with -1.",
>>>>>>> 6de773f3
            "module": "intelmq.bots.experts.certbund_contact.nonotificationexpert",
            "parameters": {
                "dropfordestination": "true",
                "dropforsource": "true"
            }
        },
<<<<<<< HEAD
=======
        "CERT-bund Contact Rules": {
            "description": "Determine how and whom to notify about the event.",
            "module": "intelmq.bots.experts.certbund_contact.ruleexpert",
            "parameters": {
                "script_directory": "/opt/intelmq/var/lib/bots/notification_rules"
            }
        },
>>>>>>> 6de773f3
        "CERT.at Contact Database": {
            "description": "Cert.at Contact Database is the bot responsible to get CERT. Set filter to true if you want to filter out events for cert.at. Set add_cc to true if you want to overwrite an existing CC value.",
            "module": "intelmq.bots.experts.certat_contact.expert",
            "parameters": {
                "filter": false,
                "http_verify_cert": true,
                "overwrite_cc": false
            }
        },
        "Cymru Whois": {
            "description": "Cymry Whois (IP to ASN) is the bot responsible to add network information to the events (BGP, ASN, AS Name, Country, etc..).",
            "module": "intelmq.bots.experts.cymru_whois.expert",
            "parameters": {
                "redis_cache_db": "5",
                "redis_cache_host": "127.0.0.1",
                "redis_cache_port": "6379",
                "redis_cache_password": null,
                "redis_cache_ttl": "86400"
            }
        },
        "Deduplicator": {
            "description": "Deduplicator is the bot responsible for detection and removal of duplicate messages. Messages get cached for <redis_cache_ttl> seconds. If found in the cache, it is assumed to be a duplicate.",
            "module": "intelmq.bots.experts.deduplicator.expert",
            "parameters": {
                "filter_keys": "raw,time.observation",
                "filter_type": "blacklist",
                "redis_cache_db": "6",
                "redis_cache_host": "127.0.0.1",
                "redis_cache_port": "6379",
                "redis_cache_password": null,
                "redis_cache_ttl": "86400"
            }
        },
        "Field Reducer": {
            "description": "The field reducer bot is capable of removing fields from events.",
            "module": "intelmq.bots.experts.field_reducer.expert",
            "parameters": {
                "type": "<whitelist/blacklist>",
                "keys": "<list of field names>"
            }
        },
        "Filter": {
            "description": "Filters out events depending on bot parameters specification (filter_key, filter_value, filter_action)",
            "module": "intelmq.bots.experts.filter.expert",
            "parameters": {
                "filter_action": "<keep/drop>",
                "filter_key": "<source.geolocation.cc>",
                "filter_regex": "",
                "filter_value": "<PT>"
            }
        },
        "Generic DB Lookup": {
            "description": "Fetches data from a database.",
            "module": "intelmq.bots.experts.generic_db_lookup.expert",
            "parameters": {
                "database": "intelmq",
                "host": "localhost",
                "match_fields": {
                    "source.asn": "asn"
                },
                "overwrite": false,
                "password": "<password>",
                "port": "5432",
                "replace_fields": {
                    "contact": "source.abuse_contact",
                    "note": "comment"
                },
                "sslmode": "require",
                "table": "contacts",
                "user": "intelmq"
            }
        },
        "Gethostbyname": {
            "description": "fqdn2ip is the bot responsible to parsing the ip from the fqdn.",
            "module": "intelmq.bots.experts.gethostbyname.expert",
            "parameters": {}
        },
        "MaxMind GeoIP": {
            "description": "MaxMind GeoIP is the bot responsible for adding geolocation information to events (Country, City, Longitude, Latitude, etc..)",
            "module": "intelmq.bots.experts.maxmind_geoip.expert",
            "parameters": {
                "database": "/opt/intelmq/var/lib/bots/maxmind_geoip/GeoLite2-City.mmdb"
            }
        },
        "Modify": {
            "description": "Modify bot can make nearly arbitrary changes to event's fields based on regex-rules on different values. See docs/Bots.md for some examples.",
            "module": "intelmq.bots.experts.modify.expert",
            "parameters": {
                "configuration_path": "/opt/intelmq/var/lib/bots/modify/modify.conf"
            }
        },
        "RFC 1918": {
            "description": "RFC 1918 removes fields or discards events if an ip or domain is invalid (invalid, local, reserved, documentation). IP, FQDN and URL field names are supported.",
            "module": "intelmq.bots.experts.rfc1918.expert",
            "parameters": {
                "fields": "destination.ip,source.ip,source.url",
                "policy": "del,drop,drop"
            }
        },
        "RIPENCC": {
            "description": "RIPENCC is the bot resposible to get the correspondent abuse contact from source IP and destination IP of the events. RIPEstat documentation: https://stat.ripe.net/docs/data_api ",
            "module": "intelmq.bots.experts.ripencc_abuse_contact.expert",
            "parameters": {
                "query_ripe_db_asn": true,
                "query_ripe_db_ip": true,
                "query_ripe_stat": true,
                "redis_cache_db": "5",
                "redis_cache_host": "127.0.0.1",
                "redis_cache_port": "6379",
                "redis_cache_password": null,
                "redis_cache_ttl": "86400"
            }
        },
        "Reverse DNS": {
            "description": "Reverse DNS is the bot resposible to get the correspondent domain name source IP and destination IP of the events",
            "module": "intelmq.bots.experts.reverse_dns.expert",
            "parameters": {
                "redis_cache_db": "7",
                "redis_cache_host": "127.0.0.1",
                "redis_cache_port": "6379",
                "redis_cache_password": null,
                "redis_cache_ttl": "86400",
                "cache_ttl_invalid_response": "60"
            }
        },
        "Taxonomy": {
            "description": "Taxonomy is the bot responsible to apply the eCSIRT Taxonomy to all events.",
            "module": "intelmq.bots.experts.taxonomy.expert",
            "parameters": {}
        },
        "Tor Nodes": {
            "description": "Tor Nodes is the bot responsible to check if an IP is an Tor Exit Node.",
            "module": "intelmq.bots.experts.tor_nodes.expert",
            "parameters": {
                "database": "/opt/intelmq/var/lib/bots/tor_nodes/tor_nodes.dat"
            }
        },
        "url2fqdn": {
            "description": "url2fqdn is the bot responsible to parsing the fqdn from the url.",
            "module": "intelmq.bots.experts.url2fqdn.expert",
            "parameters": {
                "overwrite": false
            }
        }
    },
    "Output": {
        "AMQP Topic": {
            "description": "AMQP Topic is the bot responsible to send events to a AMQP topic exchange.",
            "module": "intelmq.bots.outputs.amqptopic.output",
            "parameters": {
                "connection_attempts": 3,
                "connection_heartbeat": 3600,
                "connection_host": "127.0.0.1",
                "connection_port": 5672,
                "connection_vhost": "<your virtual host>",
                "content_type": "application/json",
                "delivery_mode": 2,
                "exchange_durable": true,
                "exchange_name": "<your exchange name>",
                "exchange_type": "topic",
                "keep_raw_field": false,
                "password": "<your amqp password>",
                "require_confirmation": true,
                "routing_key": "<your routing key>",
                "username": "<your amqp username>"
            }
        },
        "File": {
            "description": "File is the bot responsible to send events to a file.",
            "module": "intelmq.bots.outputs.file.output",
            "parameters": {
                "file": "/opt/intelmq/var/lib/bots/file-output/events.txt",
                "hierarchical_output": false
            }
        },
        "MongoDB": {
            "description": "MongoDB is the bot responsible to send events to a MongoDB database.",
            "module": "intelmq.bots.outputs.mongodb.output",
            "parameters": {
                "collection": "<collection>",
                "database": "<database>",
                "hierarchical_output": true,
                "host": "<ip>",
                "port": "<port>"
            }
        },
        "PostgreSQL": {
            "description": "PostgreSQL is the bot responsible to send events to a PostgreSQL Database. When activating autocommit, transactions are not used: http://initd.org/psycopg/docs/connection.html#connection.autocommit",
            "module": "intelmq.bots.outputs.postgresql.output",
            "parameters": {
                "autocommit": true,
                "database": "intelmq-events",
                "host": "localhost",
                "password": "<password>",
                "port": "5432",
                "sslmode": "require",
                "table": "events",
                "user": "intelmq"
            }
        },
        "REST API": {
            "description": "REST API is the bot responsible to send events to a REST API listener through POST.",
            "module": "intelmq.bots.outputs.restapi.output",
            "parameters": {
                "auth_token": "<token>",
                "auth_token_name": "<token name>",
                "auth_type": "<http_basic_auth/http_header>",
                "hierarchical_output": false,
                "host": "<host>",
                "use_json": true
            }
        },
        "Redis": {
            "description": "Redis is the bot responsible to send events to a Redis server.",
            "module": "intelmq.bots.outputs.redis.output",
            "parameters": {
                "redis_db": 2,
                "redis_password": "<password>",
                "redis_queue": "external-redis-queue",
                "redis_server_ip": "127.0.0.1",
                "redis_server_port": 6379,
                "redis_timeout": 50000
            }
        },
        "TCP": {
            "description": "TCP is the bot responsible to send events to a tcp port (Splunk, ElasticSearch, etc..).",
            "module": "intelmq.bots.outputs.tcp.output",
            "parameters": {
                "ip": "<ip>",
                "hierarchical_output": false,
                "port": "<port>",
                "separator": "\n"
            }
        },
        "UDP": {
            "description": "UDP is a simple UDP bot responsible to send events to a udp port (e.g.: syslog daemon). For more explanations about the parameters field, checkout out the README.md",
            "module": "intelmq.bots.outputs.udp.output",
            "parameters": {
                "field_delimiter": "|",
                "format": "<json/delimited> read README.md",
                "header": "<header text>",
                "keep_raw_field": false,
                "udp_host": "localhost",
                "udp_port": "<port>"
            }
        },
        "XMPP": {
            "description": "XMPP is the bot responsible to send events to an XMPP server.",
            "module": "intelmq.bots.outputs.xmpp.output",
            "parameters": {
                "ca_certs": "/etc/ssl/certs/ca-certificates.crt",
                "hierarchical_output": false,
                "xmpp_user": "<xmpp username>",
                "xmpp_server": "<xmpp server>",
                "xmpp_password": "<xmpp password>",
                "xmpp_to_user": "<destination username>",
                "xmpp_to_server": "<destination server>",
                "xmpp_room": null,
                "xmpp_room_nick": null,
                "xmpp_room_password": null,
                "use_muc": false
            }
        }
    }
}<|MERGE_RESOLUTION|>--- conflicted
+++ resolved
@@ -428,11 +428,7 @@
             }
         },
         "CERT-bund Contact Database": {
-<<<<<<< HEAD
-            "description": "Retrieve CIDR contact information from a PostgreSQL database.",
-=======
             "description": "Retrieve contact information from a PostgreSQL database.",
->>>>>>> 6de773f3
             "module": "intelmq.bots.experts.certbund_contact.expert",
             "parameters": {
                 "database": "contactdb",
@@ -444,19 +440,13 @@
             }
         },
         "CERT-bund Contact No Notification": {
-<<<<<<< HEAD
-            "description": "Retrieve CIDR contact information from a PostgreSQL database.",
-=======
             "description": "Replaces ttl of configured notifications with -1.",
->>>>>>> 6de773f3
             "module": "intelmq.bots.experts.certbund_contact.nonotificationexpert",
             "parameters": {
                 "dropfordestination": "true",
                 "dropforsource": "true"
             }
         },
-<<<<<<< HEAD
-=======
         "CERT-bund Contact Rules": {
             "description": "Determine how and whom to notify about the event.",
             "module": "intelmq.bots.experts.certbund_contact.ruleexpert",
@@ -464,7 +454,6 @@
                 "script_directory": "/opt/intelmq/var/lib/bots/notification_rules"
             }
         },
->>>>>>> 6de773f3
         "CERT.at Contact Database": {
             "description": "Cert.at Contact Database is the bot responsible to get CERT. Set filter to true if you want to filter out events for cert.at. Set add_cc to true if you want to overwrite an existing CC value.",
             "module": "intelmq.bots.experts.certat_contact.expert",
