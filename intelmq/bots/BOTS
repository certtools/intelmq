{
    "Collector": {
        "Abuse.ch Feodo Tracker Domains": {
            "description": "The Feodo Tracker Feodo Domain Blocklist contains domain names (FQDN) used as C&C communication channel by the Feodo Trojan. These domains names are usually registered and operated by cybercriminals for the exclusive purpose of hosting a Feodo botnet controller. Hence you should expect no legit traffic to those domains. I highly recommend you to block/drop any traffic towards any Feodo C&C domain by using the Feodo Domain Blocklist. Please consider that domain names are usually only used by version B of the Feodo Trojan. C&C communication channels used by version A, version C and version D are not covered by this blocklist.",
            "module": "intelmq.bots.collectors.http.collector_http",
            "parameters": {
                "feed": "Abuse.ch",
                "http_url": "https://feodotracker.abuse.ch/blocklist/?download=domainblocklist",
                "rate_limit": 129600
            }
        },
        "Abuse.ch Feodo Tracker IPs": {
            "description": "The Feodo Tracker Feodo IP Blocklist contains IP addresses (IPv4) used as C&C communication channel by the Feodo Trojan. This lists contains two types of IP address: Feodo C&C servers used by version A, version C and version D of the Feodo Trojan (these IP addresses are usually compromised servers running an nginx daemon on port 8080 TCP or 7779 TCP that is acting as proxy, forwarding all traffic to a tier 2 proxy node) and Feodo C&C servers used by version B which are usually used for the exclusive purpose of hosting a Feodo C&C server. Attention: Since Feodo C&C servers associated with version A, version C and version D are usually hosted on compromised servers, its likely that you also block/drop legit traffic e.g. towards websites hosted on a certain IP address acting as Feodo C&C for version A, version C and version D. If you only want to block/drop traffic to Feodo C&C servers hosted on bad IPs (version B), please use the blocklist BadIPs documented below.",
            "module": "intelmq.bots.collectors.http.collector_http",
            "parameters": {
                "feed": "Abuse.ch",
                "http_url": "https://feodotracker.abuse.ch/blocklist/?download=ipblocklist",
                "rate_limit": 129600
            }
        },
        "Abuse.ch Palevo Tracker Domains": {
            "description": "Palevo C&C Domain Blocklists includes domain names which are being used as botnet C&C for the Palevo crimeware.",
            "module": "intelmq.bots.collectors.http.collector_http",
            "parameters": {
                "feed": "Abuse.ch",
                "http_url": "https://palevotracker.abuse.ch/blocklists.php?download=domainblocklist",
                "rate_limit": 129600
            }
        },
        "Abuse.ch Palevo Tracker IPs": {
            "description": "Palevo C&C IP Blocklist includes IP addresses which are being used as botnet C&C for the Palevo crimeware.",
            "module": "intelmq.bots.collectors.http.collector_http",
            "parameters": {
                "feed": "Abuse.ch",
                "http_url": "https://palevotracker.abuse.ch/blocklists.php?download=ipblocklist",
                "rate_limit": 129600
            }
        },
        "Abuse.ch ZeuS Tracker Domains": {
            "description": "The ZeuS domain blocklist (BadDomains) is the recommended blocklist if you want to block only ZeuS domain names. It has domain names that ZeuS Tracker believes to be hijacked (level 2). Hence the false positive rate should be much lower compared to the standard ZeuS domain blocklist.",
            "module": "intelmq.bots.collectors.http.collector_http",
            "parameters": {
                "feed": "Abuse.ch",
                "http_url": "https://zeustracker.abuse.ch/blocklist.php?download=baddomains",
                "rate_limit": 129600
            }
        },
        "Abuse.ch ZeuS Tracker IPs": {
            "description": "This list only includes IPv4 addresses that are used by the ZeuS trojan. It is the recommened list if you want to block only ZeuS IPs. It excludes IP addresses that ZeuS Tracker believes to be hijacked (level 2) or belong to a free web hosting provider (level 3). Hence the false postive rate should be much lower compared to the standard ZeuS IP blocklist.",
            "module": "intelmq.bots.collectors.http.collector_http",
            "parameters": {
                "feed": "Abuse.ch",
                "http_url": "https://zeustracker.abuse.ch/blocklist.php?download=badips",
                "rate_limit": 129600
            }
        },
        "AlienVault": {
            "description": "AlienVault Collector retrieves reports via the SDK https://github.com/AlienVault-Labs/OTX-Python-SDK/ from https://otx.alienvault.com/ http_ssl_proxy does apply.",
            "module": "intelmq.bots.collectors.http.collector_http",
            "parameters": {
                "feed": "AlienVault",
                "http_url": "https://reputation.alienvault.com/reputation.data",
                "rate_limit": 3600
            }
        },
        "AlienVault OTX": {
            "description": "AlienVault OTX Collector is the bot responsible to get the report through the API. Report could vary according to subscriptions.",
            "module": "intelmq.bots.collectors.alienvault_otx.collector",
            "parameters": {
                "api_key": "<insert your api key>",
                "feed": "AlienVault OTX",
                "rate_limit": "3600"
            }
        },
        "Arbor": {
            "description": "Arbor Collector is the bot responsible to get the report from source of information.",
            "module": "intelmq.bots.collectors.http.collector_http",
            "parameters": {
                "feed": "Arbor",
                "http_url": "http://atlas-public.ec2.arbor.net/public/ssh_attackers",
                "rate_limit": 3600
            }
        },
        "Autoshun": {
            "description": "Autoshun Collector is the bot responsible to get the report from source of information.",
            "module": "intelmq.bots.collectors.http.collector_http",
            "parameters": {
                "feed": "Autoshun",
                "http_url": "https://www.autoshun.org/files/shunlist.html",
                "rate_limit": 3600
            }
        },
        "BitSight Ciberfeed Stream": {
            "description": "Bitsight Collector is the bot reponsible to get Bitsight Ciberfeed Alert Stream",
            "module": "intelmq.bots.collectors.bitsight.collector",
            "parameters": {
                "feed": "BitSight",
                "http_url": "http://alerts.bitsighttech.com:8080/stream?key=<api>"
            }
        },
        "BlockList.DE Apache": {
            "description": "BlockList.DE Apache Collector is the bot responsible to get the report from source of information. All IP addresses which have been reported within the last 48 hours as having run attacks on the service Apache, Apache-DDOS, RFI-Attacks. ",
            "module": "intelmq.bots.collectors.http.collector_http",
            "parameters": {
                "feed": "BlockList.de",
                "http_url": "https://lists.blocklist.de/lists/apache.txt",
                "rate_limit": 86400
            }
        },
        "BlockList.DE Bots": {
            "description": "BlockList.DE Bots Collector is the bot responsible to get the report from source of information. All IP addresses which have been reported within the last 48 hours as having run attacks attacks on the RFI-Attacks, REG-Bots, IRC-Bots or BadBots (BadBots = he has posted a Spam-Comment on a open Forum or Wiki).",
            "module": "intelmq.bots.collectors.http.collector_http",
            "parameters": {
                "feed": "BlockList.de",
                "http_url": "https://lists.blocklist.de/lists/bots.txt",
                "rate_limit": 86400
            }
        },
        "BlockList.DE Brute-force Login": {
            "description": "BlockList.DE Brute-force Login Collector is the bot responsible to get the report from source of information. All IPs which attacks Joomlas, Wordpress and other Web-Logins with Brute-Force Logins.",
            "module": "intelmq.bots.collectors.http.collector_http",
            "parameters": {
                "feed": "BlockList.de",
                "http_url": "https://lists.blocklist.de/lists/bruteforcelogin.txt",
                "rate_limit": 86400
            }
        },
        "BlockList.DE FTP": {
            "description": "BlockList.DE FTP Collector is the bot responsible to get the report from source of information. All IP addresses which have been reported within the last 48 hours for attacks on the Service FTP.",
            "module": "intelmq.bots.collectors.http.collector_http",
            "parameters": {
                "feed": "BlockList.de",
                "http_url": "https://lists.blocklist.de/lists/ftp.txt",
                "rate_limit": 86400
            }
        },
        "BlockList.DE IMAP": {
            "description": "BlockList.DE IMAP Collector is the bot responsible to get the report from source of information. All IP addresses which have been reported within the last 48 hours for attacks on the Service imap, sasl, pop3.....",
            "module": "intelmq.bots.collectors.http.collector_http",
            "parameters": {
                "feed": "BlockList.de",
                "http_url": "https://lists.blocklist.de/lists/imap.txt",
                "rate_limit": 86400
            }
        },
        "BlockList.DE IRC Bot": {
            "description": "BlockList.DE IRC Bot Collector is the bot responsible to get the report from source of information.",
            "module": "intelmq.bots.collectors.http.collector_http",
            "parameters": {
                "feed": "BlockList.de",
                "http_url": "https://lists.blocklist.de/lists/ircbot.txt",
                "rate_limit": 86400
            }
        },
        "BlockList.DE Mail": {
            "description": "BlockList.DE Mail Collector is the bot responsible to get the report from source of information. All IP addresses which have been reported within the last 48 hours as having run attacks on the service Mail, Postfix.",
            "module": "intelmq.bots.collectors.http.collector_http",
            "parameters": {
                "feed": "BlockList.de",
                "http_url": "https://lists.blocklist.de/lists/mail.txt",
                "rate_limit": 86400
            }
        },
        "BlockList.DE SIP": {
            "description": "BlockList.DE SIP Collector is the bot responsible to get the report from source of information. All IP addresses that tried to login in a SIP-, VOIP- or Asterisk-Server and are inclueded in the IPs-List from http://www.infiltrated.net/ (Twitter).",
            "module": "intelmq.bots.collectors.http.collector_http",
            "parameters": {
                "feed": "BlockList.de",
                "http_url": "https://lists.blocklist.de/lists/sip.txt",
                "rate_limit": 86400
            }
        },
        "BlockList.DE SSH": {
            "description": "BlockList.DE SSH Collector is the bot responsible to get the report from source of information. All IP addresses which have been reported within the last 48 hours as having run attacks on the service SSH. ",
            "module": "intelmq.bots.collectors.http.collector_http",
            "parameters": {
                "feed": "BlockList.de",
                "http_url": "https://lists.blocklist.de/lists/ssh.txt",
                "rate_limit": 86400
            }
        },
        "BlockList.DE Strong IPs": {
            "description": "BlockList.DE Strong IPs Collector is the bot responsible to get the report from source of information. All IPs which are older then 2 month and have more then 5.000 attacks.",
            "module": "intelmq.bots.collectors.http.collector_http",
            "parameters": {
                "feed": "BlockList.de",
                "http_url": "https://lists.blocklist.de/lists/strongips.txt",
                "rate_limit": 86400
            }
        },
        "Blueliv Crimeserver": {
            "description": "Blueliv Crimeserver Collector is the bot responsible to get the report through the API.",
            "module": "intelmq.bots.collectors.blueliv.collector_crimeserver",
            "parameters": {
                "api_key": "<insert your api key>",
                "feed": "Blueliv Crimeserver",
                "rate_limit": "3600"
            }
        },
        "CI Army": {
            "description": "CI Army Collector is the bot responsible to get the report from source of information.",
            "module": "intelmq.bots.collectors.http.collector_http",
            "parameters": {
                "feed": "CI Army",
                "http_url": "http://cinsscore.com/list/ci-badguys.txt",
                "rate_limit": 3600
            }
        },
        "CleanMX Phishing": {
            "description": "CleanMX Phishing Collector is the bot responsible to get the report from source of information.",
            "module": "intelmq.bots.collectors.http.collector_http",
            "parameters": {
                "feed": "CleanMX",
                "http_url": "http://support.clean-mx.de/clean-mx/xmlphishing?response=alive&format=csv&domain=",
                "rate_limit": 129600
            }
        },
        "CleanMX Virus": {
            "description": "CleanMX Virus Collector is the bot responsible to get the report from source of information.",
            "module": "intelmq.bots.collectors.http.collector_http",
            "parameters": {
                "feed": "CleanMX",
                "http_url": "http://support.clean-mx.de/clean-mx/xmlviruses?response=alive&format=csv&domain=",
                "rate_limit": 129600
            }
        },
        "Cymru Full Bogons": {
            "description": "Cymru Full Bogons Collector is the bot responsible to get the report from source of information.",
            "module": "intelmq.bots.collectors.http.collector_http",
            "parameters": {
                "feed": "Cymru",
                "http_url": "https://www.team-cymru.org/Services/Bogons/fullbogons-ipv4.txt",
                "rate_limit": 129600
            }
        },
        "DShield AS": {
            "description": "DShield AS Collector is the bot responsible to get the report from source of information.",
            "module": "intelmq.bots.collectors.http.collector_http",
            "parameters": {
                "feed": "DShield",
                "http_url": "https://dshield.org/asdetailsascii.html?as=<AS Number>",
                "rate_limit": 129600
            }
        },
        "DShield Block": {
            "description": "DShield Block Collector is the bot responsible to get the report from source of information.",
            "module": "intelmq.bots.collectors.http.collector_http",
            "parameters": {
                "feed": "DShield",
                "http_url": "https://www.dshield.org/block.txt",
                "rate_limit": 129600
            }
        },
        "DShield Suspicious Domains": {
            "description": "DShield Suspicious Domains Collector is the bot responsible to get the report from source of information.",
            "module": "intelmq.bots.collectors.http.collector_http",
            "parameters": {
                "feed": "DShield",
                "http_url": "https://www.dshield.org/feeds/suspiciousdomains_High.txt",
                "rate_limit": 129600
            }
        },
        "Danger Rulez": {
            "description": "Danger Rulez Collector is the bot responsible to get the report from source of information.",
            "module": "intelmq.bots.collectors.http.collector_http",
            "parameters": {
                "feed": "Danger Rulez",
                "http_url": "http://danger.rulez.sk/projects/bruteforceblocker/blist.php",
                "rate_limit": 3600
            }
        },
        "Dragon Research Group SSH": {
            "description": "Dragon Research Group SSH Collector is the bot responsible to get the report from source of information.",
            "module": "intelmq.bots.collectors.http.collector_http",
            "parameters": {
                "feed": "Dragon Research Group",
                "http_url": "https://dragonresearchgroup.org/insight/sshpwauth.txt",
                "rate_limit": 3600
            }
        },
        "Dragon Research Group VNC": {
            "description": "Dragon Research Group VNC Collector is the bot responsible to get the report from source of information.",
            "module": "intelmq.bots.collectors.http.collector_http",
            "parameters": {
                "feed": "Dragon Research Group",
                "http_url": "https://dragonresearchgroup.org/insight/vncprobe.txt",
                "rate_limit": 3600
            }
        },
        "DynDNS ponmocup Domains": {
            "description": "DynDNS ponmocup. List of ponmocup malware redirection domains and infected web-servers. See also http://security-research.dyndns.org/pub/botnet-links.html",
            "module": "intelmq.bots.collectors.http.collector_http",
            "parameters": {
                "feed": "DynDNS ponmocup Domains",
                "http_url": "http://security-research.dyndns.org/pub/malware-feeds/ponmocup-infected-domains-CIF-latest.txt",
                "rate_limit": 10800
            }
        },
        "Fraunhofer DGA": {
            "description": "Fraunhofer DGA collector fetches data from Fraunhofers domain generation archive.",
            "module": "intelmq.bots.collectors.http.collector_http",
            "parameters": {
                "feed": "Fraunhofer DGA",
                "http_password": "<PASSWORD>",
                "http_url": "https://dgarchive.caad.fkie.fraunhofer.de/today",
                "http_username": "<USER>",
                "rate_limit": 10800
            }
        },
        "Generic Mail Attachment Fetcher": {
            "description": "Monitor IMAP mailboxes and retrieve mail attachments",
            "module": "intelmq.bots.collectors.mail.collector_mail_attach",
            "parameters": {
                "attach_regex": "csv.zip",
                "attach_unzip": true,
                "feed": "",
                "folder": "INBOX",
                "mail_host": "<host>",
                "mail_password": "<password>",
                "mail_ssl": true,
                "mail_user": "<user>",
                "rate_limit": "60",
                "subject_regex": "<subject>"
            }
        },
        "Generic Mail URL Fetcher": {
            "description": "Monitor IMAP mailboxes and fetch files from URLs contained in mail bodies",
            "module": "intelmq.bots.collectors.mail.collector_mail_url",
            "parameters": {
                "feed": "",
                "folder": "INBOX",
                "http_password": "<password>",
                "http_user": "<user>",
                "mail_host": "<host>",
                "mail_password": "<password>",
                "mail_ssl": true,
                "mail_user": "<user>",
                "rate_limit": "60",
                "subject_regex": "<subject>",
                "url_regex": "http://"
            }
        },
        "HpHosts": {
            "description": "HPHost Collector is the bot responsible to get the report from source of information.",
            "module": "intelmq.bots.collectors.http.collector_http",
            "parameters": {
                "feed": "HpHosts",
                "http_url": "http://hosts-file.net/download/hosts.txt",
                "rate_limit": 3600
            }
        },
        "MISP Generic": {
            "description": "Collect events from a MISP server.",
            "module": "intelmq.bots.collectors.misp.collector",
            "parameters": {
                "feed": "misp_generic",
                "misp_key": "<insert MISP Authkey>",
                "misp_tag_processed": "<insert MISP tag for processed events>",
                "misp_tag_to_process": "<insert MISP tag for events to be processed>",
                "misp_url": "<insert url of MISP server (with trailing '/')>",
                "rate_limit": 3600
            }
        },
        "Malc0de Domain Blacklist": {
            "description": "Malc0de Domain Blacklist Collector is the bot responsible to get the report from source of information.",
            "module": "intelmq.bots.collectors.http.collector_http",
            "parameters": {
                "feed": "Malc0de",
                "http_url": "https://malc0de.com/bl/BOOT",
                "rate_limit": 10800
            }
        },
        "Malc0de IP Blacklist": {
            "description": "Malc0de IP Blacklist Collector is the bot responsible to get the report from source of information.",
            "module": "intelmq.bots.collectors.http.collector_http",
            "parameters": {
                "feed": "Malc0de",
                "http_url": "https://malc0de.com/bl/IP_Blacklist.txt",
                "rate_limit": 10800
            }
        },
        "Malware Domain List": {
            "description": "Malware Domain List Collector is the bot responsible to get the report from source of information.",
            "module": "intelmq.bots.collectors.http.collector_http",
            "parameters": {
                "feed": "Malware Domain List",
                "http_url": "http://www.malwaredomainlist.com/updatescsv.php",
                "rate_limit": 3600
            }
        },
        "Malware Domains": {
            "description": "Malware Domains is the bot responsible to get the report from source of information.",
            "module": "intelmq.bots.collectors.http.collector_http",
            "parameters": {
                "feed": "MalwareDomains",
                "http_url": "http://mirror2.malwaredomains.com/files/domains.txt",
                "rate_limit": 172800
            }
        },
        "Malware Group Domains": {
            "description": "Malware Group Domains Collector is the bot responsible to get the report from source of information.",
            "module": "intelmq.bots.collectors.http.collector_http",
            "parameters": {
                "feed": "MalwareGroup",
                "http_url": "http://www.malwaregroup.com/domains",
                "rate_limit": 129600
            }
        },
        "Malware Group IPs": {
            "description": "Malware Group IPs Collector is the bot responsible to get the report from source of information.",
            "module": "intelmq.bots.collectors.http.collector_http",
            "parameters": {
                "feed": "MalwareGroup",
                "http_url": "http://www.malwaregroup.com/ipaddresses",
                "rate_limit": 129600
            }
        },
        "Malware Group Proxies": {
            "description": "Malware Group Proxies Collector is the bot responsible to get the report from source of information.",
            "module": "intelmq.bots.collectors.http.collector_http",
            "parameters": {
                "feed": "MalwareGroup",
                "http_url": "http://www.malwaregroup.com/proxies",
                "rate_limit": 129600
            }
        },
        "MalwarePatrol Dans Guardian": {
            "description": "MalwarePatrol Dans Guardian Collector is the bot responsible to get the report from source of information.",
            "module": "intelmq.bots.collectors.http.collector_http",
            "parameters": {
                "feed": "MalwarePatrol",
                "http_url": "https://lists.malwarepatrol.net/cgi/getfile?receipt=< API KEY >&product=8&list=dansguardian",
                "rate_limit": 180000
            }
        },
        "N6stomp": {
            "description": "N6 Collector - CERT.pl's N6 Collector - N6 feed via STOMP interface. Note that rate_limit does not apply for this bot as it is waiting for messages on a stream.",
            "module": "intelmq.bots.collectors.n6.collector_stomp",
            "parameters": {
                "exchange": "<INSERT your exchange point as given by CERT.pl>",
                "feed": "n6stomp",
                "port": 61614,
                "server": "n6stream.cert.pl",
                "ssl_ca_certificate": "<insert path to CA file for CERT.pl's n6>",
                "ssl_client_certificate": "<insert path to client cert file for CERT.pl's n6>",
                "ssl_client_certificate_key": "<insert path to client cert key file for CERT.pl's n6>"
            }
        },
        "OpenBL": {
            "description": "OpenBL Collector is the bot responsible to get the report from source of information.",
            "module": "intelmq.bots.collectors.http.collector_http",
            "parameters": {
                "feed": "OpenBL",
                "http_url": "https://www.openbl.org/lists/date_all.txt",
                "rate_limit": 43200
            }
        },
        "OpenPhish": {
            "description": "OpenPhish Collector is the bot responsible to get the report from source of information.",
            "module": "intelmq.bots.collectors.http.collector_http",
            "parameters": {
                "feed": "OpenPhish",
                "http_url": "https://www.openphish.com/feed.txt",
                "rate_limit": 86400
            }
        },
        "PhishTank": {
            "description": "PhishTank Collector is the bot responsible to get the report from source of information.",
            "module": "intelmq.bots.collectors.http.collector_http",
            "parameters": {
                "feed": "Phishtank",
                "http_url": "https://data.phishtank.com/data/< API KEY >/online-valid.csv",
                "rate_limit": 28800
            }
        },
        "Request Tracker": {
            "description": "Request Tracker Collector fetches attachments from an RTIR instance and optionally decrypts them with gnupg.",
            "module": "intelmq.bots.collectors.rt.collector_rt",
            "parameters": {
                "attachment_regex": "\\.csv\\.zip$",
                "feed": "Request Tracker",
                "gnupg_decrypt": false,
                "gnupg_homedir": "/opt/intelmq/",
                "gnupg_passphrase": null,
                "gnupg_trust": true,
                "password": "password",
                "rate_limit": 3600,
                "search_owner": "nobody",
                "search_queue": "Incident Reports",
                "search_status": "new",
                "search_subject_like": "Report",
                "take_ticket": true,
                "unzip_attachment": true,
                "uri": "http://localhost/rt/REST/1.0",
                "user": "root"
            }
        },
        "ShadowServer Chargen": {
            "description": "ShadowServer Chargen Collector is the bot responsible to get the report from source of information. https://www.shadowserver.org/wiki/pmwiki.php/Services/Open-Chargen",
            "module": "intelmq.bots.collectors.mail.collector_mail_url",
            "parameters": {
                "accuracy": "",
                "feed": "",
                "folder": "Inbox.shadowserver",
                "mail_host": "<host>",
                "mail_password": "<password>",
                "mail_ssl": true,
                "mail_user": "<user>",
                "rate_limit": "3600",
                "subject_regex": "Shadowserver [^ ]+ Chargen Report",
                "url_regex": "https://dl.shadowserver.org/[^ ]+"
            }
        },
        "ShadowServer Drone": {
            "description": "ShadowServer Drone Collector is the bot responsible to get the report from source of information. https://www.shadowserver.org/wiki/pmwiki.php/Services/Botnet-Drone-Hadoop",
            "module": "intelmq.bots.collectors.mail.collector_mail_attach",
            "parameters": {
                "attach_regex": "csv.zip",
                "attach_unzip": true,
                "folder": "Inbox.shadowserver",
                "mail_host": "<host>",
                "mail_password": "<password>",
                "mail_ssl": true,
                "mail_user": "<user>",
                "rate_limit": "3600",
                "subject_regex": "Shadowserver [^ ]+ Drone Report"
            }
        },
        "ShadowServer Microsoft Sinkhole": {
            "description": "ShadowServer Microsoft Sinkhole Collector is the bot responsible to get the report from source of information. https://www.shadowserver.org/wiki/pmwiki.php/Services/Microsoft-Sinkhole",
            "module": "intelmq.bots.collectors.mail.collector_mail_attach",
            "parameters": {
                "attach_regex": "csv.zip",
                "attach_unzip": true,
                "folder": "Inbox.shadowserver",
                "mail_host": "<host>",
                "mail_password": "<password>",
                "mail_ssl": true,
                "mail_user": "<user>",
                "rate_limit": "3600",
                "subject_regex": "Shadowserver [^ ]+ Microsoft Sinkhole Report"
            }
        },
        "ShadowServer QOTD": {
            "description": "ShadowServer QOTD Collector is the bot responsible to get the report from source of information. https://www.shadowserver.org/wiki/pmwiki.php/Services/Open-QOTD",
            "module": "intelmq.bots.collectors.mail.collector_mail_url",
            "parameters": {
                "accuracy": "",
                "attach_regex": "csv.zip",
                "attach_unzip": true,
                "feed": "",
                "folder": "Inbox.shadowserver",
                "mail_host": "<host>",
                "mail_password": "<password>",
                "mail_ssl": true,
                "mail_user": "<user>",
                "rate_limit": "3600",
                "subject_regex": "Shadowserver [^ ]+ QOTD Report"
            }
        },
        "ShadowServer SNMP": {
            "description": "ShadowServer Microsoft Sinkhole Collector is the bot responsible to get the report from source of information. https://www.shadowserver.org/wiki/pmwiki.php/Services/Open-SNMP",
            "module": "intelmq.bots.collectors.mail.collector_mail_attach",
            "parameters": {
                "attach_regex": "csv.zip",
                "attach_unzip": true,
                "folder": "Inbox.shadowserver",
                "mail_host": "<host>",
                "mail_password": "<password>",
                "mail_ssl": true,
                "mail_user": "<user>",
                "rate_limit": "3600",
                "subject_regex": "Shadowserver [^ ]+ SNMP Report"
            }
        },
        "Spamhaus CERT": {
            "description": "Spamhaus CERT Insight Portal. Access limited to CERTs and CSIRTs with national or regional responsibility. https://www.spamhaus.org/news/article/705/spamhaus-launches-cert-insight-portal",
            "module": "intelmq.bots.collectors.http.collector_http",
            "parameters": {
                "feed": "Spamhaus CERT",
                "http_url": "<your CERT portal URL>",
                "rate_limit": 3600
            }
        },
        "Spamhaus Drop": {
            "description": "Spamhaus Drop Collector is the bot responsible to get the report from source of information.",
            "module": "intelmq.bots.collectors.http.collector_http",
            "parameters": {
                "feed": "Spamhaus Drop",
                "http_url": "https://www.spamhaus.org/drop/drop.txt",
                "rate_limit": 3600
            }
        },
        "Taichung": {
            "description": "Taichung Collector is the bot responsible to get the report from source of information.",
            "module": "intelmq.bots.collectors.http.collector_http",
            "parameters": {
                "feed": "Taichung",
                "http_url": "https://www.tc.edu.tw/net/netflow/lkout/recent/30",
                "rate_limit": 3600
            }
        },
        "Turris Greylist": {
            "description": "Turris Greylist Collector is the bot responsible to get the report from source of information.",
            "module": "intelmq.bots.collectors.http.collector_http",
            "parameters": {
                "feed": "Turris Greylist",
                "http_url": "https://www.turris.cz/greylist-data/greylist-latest.csv",
                "rate_limit": 43200
            }
        },
        "URLVir Hosts": {
            "description": "URLVir Hosts Collector is the bot responsible to get the report from source of information.",
            "module": "intelmq.bots.collectors.http.collector_http",
            "parameters": {
                "feed": "URLVir",
                "http_url": "http://www.urlvir.com/export-hosts/",
                "rate_limit": 129600
            }
        },
        "URLVir IPs": {
            "description": "URLVir IPs Collector is the bot responsible to get the report from source of information.",
            "module": "intelmq.bots.collectors.http.collector_http",
            "parameters": {
                "feed": "URLVir",
                "http_url": "http://www.urlvir.com/export-ip-addresses/",
                "rate_limit": 129600
            }
        },
        "VXVault": {
            "description": "VXVault Collector is the bot responsible to get the report from source of information.",
            "module": "intelmq.bots.collectors.http.collector_http",
            "parameters": {
                "feed": "VxVault",
                "http_url": "http://vxvault.siri-urz.net/URL_List.php",
                "rate_limit": 3600
            }
        },
        "XMPP collector": {
            "description": "XMPP collector is the bot responsible to get events from xmpp server",
            "module": "intelmq.bots.collectors.xmpp.collector",
            "parameters": {
                "rate_limit": "3600",
                "xmpp_password": "xmpp password",
                "xmpp_server": "xmpp server",
                "xmpp_user": "xmpp username"
            }
        }
    },
    "Expert": {
        "ASN Lookup": {
            "description": "ASN Lookup is the bot responsible to add ASN and BGP information from Route Views Project to the events.",
            "module": "intelmq.bots.experts.asn_lookup.expert",
            "parameters": {
                "database": "/opt/intelmq/var/lib/bots/asn_lookup/ipasn.dat"
            }
        },
        "Abusix": {
            "description": "Abusix is the bot resposible to get the correspondent abuse contact from source IP and destination IP of the events",
            "module": "intelmq.bots.experts.abusix.expert",
            "parameters": {
                "redis_cache_db": "5",
                "redis_cache_host": "127.0.0.1",
                "redis_cache_port": "6379",
                "redis_cache_ttl": "86400"
            }
        },
        "CERT.at Contact Database": {
            "description": "Cert.at Contact Database is the bot responsible to get CERT. Set filter to true if you want to filter out events for cert.at. Set add_cc to true if you want to overwrite an existing CC value.",
            "module": "intelmq.bots.experts.certat_contact.expert",
            "parameters": {
                "filter": false,
                "http_verify_cert": true,
                "overwrite_cc": false
            }
        },
        "Cymru Whois": {
            "description": "Cymry Whois (IP to ASN) is the bot responsible to add network information to the events (BGP, ASN, AS Name, Country, etc..).",
            "module": "intelmq.bots.experts.cymru_whois.expert",
            "parameters": {
                "redis_cache_db": "5",
                "redis_cache_host": "127.0.0.1",
                "redis_cache_port": "6379",
                "redis_cache_ttl": "86400"
            }
        },
        "Deduplicator": {
            "description": "Deduplicator is the bot responsible for detection and removal of duplicate messages. Messages get cached for <redis_cache_ttl> seconds. If found in the cache, it is assumed to be a duplicate.",
            "module": "intelmq.bots.experts.deduplicator.expert",
            "parameters": {
                "ignore_keys": "raw,time.observation",
                "redis_cache_db": "6",
                "redis_cache_host": "127.0.0.1",
                "redis_cache_port": "6379",
                "redis_cache_ttl": "86400"
            }
        },
        "Filter": {
            "description": "Filters out events depending on bot parameters specification (filter_key, filter_value, filter_action)",
            "module": "intelmq.bots.experts.filter.expert",
            "parameters": {
                "filter_action": "<keep/drop>",
                "filter_key": "<source.geolocation.cc>",
                "filter_value": "<PT>"
            }
        },
        "Gethostbyname": {
            "description": "fqdn2ip is the bot responsible to parsing the ip from the fqdn.",
            "module": "intelmq.bots.experts.gethostbyname.expert",
            "parameters": {}
        },
        "MaxMind GeoIP": {
            "description": "MaxMind GeoIP is the bot responsible for adding geolocation information to events (Country, City, Longitude, Latitude, etc..)",
            "module": "intelmq.bots.experts.maxmind_geoip.expert",
            "parameters": {
                "database": "/opt/intelmq/var/lib/bots/maxmind_geoip/GeoLite2-City.mmdb"
            }
        },
        "Modify": {
            "description": "Modify bot can make nearly arbitrary changes to event's fields based on regex-rules on different values. See docs/Bots.md for some examples.",
            "module": "intelmq.bots.experts.modify.expert",
            "parameters": {
                "configuration_path": "/opt/intelmq/var/lib/bots/modify/modify.conf"
            }
        },
        "RFC 1918": {
            "description": "RFC 1918 removes fields or discards events if an ip or domain is invalid (invalid, local, reserved, documentation). IP, FQDN and URL field names are supported.",
            "module": "intelmq.bots.experts.rfc1918.expert",
            "parameters": {
                "fields": "destination.ip,source.ip,source.url",
                "policy": "del,drop,drop"
            }
        },
        "RIPENCC": {
            "description": "RIPENCC is the bot resposible to get the correspondent abuse contact from source IP and destination IP of the events. RIPEstat documentation: https://stat.ripe.net/docs/data_api ",
            "module": "intelmq.bots.experts.ripencc_abuse_contact.expert",
            "parameters": {
                "query_ripe_db_asn": true,
                "query_ripe_db_ip": true,
                "query_ripe_stat": true,
                "redis_cache_db": "5",
                "redis_cache_host": "127.0.0.1",
                "redis_cache_port": "6379",
                "redis_cache_ttl": "86400"
            }
        },
        "Reverse DNS": {
            "description": "Reverse DNS is the bot resposible to get the correspondent domain name source IP and destination IP of the events",
            "module": "intelmq.bots.experts.reverse_dns.expert",
            "parameters": {
                "redis_cache_db": "5",
                "redis_cache_host": "127.0.0.1",
                "redis_cache_port": "6379",
                "redis_cache_ttl": "86400"
            }
        },
        "Taxonomy": {
            "description": "Taxonomy is the bot responsible to apply the eCSIRT Taxonomy to all events.",
            "module": "intelmq.bots.experts.taxonomy.expert",
            "parameters": {}
        },
        "Tor Nodes": {
            "description": "Tor Nodes is the bot responsible to check if an IP is an Tor Exit Node.",
            "module": "intelmq.bots.experts.tor_nodes.expert",
            "parameters": {
                "database": "/opt/intelmq/var/lib/bots/tor_nodes/tor_nodes.dat"
            }
        },
        "url2fqdn": {
            "description": "url2fqdn is the bot responsible to parsing the fqdn from the url.",
            "module": "intelmq.bots.experts.url2fqdn.expert",
            "parameters": {}
        }
    },
    "Output": {
        "File": {
            "description": "File is the bot responsible to send events to a file.",
            "module": "intelmq.bots.outputs.file.output",
            "parameters": {
                "file": "/opt/intelmq/var/lib/bots/file-output/events.txt"
            }
        },
        "IntelMQ Mailer": {
            "description": "IntelMQ Mailer is the bot responsible to send events to a MongoDB database.",
            "module": "intelmq.bots.outputs.intelmqmailer.output",
            "parameters": {
                "collection": "<collection>",
                "database": "<database>",
                "host": "<ip>",
                "port": "<port>"
            }
        },
        "MongoDB": {
            "description": "MongoDB is the bot responsible to send events to a MongoDB database.",
            "module": "intelmq.bots.outputs.mongodb.output",
            "parameters": {
                "collection": "<collection>",
                "database": "<database>",
                "host": "<ip>",
                "port": "<port>"
            }
        },
        "PostgreSQL": {
            "description": "PostgreSQL is the bot responsible to send events to a PostgreSQL Database. When activating autocommit, transactions are not used: http://initd.org/psycopg/docs/connection.html#connection.autocommit",
            "module": "intelmq.bots.outputs.postgresql.output",
            "parameters": {
                "autocommit": true,
                "database": "intelmq-events",
                "host": "localhost",
                "password": "<password>",
                "port": "5432",
                "sslmode": "require",
                "table": "events",
                "user": "intelmq"
            }
        },
        "REST API": {
            "description": "REST API is the bot responsible to send events to a REST API listener through POST.",
            "module": "intelmq.bots.outputs.restapi.output",
            "parameters": {
                "auth_token": "<token>",
                "auth_token_name": "<token name>",
                "host": "<host>"
            }
        },
        "Redis": {
            "description": "Redis is the bot responsible to send events to a Redis server.",
            "module": "intelmq.bots.outputs.redis.output",
            "parameters": {
                "redis_db": 2,
                "redis_password": "<password>",
                "redis_queue": "external-redis-queue",
                "redis_server_ip": "127.0.0.1",
                "redis_server_port": 6379,
                "redis_timeout": 50000
            }
        },
        "TCP": {
            "description": "TCP is the bot responsible to send events to a tcp port (Splunk, ElasticSearch, etc..).",
            "module": "intelmq.bots.outputs.tcp.output",
            "parameters": {
                "ip": "<ip>",
                "port": "<port>"
            }
        },
        "XMPP": {
            "description": "XMPP is the bot responsible to send events to an XMPP server.",
            "module": "intelmq.bots.outputs.xmpp.output",
            "parameters": {
                "xmpp_password": "xmpp password",
                "xmpp_server": "xmpp server",
                "xmpp_to_server": "destination server",
                "xmpp_to_user": "destination username",
                "xmpp_user": "xmpp username"
            }
        }
    },
    "Parser": {
        "Abuse.ch Feodo Tracker Domains": {
            "description": "Abuse.ch Feodo Tracker Domains Parser is the bot responsible to parse the report and sanitize the information.",
            "module": "intelmq.bots.parsers.abusech.parser_domain",
            "parameters": {}
        },
        "Abuse.ch Feodo Tracker IPs": {
            "description": "Abuse.ch Feodo Tracker IPs Parser is the bot responsible to parse the report and sanitize the information.",
            "module": "intelmq.bots.parsers.abusech.parser_ip",
            "parameters": {}
        },
        "Abuse.ch Palevo Tracker Domains": {
            "description": "Abuse.ch Palevo Tracker Domains Parser is the bot responsible to parse the report and sanitize the information.",
            "module": "intelmq.bots.parsers.abusech.parser_domain",
            "parameters": {}
        },
        "Abuse.ch Palevo Tracker IPs": {
            "description": "Abuse.ch Palevo Tracker IPs Parser is the bot responsible to parse the report and sanitize the information.",
            "module": "intelmq.bots.parsers.abusech.parser_ip",
            "parameters": {}
        },
        "Abuse.ch ZeuS Tracker Domains": {
            "description": "Abuse.ch ZeuS Tracker Domains Parser is the bot responsible to parse the report and sanitize the information.",
            "module": "intelmq.bots.parsers.abusech.parser_domain",
            "parameters": {}
        },
        "Abuse.ch ZeuS Tracker IPs": {
            "description": "Abuse.ch ZeuS Tracker IPs Parser is the bot responsible to parse the report and sanitize the information.",
            "module": "intelmq.bots.parsers.abusech.parser_ip",
            "parameters": {}
        },
        "AlienVault": {
            "description": "AlienVault Parser is the bot responsible to parse the report and sanitize the information.",
            "module": "intelmq.bots.parsers.alienvault.parser",
            "parameters": {}
        },
        "AlienVault OTX": {
            "description": "AlienVault Parser is the bot responsible to parse the report and sanitize the information.",
            "module": "intelmq.bots.parsers.alienvault.parser_otx",
            "parameters": {}
        },
        "Arbor": {
            "description": "Arbor Parser is the bot responsible to parse the report and sanitize the information.",
            "module": "intelmq.bots.parsers.arbor.parser",
            "parameters": {}
        },
        "Autoshun": {
            "description": "Autoshun Parser is the bot responsible to parse the report and sanitize the information.",
            "module": "intelmq.bots.parsers.autoshun.parser",
            "parameters": {}
        },
        "BitSight Ciberfeed Stream": {
            "description": "Bitsight Ciberfeed parser is the bot reponsible to parse and sanitize the information.",
            "module": "intelmq.bots.parsers.bitsight.parser",
            "parameters": {}
        },
        "BlockList.DE Apache": {
            "description": "BlockList.DE Parser is the bot responsible to parse the report and sanitize the information.",
            "module": "intelmq.bots.parsers.blocklistde.parser",
            "parameters": {}
        },
        "BlockList.DE Bots": {
            "description": "BlockList.DE Parser is the bot responsible to parse the report and sanitize the information.",
            "module": "intelmq.bots.parsers.blocklistde.parser",
            "parameters": {}
        },
        "BlockList.DE Brute-force Login": {
            "description": "BlockList.DE Parser is the bot responsible to parse the report and sanitize the information.",
            "module": "intelmq.bots.parsers.blocklistde.parser",
            "parameters": {}
        },
        "BlockList.DE FTP": {
            "description": "BlockList.DE Parser is the bot responsible to parse the report and sanitize the information.",
            "module": "intelmq.bots.parsers.blocklistde.parser",
            "parameters": {}
        },
        "BlockList.DE IMAP": {
            "description": "BlockList.DE Parser is the bot responsible to parse the report and sanitize the information.",
            "module": "intelmq.bots.parsers.blocklistde.parser",
            "parameters": {}
        },
        "BlockList.DE IRC Bot": {
            "description": "BlockList.DE Parser is the bot responsible to parse the report and sanitize the information.",
            "module": "intelmq.bots.parsers.blocklistde.parser",
            "parameters": {}
        },
        "BlockList.DE Mail": {
            "description": "BlockList.DE Parser is the bot responsible to parse the report and sanitize the information.",
            "module": "intelmq.bots.parsers.blocklistde.parser",
            "parameters": {}
        },
        "BlockList.DE SIP": {
            "description": "BlockList.DE Parser is the bot responsible to parse the report and sanitize the information.",
            "module": "intelmq.bots.parsers.blocklistde.parser",
            "parameters": {}
        },
        "BlockList.DE SSH": {
            "description": "BlockList.DE Parser is the bot responsible to parse the report and sanitize the information.",
            "module": "intelmq.bots.parsers.blocklistde.parser",
            "parameters": {}
        },
        "BlockList.DE Strong IPs": {
            "description": "BlockList.DE Parser is the bot responsible to parse the report and sanitize the information.",
            "module": "intelmq.bots.parsers.blocklistde.parser",
            "parameters": {}
        },
        "Blueliv Crimeserver": {
            "description": "Blueliv Crimeserver Parser is the bot responsible to parse the report and sanitize the information.",
            "module": "intelmq.bots.parsers.blueliv.parser_crimeserver",
            "parameters": {}
        },
        "CI Army": {
            "description": "CI Army Parser is the bot responsible to parse the report and sanitize the information.",
            "module": "intelmq.bots.parsers.ci_army.parser",
            "parameters": {}
        },
        "CleanMX Phishing": {
            "description": "CleanMX Phishing Parser is the bot responsible to parse the report and sanitize the information.",
            "module": "intelmq.bots.parsers.cleanmx.parser_phishing",
            "parameters": {}
        },
        "CleanMX Virus": {
            "description": "CleanMX Virus Parser is the bot responsible to parse the report and sanitize the information.",
            "module": "intelmq.bots.parsers.cleanmx.parser_virus",
            "parameters": {}
        },
        "Cymru Full Bogons": {
            "description": "Cymru Full Bogons Parser is the bot responsible to parse the report and sanitize the information.",
            "module": "intelmq.bots.parsers.cymru_full_bogons.parser",
            "parameters": {}
        },
        "DShield AS": {
            "description": "DShield AS Parser is the bot responsible to parse the report and sanitize the information.",
            "module": "intelmq.bots.parsers.dshield.parser_asn",
            "parameters": {}
        },
        "DShield Block": {
            "description": "DShield Block Parser is the bot responsible to parse the report and sanitize the information.",
            "module": "intelmq.bots.parsers.dshield.parser_block",
            "parameters": {}
        },
        "DShield Suspicious Domains": {
            "description": "DShield Suspicious Domains Parser is the bot responsible to parse the report and sanitize the information.",
            "module": "intelmq.bots.parsers.dshield.parser_domain",
            "parameters": {}
        },
        "Danger Rulez": {
            "description": "Danger Rulez Parser is the bot responsible to parse the report and sanitize the information.",
            "module": "intelmq.bots.parsers.danger_rulez.parser",
            "parameters": {}
        },
        "Dragon Research Group SSH": {
            "description": "Dragon Research Group SSH Parser is the bot responsible to parse the report and sanitize the information.",
            "module": "intelmq.bots.parsers.dragonresearchgroup.parser_ssh",
            "parameters": {}
        },
        "Dragon Research Group VNC": {
            "description": "Dragon Research Group VNC Parser is the bot responsible to parse the report and sanitize the information.",
            "module": "intelmq.bots.parsers.dragonresearchgroup.parser_vnc",
            "parameters": {}
        },
        "DynDNS ponmocup Domains": {
            "description": "Dyn Parser is the bot responsible to parse the report and sanitize the information.",
            "module": "intelmq.bots.parsers.dyn.parser",
            "parameters": {}
        },
        "Fraunhofer DGA": {
            "description": "Fraunhofer DGA Parser is the bot responsible to parse the report and sanitize the information.",
            "module": "intelmq.bots.parsers.fraunhofer.parser_dga",
            "parameters": {}
        },
        "Generic CSV": {
            "description": "Generic CSV Parser is a generic bot configurable to parse different csv collected files. Ignoring lines starting with character #. URLs without protocal can be prefixed with a default value.",
            "module": "intelmq.bots.parsers.generic.parser_csv",
            "parameters": {
                "columns": [
                    "",
                    "source.fqdn"
                ],
                "default_url_protocol": "http://",
                "delimiter": ",",
                "skip_header": true,
                "type": "c&c"
            }
        },
        "HpHosts": {
            "description": "HpHosts Parser is the bot responsible to parse the report and sanitize the information.",
            "module": "intelmq.bots.parsers.hphosts.parser",
            "parameters": {
                "error_log_message": false
            }
        },
        "MISP": {
            "description": "MISP event parser.",
            "module": "intelmq.bots.parsers.misp.parser",
            "parameters": {}
        },
        "Malc0de Domain Blacklist": {
            "description": "Malc0de Domain Blacklist Parser is the bot responsible to parse the report and sanitize the information.",
            "module": "intelmq.bots.parsers.malc0de.parser_domain_blacklist",
            "parameters": {}
        },
        "Malc0de IP Blacklist": {
            "description": "Malc0de IP Blacklist Parser is the bot responsible to parse the report and sanitize the information.",
            "module": "intelmq.bots.parsers.malc0de.parser_ip_blacklist",
            "parameters": {}
        },
        "Malware Domain List": {
            "description": "Malware Domain List Parser is the bot responsible to parse the report and sanitize the information.",
            "module": "intelmq.bots.parsers.malwaredomainlist.parser",
            "parameters": {}
        },
        "Malware Domains": {
            "description": "Malware Domains Parser is the bot responsible to parse the report and sanitize the information.",
            "module": "intelmq.bots.parsers.malwaredomains.parser",
            "parameters": {}
        },
        "Malware Group Domains": {
            "description": "Malware Group Domains Parser is the bot responsible to parse the report and sanitize the information.",
            "module": "intelmq.bots.parsers.malwaregroup.parser_domains",
            "parameters": {}
        },
        "Malware Group IPs": {
            "description": "Malware Group IPs Parser is the bot responsible to parse the report and sanitize the information.",
            "module": "intelmq.bots.parsers.malwaregroup.parser_ips",
            "parameters": {}
        },
        "Malware Group Proxies": {
            "description": "Malware Group Proxies Parser is the bot responsible to parse the report and sanitize the information.",
            "module": "intelmq.bots.parsers.malwaregroup.parser_proxies",
            "parameters": {}
        },
        "MalwarePatrol Dans Guardian": {
            "description": "MalwarePatrol Dans Guardian Parser is the bot responsible to parse the report and sanitize the information.",
            "module": "intelmq.bots.parsers.malwarepatrol.parser_dansguardian",
            "parameters": {}
        },
        "N6Stomp": {
            "description": "N6 Collector - CERT.pl's N6 Parser - N6 feed via STOMP interface",
            "module": "intelmq.bots.parsers.n6.parser_n6stomp",
            "parameters": {}
        },
        "OpenBL": {
            "description": "OpenBL Parser is the bot responsible to parse the report and sanitize the information.",
            "module": "intelmq.bots.parsers.openbl.parser",
            "parameters": {}
        },
        "OpenPhish": {
            "description": "OpenPhish Parser is the bot responsible to parse the report and sanitize the information.",
            "module": "intelmq.bots.parsers.openphish.parser",
            "parameters": {}
        },
        "PhishTank": {
            "description": "PhishTank Parser is the bot responsible to parse the report and sanitize the information.",
            "module": "intelmq.bots.parsers.phishtank.parser",
            "parameters": {}
        },
        "ShadowServer": {
<<<<<<< HEAD
            "description": "ShadowServer Parser is a bot capable of parsing shadowserver feeds, depending on configuration files",
            "module": "intelmq.bots.parsers.shadowserver.parser",
            "parameters": {
                "feedname": "",
                "feedcode": "",
                "override": "1"
=======
            "description": "ShadowServer Parser is a bot capable of parsing all shadowserver feeds, depending on configuration files. Parameter 'feedname' is used as identifier to chose the correct mapping.",
            "module": "intelmq.bots.parsers.shadowserver.parser",
            "parameters": {
                "feedname": "",
                "override": true
>>>>>>> 91f13c3e
            }
        },
        "Spamhaus CERT": {
            "description": "Spamhaus CERT Parser is the bot responsible to parse the report and sanitize the information.",
            "module": "intelmq.bots.parsers.spamhaus.parser_cert",
            "parameters": {}
        },
        "Spamhaus Drop": {
            "description": "Spamhaus Drop Parser is the bot responsible to parse the report and sanitize the information.",
            "module": "intelmq.bots.parsers.spamhaus.parser_drop",
            "parameters": {}
        },
        "Taichung": {
            "description": "Taichung Parser is the bot responsible to parse the report and sanitize the information.",
            "module": "intelmq.bots.parsers.taichung.parser",
            "parameters": {
                "error_log_message": false
            }
        },
        "Turris Greylist": {
            "description": "Turris Greylist Parser is the bot responsible to parse the report and sanitize the information.",
            "module": "intelmq.bots.parsers.turris.parser",
            "parameters": {}
        },
        "URLVir Hosts": {
            "description": "URLVir Hosts Parser is the bot responsible to parse the report and sanitize the information.",
            "module": "intelmq.bots.parsers.urlvir.parser_hosts",
            "parameters": {}
        },
        "URLVir IPs": {
            "description": "URLVir IPs Parser is the bot responsible to parse the report and sanitize the information.",
            "module": "intelmq.bots.parsers.urlvir.parser_ips",
            "parameters": {}
        },
        "VXVault": {
            "description": "VXVault Parser is the bot responsible to parse the report and sanitize the information.",
            "module": "intelmq.bots.parsers.vxvault.parser",
            "parameters": {}
        }
    }
}<|MERGE_RESOLUTION|>--- conflicted
+++ resolved
@@ -1113,20 +1113,11 @@
             "parameters": {}
         },
         "ShadowServer": {
-<<<<<<< HEAD
-            "description": "ShadowServer Parser is a bot capable of parsing shadowserver feeds, depending on configuration files",
-            "module": "intelmq.bots.parsers.shadowserver.parser",
-            "parameters": {
-                "feedname": "",
-                "feedcode": "",
-                "override": "1"
-=======
             "description": "ShadowServer Parser is a bot capable of parsing all shadowserver feeds, depending on configuration files. Parameter 'feedname' is used as identifier to chose the correct mapping.",
             "module": "intelmq.bots.parsers.shadowserver.parser",
             "parameters": {
                 "feedname": "",
                 "override": true
->>>>>>> 91f13c3e
             }
         },
         "Spamhaus CERT": {
