{
    "Collector": {
        "CertStream": {
            "module": "intelmq.bots.collectors.calidog.collector_certstream",
            "description": "A bot to collect information from CertStream",
            "parameters": {
                "name": "certstream"
            }
        },
        "File": {
            "description": "Fileinput collector fetches data from a file.",
            "module": "intelmq.bots.collectors.file.collector_file",
            "parameters": {
                "chunk_replicate_header": true,
                "chunk_size": null,
                "delete_file": false,
                "name": "FileCollector",
                "provider": "",
                "path": "/tmp/",
                "postfix": ".csv",
                "rate_limit": 300
            }
        },
        "Generic Mail Attachment Fetcher": {
            "description": "Monitor IMAP mailboxes and retrieve mail attachments",
            "module": "intelmq.bots.collectors.mail.collector_mail_attach",
            "parameters": {
                "attach_regex": "csv.zip",
                "attach_unzip": true,
                "name": "Mail Attachment",
                "provider": "",
                "folder": "INBOX",
                "mail_host": "<host>",
                "mail_password": "<password>",
                "mail_ssl": true,
                "mail_user": "<user>",
                "rate_limit": 60,
                "subject_regex": "<subject>"
            }
        },
        "Generic Mail URL Fetcher": {
            "description": "Monitor IMAP mailboxes and fetch files from URLs contained in mail bodies",
            "module": "intelmq.bots.collectors.mail.collector_mail_url",
            "parameters": {
                "chunk_replicate_header": true,
                "chunk_size": null,
                "name": "Mail URL",
                "provider": "",
                "folder": "INBOX",
                "http_password": null,
                "http_username": null,
                "mail_host": "<host>",
                "mail_password": "<password>",
                "mail_ssl": true,
                "mail_user": "<user>",
                "rate_limit": 60,
                "subject_regex": "<subject>",
                "url_regex": "http://",
                "ssl_client_certificate": null
            }
        },
        "Generic URL Fetcher": {
            "description": "Generic URL Fetcher is the bot responsible to get the report from an URL.",
            "module": "intelmq.bots.collectors.http.collector_http",
            "parameters": {
                "name": "URL",
                "provider": "",
                "http_url": "<insert url of feed>",
                "http_url_formatting": false,
                "http_username": null,
                "http_password": null,
                "ssl_client_certificate": null,
                "extract_file": "True or string of file names separated by ,",
                "rate_limit": 3600
            }
        },
        "Generic URL Stream Fetcher": {
            "description": "Opens a streaming connection to the URL and sends the received lines.",
            "module": "intelmq.bots.collectors.http.collector_http_stream",
            "parameters": {
                "name": "URL Stream",
                "provider": "",
                "http_url": "<insert url of feed>",
                "http_username": null,
                "http_password": null,
                "ssl_client_certificate": null,
                "strip_lines": true,
                "rate_limit": 3600
            }
        },
        "MISP Generic": {
            "description": "Collect events from a MISP server.",
            "module": "intelmq.bots.collectors.misp.collector",
            "parameters": {
                "name": "misp_generic",
                "provider": "",
                "misp_key": "<insert MISP Authkey>",
                "misp_tag_processed": "<insert MISP tag for processed events>",
                "misp_tag_to_process": "<insert MISP tag for events to be processed>",
                "misp_url": "<insert url of MISP server (with trailing '/')>",
                "misp_verify": true,
                "rate_limit": 3600
            }
        },
        "Request Tracker": {
            "description": "Request Tracker Collector fetches attachments from an RTIR instance.",
            "module": "intelmq.bots.collectors.rt.collector_rt",
            "parameters": {
                "attachment_regex": "\\.csv\\.zip$",
                "name": "Request Tracker",
                "provider": "",
                "password": "password",
                "rate_limit": 3600,
                "search_not_older_than": null,
                "search_owner": "nobody",
                "search_queue": "Incident Reports",
                "search_requestor": null,
                "search_status": "new",
                "search_subject_like": "Report",
                "set_status": "open",
                "take_ticket": true,
                "unzip_attachment": true,
                "uri": "http://localhost/rt/REST/1.0",
                "url_regex": "https://dl.shadowserver.org/[a-zA-Z0-9?_-]*",
                "user": "intelmq",
                "http_username": null,
                "http_password": null,
                "ssl_client_certificate": null
            }
        },
        "TCP": {
            "description": "TCP is the bot responsible to receive events on a TCP port (ex: from TCP Output of another IntelMQ instance). Might not be working on Python3.4.6.",
            "module": "intelmq.bots.collectors.tcp.collector",
            "parameters": {
                "ip": "<ip>",
                "name": "TCP",
                "port": "<port>"
            }
        },
        "XMPP": {
            "description": "This bot can connect to an XMPP Server and one room, in order to receive reports from it. TLS is used by default. rate_limit is ineffective here. Bot can either pass the body or the whole event.",
            "module": "intelmq.bots.collectors.xmpp.collector",
            "parameters": {
                "ca_certs": "/etc/ssl/certs/ca-certificates.crt",
                "name": "XMPP",
                "provider": "",
                "pass_full_xml": false,
                "rate_limit": 3600,
                "strip_message": true,
                "xmpp_user": "<xmpp username>",
                "xmpp_server": "<xmpp server>",
                "xmpp_password": "<xmpp password>",
                "xmpp_room": null,
                "xmpp_room_nick": null,
                "xmpp_room_password": null,
                "xmpp_userlist": null,
                "xmpp_whitelist_mode": false,
                "use_muc": false
            }
        },
        "AlienVault OTX": {
            "description": "AlienVault OTX Collector is the bot responsible to get the report through the API. Report could vary according to subscriptions.",
            "module": "intelmq.bots.collectors.alienvault_otx.collector",
            "parameters": {
                "api_key": "<insert your api key>",
                "modified_pulses_only": false,
                "interval": 24,
                "name": "AlienVault OTX",
                "provider": "AlienVault",
                "rate_limit": 3600
            }
        },
        "Blueliv Crimeserver": {
            "description": "Blueliv Crimeserver Collector is the bot responsible to get the report through the API.",
            "module": "intelmq.bots.collectors.blueliv.collector_crimeserver",
            "parameters": {
                "api_key": "<insert your api key>",
                "name": "Blueliv Crimeserver",
                "provider": "Blueliv",
                "rate_limit": 3600
            }
        },
        "McAfee openDXL": {
            "description": "Listens to McAfee openDXL fabric",
            "module": "intelmq.bots.collectors.opendxl.collector",
            "parameters": {
                "feed": "<Feed Name>",
                "dxl_config_file": "<insert /path/to/dxlclient.config>",
                "dxl_topic": "/mcafee/event/atd/file/report"
            }
        },
        "Microsoft Azure": {
            "description": "",
            "module": "intelmq.bots.collectors.microsoft.collector_azure",
            "parameters": {
                "account_name": "",
                "account_key": "",
                "delete": true,
                "name": "Microsoft Azure",
                "provider": "microsoft",
                "rate_limit": 3600
            }
        },
        "Microsoft Interflow": {
            "description": "",
            "module": "intelmq.bots.collectors.microsoft.collector_interflow",
            "parameters": {
                "api_key": "",
                "name": "Microsoft Interflow",
                "file_match": null,
                "http_timeout_sec": 300,
                "not_older_than": "2 days",
                "provider": "microsoft",
                "rate_limit": 3600,
                "redis_cache_db": "5",
                "redis_cache_host": "127.0.0.1",
                "redis_cache_port": 6379,
                "redis_cache_password": null,
                "redis_cache_ttl": 604800
            }
        },
        "Shodan Stream": {
            "description": "Collects the shodan stream from the shodan API.",
            "module": "intelmq.bots.collectors.shodan.collector_stream",
            "parameters": {
                "api_key": "<INSERT your API key>",
                "countries": [],
                "name": "Shodan Stream",
                "provider": "Shodan"
            }
        },
        "Stomp": {
            "description": "Stomp Collector - e.g. for CERT.pl's N6 feed via STOMP. Note that rate_limit does not apply for this bot as it is waiting for messages on a stream.",
            "module": "intelmq.bots.collectors.stomp.collector",
            "parameters": {
                "exchange": "<INSERT your exchange point as given by CERT.pl>",
                "name": "n6stomp",
                "provider": "N6",
                "port": 61614,
                "server": "n6stream.cert.pl",
                "ssl_ca_certificate": "<insert path to CA file for CERT.pl's n6>",
                "ssl_client_certificate": "<insert path to client cert file for CERT.pl's n6>",
                "ssl_client_certificate_key": "<insert path to client cert key file for CERT.pl's n6>"
            }
        },
        "Twitter": {
            "description": "Collects tweets from target_timelines. Maximum number of tweet_count from each timeline and up to timelimit back in time.",
            "module": "intelmq.bots.collectors.twitter.collector_twitter",
            "parameters": {
                "name": "Twitter",
                "target_timelines": "",
                "tweet_count": "",
                "timelimit": "",
                "include_rts": "true",
                "exclude_replies": "false",
                "follow_urls": "",
                "consumer_key": "",
                "consumer_secret": "",
                "access_token_key": "",
                "access_token_secret": ""
            }
        }
    },
    "Parser": {
        "Abuse.ch Domain": {
            "description": "Abuse.ch Domain Parser is the bot responsible to parse the report and sanitize the information.",
            "module": "intelmq.bots.parsers.abusech.parser_domain",
            "parameters": {}
        },
        "Abuse.ch IP": {
            "description": "Abuse.ch IP Parser is the bot responsible to parse the report and sanitize the information.",
            "module": "intelmq.bots.parsers.abusech.parser_ip",
            "parameters": {}
        },
        "Abuse.ch Ransomware": {
            "description": "Abuse.ch Ransomware Parser is the bot responsible to parse the report and sanitize the information.",
            "module": "intelmq.bots.parsers.abusech.parser_ransomware",
            "parameters": {}
        },
        "AlienVault": {
            "description": "AlienVault Parser is the bot responsible to parse the report and sanitize the information.",
            "module": "intelmq.bots.parsers.alienvault.parser",
            "parameters": {}
        },
        "AlienVault OTX": {
            "description": "AlienVault Parser is the bot responsible to parse the report and sanitize the information.",
            "module": "intelmq.bots.parsers.alienvault.parser_otx",
            "parameters": {}
        },
        "Autoshun": {
            "description": "Autoshun Parser is the bot responsible to parse the report and sanitize the information.",
            "module": "intelmq.bots.parsers.autoshun.parser",
            "parameters": {}
        },
        "Bambenek": {
            "description": "Bambenek parser is the bot responsible to parse and and sanitize the information from the feeds available from Bambenek.",
            "module": "intelmq.bots.parsers.bambenek.parser",
            "parameters": {}
        },
        "Bitcash Blocklist Feed": {
            "description": "Bitcash Blocklist parser is the bot responsible to parse and sanitize the information.",
            "module": "intelmq.bots.parsers.bitcash.parser",
            "parameters": {}
        },
        "AnubisNetworks Cyberfeed Stream": {
            "description": "Parses single JSON-events from AnubisNetworks Cyberfeed stream.",
            "module": "intelmq.bots.parsers.anubisnetworks.parser",
            "parameters": {}
        },
        "Blocklist.de": {
            "description": "Blocklist.DE Parser is the bot responsible to parse the report and sanitize the information.",
            "module": "intelmq.bots.parsers.blocklistde.parser",
            "parameters": {}
        },
        "Blueliv Crimeserver": {
            "description": "Blueliv Crimeserver Parser is the bot responsible to parse the report and sanitize the information.",
            "module": "intelmq.bots.parsers.blueliv.parser_crimeserver",
            "parameters": {}
        },
        "CI Army": {
            "description": "CI Army Parser is the bot responsible to parse the report and sanitize the information.",
            "module": "intelmq.bots.parsers.ci_army.parser",
            "parameters": {}
        },
        "CertStream Parser": {
            "description": "A Bot to parse CertStream Feed",
            "module": "intelmq.bots.parsers.calidog.parser_certstream",
            "parameters": {}
        },
        "CleanMX": {
            "description": "CleanMX Parser is the bot responsible to parse the report and sanitize the information.",
            "module": "intelmq.bots.parsers.cleanmx.parser",
            "parameters": {}
        },
        "Cymru Full Bogons": {
            "description": "Cymru Full Bogons Parser is the bot responsible to parse the report and sanitize the information.",
            "module": "intelmq.bots.parsers.cymru.parser_full_bogons",
            "parameters": {}
        },
        "Cymru CAP Program": {
            "description": "Cymru CAP Program Parser parses and sanitizes .",
            "module": "intelmq.bots.parsers.cymru.parser_cap_program",
            "parameters": {}
        },
        "DShield AS": {
            "description": "DShield AS Parser is the bot responsible to parse the report and sanitize the information.",
            "module": "intelmq.bots.parsers.dshield.parser_asn",
            "parameters": {}
        },
        "DShield Block": {
            "description": "DShield Block Parser is the bot responsible to parse the report and sanitize the information.",
            "module": "intelmq.bots.parsers.dshield.parser_block",
            "parameters": {}
        },
        "DShield Suspicious Domains": {
            "description": "DShield Suspicious Domains Parser is the bot responsible to parse the report and sanitize the information.",
            "module": "intelmq.bots.parsers.dshield.parser_domain",
            "parameters": {}
        },
        "Danger Rulez": {
            "description": "Danger Rulez Parser is the bot responsible to parse the report and sanitize the information.",
            "module": "intelmq.bots.parsers.danger_rulez.parser",
            "parameters": {}
        },
        "Dataplane Feeds": {
            "description": "Dataplane Parser is the bot responsible to parse the Dataplane reports and sanitize the information.",
            "module": "intelmq.bots.parsers.dataplane.parser",
            "parameters": {}
        },
        "DynDNS ponmocup Domains": {
            "description": "Dyn Parser is the bot responsible to parse the report and sanitize the information.",
            "module": "intelmq.bots.parsers.dyn.parser",
            "parameters": {}
        },
        "Fraunhofer DGA": {
            "description": "Fraunhofer DGA Parser is the bot responsible to parse the report and sanitize the information.",
            "module": "intelmq.bots.parsers.fraunhofer.parser_dga",
            "parameters": {}
        },
        "Generic CSV": {
            "description": "Generic CSV Parser is a generic bot configurable to parse different csv collected files. Ignoring lines starting with character #. URLs without protocol can be prefixed with a default value.",
            "module": "intelmq.bots.parsers.generic.parser_csv",
            "parameters": {
                "columns": [
                    "",
                    "source.fqdn"
                ],
                "column_regex_search": {},
                "default_url_protocol": "http://",
                "delimiter": ",",
                "filter_text": null,
                "filter_type": null,
                "skip_header": true,
                "time_format": null,
                "type": "c&c",
                "type_translation": null
            }
        },
        "HpHosts": {
            "description": "HpHosts Parser is the bot responsible to parse the report and sanitize the information.",
            "module": "intelmq.bots.parsers.hphosts.parser",
            "parameters": {
                "error_log_message": false
            }
        },
        "JSON": {
            "description": "JSON Parser converts from a JSON-String into an Event",
            "module": "intelmq.bots.parsers.json.parser",
            "parameters": {
                "splitlines": false
            }
        },
        "MISP": {
            "description": "MISP event parser.",
            "module": "intelmq.bots.parsers.misp.parser",
            "parameters": {}
        },
        "Malc0de": {
            "description": "Malc0de Parser is the bot responsible to parse the IP Blacklist and either Windows Format or Bind Format reports and sanitize the information.",
            "module": "intelmq.bots.parsers.malc0de.parser",
            "parameters": {}
        },
        "Malware Domain List": {
            "description": "Malware Domain List Parser is the bot responsible to parse the report and sanitize the information.",
            "module": "intelmq.bots.parsers.malwaredomainlist.parser",
            "parameters": {}
        },
        "Malware Domains": {
            "description": "Malware Domains Parser is the bot responsible to parse the report and sanitize the information.",
            "module": "intelmq.bots.parsers.malwaredomains.parser",
            "parameters": {}
        },
        "MalwarePatrol Dans Guardian": {
            "description": "MalwarePatrol Dans Guardian Parser is the bot responsible to parse the report and sanitize the information.",
            "module": "intelmq.bots.parsers.malwarepatrol.parser_dansguardian",
            "parameters": {}
        },
        "Malwareurl": {
            "description": "Malwareurl is the bot responsible to parse the report and sanitize the information.",
            "module": "intelmq.bots.parsers.malwareurl.parser",
            "parameters": {}
        },
        "McAfee Advanced Threat Defense": {
            "description": "McAfee Advanced Threat Defense Parser retrieves IOCs (hash, IP, URL) from ATD reports.",
            "module": "intelmq.bots.parsers.mcafee.parser_atd",
            "parameters": {
                "verdict_severity": "4"
            }
        },
        "Microsoft BingMURLs": {
            "description": "Parses JSON data from Microsoft's Bing Malicious URLs list.",
            "module": "intelmq.bots.parsers.microsoft.parser_bingmurls",
            "parameters": {}
        },
        "Microsoft CTIP": {
            "description": "Parses JSON data from Microsoft's CTIP program.",
            "module": "intelmq.bots.parsers.microsoft.parser_ctip",
            "parameters": {}
        },
        "N6Stomp": {
            "description": "N6 Collector - CERT.pl's N6 Parser - N6 feed via STOMP interface",
            "module": "intelmq.bots.parsers.n6.parser_n6stomp",
            "parameters": {}
        },
        "NBU Microsoft": {
            "description": "NBU data from Microsoft - Monitor IMAP mailboxes and retrieve mail attachments",
            "module": "intelmq.bots.parsers.nbu_ms.parser",
            "parameters": {}
        },
        "Netlab 360": {
            "description": "Netlab 360 Parser is the bot responsible to parse the DGA and Magnitude reports and sanitize the information.",
            "module": "intelmq.bots.parsers.netlab_360.parser",
            "parameters": {}
        },
        "Nothink": {
            "description": "Nothink Feed Parser is the bot responsible to parse the SNMP, SSH, Telnet, and DNS Attack reports and sanitize the information.",
            "module": "intelmq.bots.parsers.nothink.parser",
            "parameters": {}
        },
        "OpenPhish": {
            "description": "OpenPhish Parser is the bot responsible to parse the report and sanitize the information.",
            "module": "intelmq.bots.parsers.openphish.parser",
            "parameters": {}
        },
        "OpenPhish Commercial": {
            "description": "OpenPhish Parser is the bot responsible to parse the report and sanitize the information.",
            "module": "intelmq.bots.parsers.openphish.parser_commercial",
            "parameters": {}
        },
        "PhishTank": {
            "description": "PhishTank Parser is the bot responsible to parse the report and sanitize the information.",
            "module": "intelmq.bots.parsers.phishtank.parser",
            "parameters": {}
        },
        "ShadowServer": {
            "description": "ShadowServer Parser is a bot capable of parsing all shadowserver feeds, depending on configuration files. Parameter 'feedname' is used as identifier to chose the correct mapping.",
            "module": "intelmq.bots.parsers.shadowserver.parser",
            "parameters": {
                "feedname": "",
                "overwrite": true
            }
        },
        "Shodan": {
            "description": "Parses Shodan data collected via the API.",
            "module": "intelmq.bots.parsers.shodan.parser",
            "parameters": {
                "ignore_errors": true,
                "minimal_mode": false
            }
        },
        "Spamhaus CERT": {
            "description": "Spamhaus CERT Parser is the bot responsible to parse the report and sanitize the information.",
            "module": "intelmq.bots.parsers.spamhaus.parser_cert",
            "parameters": {}
        },
        "Spamhaus Drop": {
            "description": "Spamhaus Drop Parser is the bot responsible to parse the DROP, EDROP, DROPv6, and ASN-DROP reports and sanitize the information.",
            "module": "intelmq.bots.parsers.spamhaus.parser_drop",
            "parameters": {}
        },
        "Sucuri Malware": {
            "description": "Sucuri Malware parser parses the list of Hidden Iframes and Conditional redirections from Sucuri.",
            "module": "intelmq.bots.parsers.sucuri.parser",
            "parameters": {}
        },
        "Taichung": {
            "description": "Taichung Parser is the bot responsible to parse the report and sanitize the information.",
            "module": "intelmq.bots.parsers.taichung.parser",
            "parameters": {
                "error_log_message": false
            }
        },
        "Threatminer": {
            "description": "Threatminer Parser is the bot responsible to parse the report and sanitize the information.",
            "module": "intelmq.bots.parsers.threatminer.parser",
            "parameters": {}
        },
        "Turris Greylist": {
            "description": "Turris Greylist Parser is the bot responsible to parse the report and sanitize the information.",
            "module": "intelmq.bots.parsers.turris.parser",
            "parameters": {}
        },
        "Twitter": {
            "description": "Twitter parser parses a report of tweets by extracting IOC. Currently only urls are supported, a whitelist of safe domains can be provided",
            "module": "intelmq.bots.parsers.twitter.parser",
            "parameters": {
                "domain_whitelist": "t.co",
                "substitutions": " .net;[.]net",
                "classification_type": "blacklist"
            }
        },
        "URLVir": {
            "description": "URLVir Parser is the bot responsible to parse the Export Hosts and Export IP Addresses reports and sanitize the information.",
            "module": "intelmq.bots.parsers.urlvir.parser",
            "parameters": {}
        },
        "VXVault": {
            "description": "VXVault Parser is the bot responsible to parse the report and sanitize the information.",
            "module": "intelmq.bots.parsers.vxvault.parser",
            "parameters": {}
        },
        "Web Inspektor": {
            "description": "Web Inspektor Parser is the bot responsible to parse the report and sanitize the information.",
            "module": "intelmq.bots.parsers.webinspektor.parser",
            "parameters": {}
        },
        "ZoneH": {
            "description": "ZoneH CSV report parser",
            "module": "intelmq.bots.parsers.zoneh.parser",
            "parameters": {}
        }
    },
    "Expert": {
        "ASN Lookup": {
            "description": "ASN Lookup is the bot responsible to add ASN and BGP information from Route Views Project to the events.",
            "module": "intelmq.bots.experts.asn_lookup.expert",
            "parameters": {
                "database": "/opt/intelmq/var/lib/bots/asn_lookup/ipasn.dat"
            }
        },
        "Abusix": {
            "description": "Abusix is the bot responsible to get the correspondent abuse contact from source IP and destination IP of the events.",
            "module": "intelmq.bots.experts.abusix.expert",
            "parameters": {
                "redis_cache_db": "5",
                "redis_cache_host": "127.0.0.1",
                "redis_cache_port": "6379",
                "redis_cache_password": null,
                "redis_cache_ttl": "86400"
            }
        },
        "CERT.at Contact Database": {
            "description": "Cert.at Contact Database is the bot responsible to get CERT. Set filter to true if you want to filter out events for cert.at. Set add_cc to true if you want to overwrite an existing CC value.",
            "module": "intelmq.bots.experts.national_cert_contact_certat.expert",
            "parameters": {
                "filter": false,
                "http_verify_cert": true,
                "overwrite_cc": false
            }
        },
        "Custom Filter": {
            "description": "Highly customizable filter mainly for purposes of definition exception for specific subjects, to filter them out of the pipeline",
            "module": "intelmq.bots.experts.custom_filter.expert",
            "parameters": {
                "rules_dir": "/opt/intelmq/etc/custom_filter/"
            }
        },
        "Cymru Whois": {
            "description": "Cymru Whois (IP to ASN) is the bot responsible to add network information to the events (BGP, ASN, AS Name, Country, etc..).",
            "module": "intelmq.bots.experts.cymru_whois.expert",
            "parameters": {
                "redis_cache_db": "5",
                "redis_cache_host": "127.0.0.1",
                "redis_cache_port": "6379",
                "redis_cache_password": null,
                "redis_cache_ttl": "86400"
            }
        },
        "Deduplicator": {
            "description": "Deduplicator is the bot responsible for detection and removal of duplicate messages. Messages get cached for <redis_cache_ttl> seconds. If found in the cache, it is assumed to be a duplicate.",
            "module": "intelmq.bots.experts.deduplicator.expert",
            "parameters": {
                "filter_keys": "raw,time.observation",
                "filter_type": "blacklist",
                "redis_cache_db": "6",
                "redis_cache_host": "127.0.0.1",
                "redis_cache_port": "6379",
                "redis_cache_password": null,
                "redis_cache_ttl": "86400"
            }
        },
        "Domain Suffix": {
            "description": "Extracts the domain suffix from a domain and saves it in the the domain_suffix field.",
            "module": "intelmq.bots.experts.domain_suffix.expert",
            "parameters": {
                "field": "fqdn",
                "suffix_file": "<path of suffix file>"
            }
        },
        "Field Reducer": {
            "description": "The field reducer bot is capable of removing fields from events.",
            "module": "intelmq.bots.experts.field_reducer.expert",
            "parameters": {
                "type": "<whitelist/blacklist>",
                "keys": "<list of field names>"
            }
        },
        "Filter": {
            "description": "Filters out events depending on bot parameters specification (filter_key, filter_value, filter_action)",
            "module": "intelmq.bots.experts.filter.expert",
            "parameters": {
                "filter_action": "<keep/drop>",
                "filter_key": "<source.geolocation.cc>",
                "filter_regex": "",
                "filter_value": "<PT>"
            }
        },
        "Generic DB Lookup": {
            "description": "Fetches data from a database.",
            "module": "intelmq.bots.experts.generic_db_lookup.expert",
            "parameters": {
                "database": "intelmq",
                "host": "localhost",
                "match_fields": {
                    "source.asn": "asn"
                },
                "overwrite": false,
                "password": "<password>",
                "port": "5432",
                "replace_fields": {
                    "contact": "source.abuse_contact",
                    "note": "comment"
                },
                "sslmode": "require",
                "table": "contacts",
                "user": "intelmq"
            }
        },
        "Gethostbyname": {
            "description": "fqdn2ip is the bot responsible to parsing the ip from the fqdn.",
            "module": "intelmq.bots.experts.gethostbyname.expert",
            "parameters": {}
        },
        "IDEA": {
            "description": "Converts events into the IDEA format.",
            "module": "intelmq.bots.experts.idea.expert",
            "parameters": {
                "test_mode": false
            }
        },
        "McAfee Active Response Lookup": {
            "description": "Queries connections to IP addresses within local environment using McAfee Active Response queries.",
            "module": "intelmq.bots.experts.mcafee.expert_mar",
            "parameters": {
                "dxl_config_file": "<insert /path/to/dxlclient.config>",
                "lookup_type": "<Hash|DestSocket|DestIP|DestFQDN>"
            }
        },
        "MaxMind GeoIP": {
            "description": "MaxMind GeoIP is the bot responsible for adding geolocation information to events (Country, City, Longitude, Latitude, etc..)",
            "module": "intelmq.bots.experts.maxmind_geoip.expert",
            "parameters": {
                "database": "/opt/intelmq/var/lib/bots/maxmind_geoip/GeoLite2-City.mmdb",
                "overwrite": false
            }
        },
        "Modify": {
            "description": "Modify bot can make nearly arbitrary changes to event's fields based on regex-rules on different values. See docs/Bots.md for some examples.",
            "module": "intelmq.bots.experts.modify.expert",
            "parameters": {
                "configuration_path": "/opt/intelmq/var/lib/bots/modify/modify.conf",
                "case_sensitive": true
            }
        },
        "RecordedFuture IPRisk": {
            "description": "RecordedFuture IPRisk bot adds the Risk Score from RecordedFuture assosciated with source.ip or desitnation.ip.",
            "module": "intelmq.bots.experts.recordedfuture_iprisk.expert",
            "parameters": {
                "overwrite": false,
                "database": "/opt/intelmq/var/lib/bots/recordedfuture_iprisk/rfiprisk.dat"
            }
        },
        "RFC 1918": {
            "description": "RFC 1918 removes fields or discards events if an ip or domain is invalid (invalid, local, reserved, documentation). IP, FQDN and URL field names are supported.",
            "module": "intelmq.bots.experts.rfc1918.expert",
            "parameters": {
                "fields": "destination.ip,source.ip,source.url",
                "policy": "del,drop,drop"
            }
        },
        "RIPENCC": {
            "description": "RIPENCC is the bot responsible to get the correspondent abuse contact from source IP and destination IP of the events. RIPEstat documentation: https://stat.ripe.net/docs/data_api ",
            "module": "intelmq.bots.experts.ripencc_abuse_contact.expert",
            "parameters": {
                "mode": "append",
                "query_ripe_db_asn": true,
                "query_ripe_db_ip": true,
                "query_ripe_stat": true,
                "redis_cache_db": "5",
                "redis_cache_host": "127.0.0.1",
                "redis_cache_port": "6379",
                "redis_cache_password": null,
                "redis_cache_ttl": "86400"
            }
        },
        "Forward DNS": {
            "description": "Forward DNS is the bot resposible to get the correspondent IPs to source domain name and destination domain name",
            "module": "intelmq.bots.experts.forward_dns.expert",
            "parameters": {
                "redis_cache_db": "5",
                "redis_cache_host": "127.0.0.1",
                "redis_cache_port": "6379",
                "redis_cache_ttl": "86400"
            }
        },
        "Reverse DNS": {
            "description": "Reverse DNS is the bot responsible to get the correspondent domain name source IP and destination IP of the events.",
            "module": "intelmq.bots.experts.reverse_dns.expert",
            "parameters": {
                "redis_cache_db": "7",
                "redis_cache_host": "127.0.0.1",
                "redis_cache_port": "6379",
                "redis_cache_password": null,
                "redis_cache_ttl": "86400",
                "cache_ttl_invalid_response": "60"
            }
        },
        "Taxonomy": {
            "description": "Taxonomy is the bot responsible to apply the eCSIRT Taxonomy to all events.",
            "module": "intelmq.bots.experts.taxonomy.expert",
            "parameters": {}
        },
        "Sieve": {
            "description": "This bot filters and modifies events based on a sieve-based language.",
            "module": "intelmq.bots.experts.sieve.expert",
            "parameters": {
                "file": "/opt/intelmq/var/lib/bots/sieve/filter.sieve"
            }
        },
        "Tor Nodes": {
            "description": "Tor Nodes is the bot responsible to check if an IP is an Tor Exit Node.",
            "module": "intelmq.bots.experts.tor_nodes.expert",
            "parameters": {
                "database": "/opt/intelmq/var/lib/bots/tor_nodes/tor_nodes.dat",
                "overwrite": false
            }
        },
        "url2fqdn": {
            "description": "url2fqdn is the bot responsible to parsing the fqdn from the url.",
            "module": "intelmq.bots.experts.url2fqdn.expert",
            "parameters": {
                "overwrite": false
            }
        },
        "Wait": {
            "description": "Wait bot can wait for a some time or until a queue size is lower than a given numer.",
            "module": "intelmq.bots.experts.wait.expert",
            "parameters": {
                "queue_db": 2,
                "queue_host": "localhost",
                "queue_name": null,
                "queue_polling_interval": 0.05,
                "queue_port": 6379,
                "queue_size": 0,
                "sleep_time": null
            }
        }
    },
    "Output": {
        "AMQP Topic": {
            "description": "AMQP Topic is the bot responsible to send events to a AMQP topic exchange.",
            "module": "intelmq.bots.outputs.amqptopic.output",
            "parameters": {
                "connection_attempts": 3,
                "connection_heartbeat": 3600,
                "connection_host": "127.0.0.1",
                "connection_port": 5672,
                "connection_vhost": "<your virtual host>",
                "content_type": "application/json",
                "delivery_mode": 2,
                "exchange_durable": true,
                "exchange_name": "<your exchange name>",
                "exchange_type": "topic",
                "keep_raw_field": false,
                "password": "<your amqp password>",
                "require_confirmation": true,
                "routing_key": "<your routing key>",
                "username": "<your amqp username>"
            }
        },
        "Elasticsearch": {
            "description": "Elasticsearch is the bot responsible to send events to a elasticsearch.",
            "module": "intelmq.bots.outputs.elasticsearch.output",
            "parameters": {
                "elastic_host": "127.0.0.1",
                "elastic_port": 9200,
                "elastic_index": "intelmq",
                "elastic_doctype": "events",
                "http_username": null,
                "http_password": null,
                "flatten_fields": "extra",
                "replacement_char": "_"
            }
        },
        "File": {
            "description": "File is the bot responsible to send events to a file.",
            "module": "intelmq.bots.outputs.file.output",
            "parameters": {
                "file": "/opt/intelmq/var/lib/bots/file-output/events.txt",
                "format_filename": false,
                "hierarchical_output": false,
                "single_key": null
            }
        },
        "Files": {
            "description": "Files is the bot responsible for lockfree saving of events into separate files.",
            "module": "intelmq.bots.outputs.files.output",
            "parameters": {
                "tmp": "/opt/intelmq/var/lib/bots/files-output/tmp",
                "dir": "/opt/intelmq/var/lib/bots/files-output/incoming",
                "suffix": ".json",
                "hierarchical_output": false,
                "single_key": null
            }
        },
<<<<<<< HEAD
        "Mail": {
            "module": "intelmq.bots.outputs.mail.output",
            "description": "Send mails with batches of events. Gathers events -> redis. If run through cli, sends mails with batches of events. Redis events -> SMTP.",
            "parameters": {
                "email_from": "edvard.rejthar+test_intelmq@nic.cz",
                "mail_template": "/opt/intelmq/var/lib/bots/mail/template.txt",
                "rate_limit": "3600",
                "redis_cache_host": "127.0.0.1",
                "redis_cache_port": "6379",
                "redis_cache_db": "7",
                "redis_cache_ttl": "86400",
                "smtp_server" : "127.0.0.1",
                "subject": "IntelMQ mail bot",
                "testing_to": "example@example.com"
=======
        "McAfee ESM": {
            "description": "Writes information out to the McAfee Enterprise Security Manager (ESM).",
            "module": "intelmq.bots.outputs.mcafee.output_esm_ip",
            "parameters": {
                "esm_ip": "1.2.3.4",
                "esm_user": "NGCP",
                "esm_password": "<Password>",
                "esm_watchlist": "<watchlist name>",
                "field": "source.ip"
>>>>>>> 62718d5f
            }
        },
        "MongoDB": {
            "description": "MongoDB is the bot responsible to send events to a MongoDB database.",
            "module": "intelmq.bots.outputs.mongodb.output",
            "parameters": {
                "collection": "<collection>",
                "database": "<database>",
                "db_user": null,
                "db_pass": null,
                "hierarchical_output": true,
                "host": "localhost",
                "port": "27017"
            }
        },
        "PostgreSQL": {
            "description": "PostgreSQL is the bot responsible to send events to a PostgreSQL Database. When activating autocommit, transactions are not used: http://initd.org/psycopg/docs/connection.html#connection.autocommit",
            "module": "intelmq.bots.outputs.postgresql.output",
            "parameters": {
                "autocommit": true,
                "database": "intelmq-events",
                "host": "localhost",
                "jsondict_as_string": true,
                "password": "<password>",
                "port": "5432",
                "sslmode": "require",
                "table": "events",
                "user": "intelmq"
            }
        },
        "REST API": {
            "description": "REST API is the bot responsible to send events to a REST API listener through POST.",
            "module": "intelmq.bots.outputs.restapi.output",
            "parameters": {
                "auth_token": "<token>",
                "auth_token_name": "<token name>",
                "auth_type": "<http_basic_auth/http_header>",
                "hierarchical_output": false,
                "host": "<host>",
                "use_json": true,
                "ssl_client_certificate": null
            }
        },
        "Redis": {
            "description": "Redis is the bot responsible to send events to a Redis server.",
            "module": "intelmq.bots.outputs.redis.output",
            "parameters": {
                "redis_db": 2,
                "redis_password": "<password>",
                "redis_queue": "external-redis-queue",
                "redis_server_ip": "127.0.0.1",
                "redis_server_port": 6379,
                "redis_timeout": 50000
            }
        },
        "SMTP": {
            "description": "Sends single events via SMTP.",
            "module": "intelmq.bots.outputs.smtp.output",
            "parameters": {
                "fieldnames": "classification.taxonomy,classification.type,classification.identifier,source.ip,source.asn,source.port",
                "mail_from": "cert@localhost",
                "mail_to": "{ev[source.abuse_contact]}",
                "smtp_host": "localhost",
                "smtp_password": null,
                "smtp_port": null,
                "smtp_username": null,
                "ssl": false,
                "starttls": true,
                "subject": "Incident in your AS {ev[source.asn]}",
                "text": "Dear network owner,\\n\\nWe have been informed that the following device might have security problems.\\n\\nYour localhost CERT"
            }
        },
        "Stomp": {
            "description": "Sends event via the STMOP protocol.",
            "module": "intelmq.bots.outputs.stomp.output",
            "parameters": {
                "exchange": "/exchange/_push",
                "heartbeat": 60000,
                "port": 61614,
                "server": "127.0.0.1",
                "ssl_ca_certificate": "<insert path to CA file>",
                "ssl_client_certificate": "<insert path to client cert file>",
                "ssl_client_certificate_key": "<insert path to client cert key file>"
            }
        },
        "TCP": {
            "description": "TCP is the bot responsible to send events to a TCP port (Splunk, ElasticSearch, another IntelMQ, etc..).",
            "module": "intelmq.bots.outputs.tcp.output",
            "parameters": {
                "ip": "<ip>",
                "hierarchical_output": false,
                "port": "<port>",
                "separator": "<nothing or \n or sth>"
            }
        },
        "UDP": {
            "description": "UDP is a simple UDP bot responsible to send events to a udp port (e.g.: syslog daemon). For more explanations about the parameters field, checkout out the README.md",
            "module": "intelmq.bots.outputs.udp.output",
            "parameters": {
                "field_delimiter": "|",
                "format": "<json/delimited> read README.md",
                "header": "<header text>",
                "keep_raw_field": false,
                "udp_host": "localhost",
                "udp_port": "<port>"
            }
        },
        "XMPP": {
            "description": "XMPP is the bot responsible to send events to an XMPP server.",
            "module": "intelmq.bots.outputs.xmpp.output",
            "parameters": {
                "ca_certs": "/etc/ssl/certs/ca-certificates.crt",
                "hierarchical_output": false,
                "xmpp_user": "<xmpp username>",
                "xmpp_server": "<xmpp server>",
                "xmpp_password": "<xmpp password>",
                "xmpp_to_user": "<destination username>",
                "xmpp_to_server": "<destination server>",
                "xmpp_room": null,
                "xmpp_room_nick": null,
                "xmpp_room_password": null,
                "use_muc": false
            }
        }
    }
}<|MERGE_RESOLUTION|>--- conflicted
+++ resolved
@@ -462,11 +462,6 @@
             "module": "intelmq.bots.parsers.n6.parser_n6stomp",
             "parameters": {}
         },
-        "NBU Microsoft": {
-            "description": "NBU data from Microsoft - Monitor IMAP mailboxes and retrieve mail attachments",
-            "module": "intelmq.bots.parsers.nbu_ms.parser",
-            "parameters": {}
-        },
         "Netlab 360": {
             "description": "Netlab 360 Parser is the bot responsible to parse the DGA and Magnitude reports and sanitize the information.",
             "module": "intelmq.bots.parsers.netlab_360.parser",
@@ -596,13 +591,6 @@
                 "filter": false,
                 "http_verify_cert": true,
                 "overwrite_cc": false
-            }
-        },
-        "Custom Filter": {
-            "description": "Highly customizable filter mainly for purposes of definition exception for specific subjects, to filter them out of the pipeline",
-            "module": "intelmq.bots.experts.custom_filter.expert",
-            "parameters": {
-                "rules_dir": "/opt/intelmq/etc/custom_filter/"
             }
         },
         "Cymru Whois": {
@@ -743,16 +731,6 @@
                 "redis_cache_ttl": "86400"
             }
         },
-        "Forward DNS": {
-            "description": "Forward DNS is the bot resposible to get the correspondent IPs to source domain name and destination domain name",
-            "module": "intelmq.bots.experts.forward_dns.expert",
-            "parameters": {
-                "redis_cache_db": "5",
-                "redis_cache_host": "127.0.0.1",
-                "redis_cache_port": "6379",
-                "redis_cache_ttl": "86400"
-            }
-        },
         "Reverse DNS": {
             "description": "Reverse DNS is the bot responsible to get the correspondent domain name source IP and destination IP of the events.",
             "module": "intelmq.bots.experts.reverse_dns.expert",
@@ -863,22 +841,6 @@
                 "single_key": null
             }
         },
-<<<<<<< HEAD
-        "Mail": {
-            "module": "intelmq.bots.outputs.mail.output",
-            "description": "Send mails with batches of events. Gathers events -> redis. If run through cli, sends mails with batches of events. Redis events -> SMTP.",
-            "parameters": {
-                "email_from": "edvard.rejthar+test_intelmq@nic.cz",
-                "mail_template": "/opt/intelmq/var/lib/bots/mail/template.txt",
-                "rate_limit": "3600",
-                "redis_cache_host": "127.0.0.1",
-                "redis_cache_port": "6379",
-                "redis_cache_db": "7",
-                "redis_cache_ttl": "86400",
-                "smtp_server" : "127.0.0.1",
-                "subject": "IntelMQ mail bot",
-                "testing_to": "example@example.com"
-=======
         "McAfee ESM": {
             "description": "Writes information out to the McAfee Enterprise Security Manager (ESM).",
             "module": "intelmq.bots.outputs.mcafee.output_esm_ip",
@@ -888,7 +850,6 @@
                 "esm_password": "<Password>",
                 "esm_watchlist": "<watchlist name>",
                 "field": "source.ip"
->>>>>>> 62718d5f
             }
         },
         "MongoDB": {
