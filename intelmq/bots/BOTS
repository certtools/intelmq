--- conflicted
+++ resolved
@@ -645,13 +645,9 @@
             "description": "This bot can connect to an XMPP Server and one room, in order to receive reports from it.",
             "module": "intelmq.bots.collectors.xmpp.collector",
             "parameters": {
-<<<<<<< HEAD
-                "rate_limit": 3600,
-=======
                 "feed": "XMPP",
                 "rate_limit": 3600,
                 "strip_message": true,
->>>>>>> 26b73751
                 "xmpp_password": "xmpp password",
                 "xmpp_room": "xmpp room",
                 "xmpp_room_nick": "xmpp room nick",
