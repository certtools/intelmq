{
    "Collector": {
        "Abuse.ch Feodo Tracker Domains": {
            "description": "The Feodo Tracker Feodo Domain Blocklist contains domain names (FQDN) used as C&C communication channel by the Feodo Trojan. These domains names are usually registered and operated by cybercriminals for the exclusive purpose of hosting a Feodo botnet controller. Hence you should expect no legit traffic to those domains. I highly recommend you to block/drop any traffic towards any Feodo C&C domain by using the Feodo Domain Blocklist. Please consider that domain names are usually only used by version B of the Feodo Trojan. C&C communication channels used by version A, version C and version D are not covered by this blocklist.",
            "module": "intelmq.bots.collectors.http.collector_http",
            "parameters": {
                "feed": "Abuse.ch",
                "http_url": "https://feodotracker.abuse.ch/blocklist/?download=domainblocklist",
                "rate_limit": 129600
            }
        },
        "Abuse.ch Feodo Tracker IPs": {
            "description": "The Feodo Tracker Feodo IP Blocklist contains IP addresses (IPv4) used as C&C communication channel by the Feodo Trojan. This lists contains two types of IP address: Feodo C&C servers used by version A, version C and version D of the Feodo Trojan (these IP addresses are usually compromised servers running an nginx daemon on port 8080 TCP or 7779 TCP that is acting as proxy, forwarding all traffic to a tier 2 proxy node) and Feodo C&C servers used by version B which are usually used for the exclusive purpose of hosting a Feodo C&C server. Attention: Since Feodo C&C servers associated with version A, version C and version D are usually hosted on compromised servers, its likely that you also block/drop legit traffic e.g. towards websites hosted on a certain IP address acting as Feodo C&C for version A, version C and version D. If you only want to block/drop traffic to Feodo C&C servers hosted on bad IPs (version B), please use the blocklist BadIPs documented below.",
            "module": "intelmq.bots.collectors.http.collector_http",
            "parameters": {
                "feed": "Abuse.ch",
                "http_url": "https://feodotracker.abuse.ch/blocklist/?download=ipblocklist",
                "rate_limit": 129600
            }
        },
        "Abuse.ch Palevo Tracker Domains": {
            "description": "Palevo C&C Domain Blocklists includes domain names which are being used as botnet C&C for the Palevo crimeware.",
            "module": "intelmq.bots.collectors.http.collector_http",
            "parameters": {
                "feed": "Abuse.ch",
                "http_url": "https://palevotracker.abuse.ch/blocklists.php?download=domainblocklist",
                "rate_limit": 129600
            }
        },
        "Abuse.ch Palevo Tracker IPs": {
            "description": "Palevo C&C IP Blocklist includes IP addresses which are being used as botnet C&C for the Palevo crimeware.",
            "module": "intelmq.bots.collectors.http.collector_http",
            "parameters": {
                "feed": "Abuse.ch",
                "http_url": "https://palevotracker.abuse.ch/blocklists.php?download=ipblocklist",
                "rate_limit": 129600
            }
        },
        "Abuse.ch ZeuS Tracker Domains": {
            "description": "The ZeuS domain blocklist (BadDomains) is the recommended blocklist if you want to block only ZeuS domain names. It has domain names that ZeuS Tracker believes to be hijacked (level 2). Hence the false positive rate should be much lower compared to the standard ZeuS domain blocklist.",
            "module": "intelmq.bots.collectors.http.collector_http",
            "parameters": {
                "feed": "Abuse.ch",
                "http_url": "https://zeustracker.abuse.ch/blocklist.php?download=baddomains",
                "rate_limit": 129600
            }
        },
        "Abuse.ch ZeuS Tracker IPs": {
            "description": "This list only includes IPv4 addresses that are used by the ZeuS trojan. It is the recommened list if you want to block only ZeuS IPs. It excludes IP addresses that ZeuS Tracker believes to be hijacked (level 2) or belong to a free web hosting provider (level 3). Hence the false postive rate should be much lower compared to the standard ZeuS IP blocklist.",
            "module": "intelmq.bots.collectors.http.collector_http",
            "parameters": {
                "feed": "Abuse.ch",
                "http_url": "https://zeustracker.abuse.ch/blocklist.php?download=badips",
                "rate_limit": 129600
            }
        },
        "AlienVault": {
            "description": "AlienVault Collector retrieves reports via the SDK https://github.com/AlienVault-Labs/OTX-Python-SDK/ from https://otx.alienvault.com/ http_ssl_proxy does apply.",
            "module": "intelmq.bots.collectors.http.collector_http",
            "parameters": {
                "feed": "AlienVault",
                "http_url": "https://reputation.alienvault.com/reputation.data",
                "rate_limit": 3600
            }
        },
        "AlienVault OTX": {
            "description": "AlienVault OTX Collector is the bot responsible to get the report through the API. Report could vary according to subscriptions.",
            "module": "intelmq.bots.collectors.alienvault_otx.collector",
            "parameters": {
                "api_key": "<insert your api key>",
                "feed": "AlienVault OTX",
                "rate_limit": "3600"
            }
        },
        "Arbor": {
            "description": "Arbor Collector is the bot responsible to get the report from source of information.",
            "module": "intelmq.bots.collectors.http.collector_http",
            "parameters": {
                "feed": "Arbor",
                "http_url": "http://atlas-public.ec2.arbor.net/public/ssh_attackers",
                "rate_limit": 3600
            }
        },
        "Autoshun": {
            "description": "Autoshun Collector is the bot responsible to get the report from source of information.",
            "module": "intelmq.bots.collectors.http.collector_http",
            "parameters": {
                "feed": "Autoshun",
                "http_url": "https://www.autoshun.org/files/shunlist.html",
                "rate_limit": 3600
            }
        },
        "BitSight Ciberfeed Stream": {
            "description": "Bitsight Collector is the bot reponsible to get Bitsight Ciberfeed Alert Stream",
            "module": "intelmq.bots.collectors.bitsight.collector",
            "parameters": {
                "feed": "BitSight",
                "http_url": "http://alerts.bitsighttech.com:8080/stream?key=<api>"
            }
        },
        "BlockList.DE Apache": {
            "description": "BlockList.DE Apache Collector is the bot responsible to get the report from source of information. All IP addresses which have been reported within the last 48 hours as having run attacks on the service Apache, Apache-DDOS, RFI-Attacks. ",
            "module": "intelmq.bots.collectors.http.collector_http",
            "parameters": {
                "feed": "BlockList.de",
                "http_url": "https://lists.blocklist.de/lists/apache.txt",
                "rate_limit": 86400
            }
        },
        "BlockList.DE Bots": {
            "description": "BlockList.DE Bots Collector is the bot responsible to get the report from source of information. All IP addresses which have been reported within the last 48 hours as having run attacks attacks on the RFI-Attacks, REG-Bots, IRC-Bots or BadBots (BadBots = he has posted a Spam-Comment on a open Forum or Wiki).",
            "module": "intelmq.bots.collectors.http.collector_http",
            "parameters": {
                "feed": "BlockList.de",
                "http_url": "https://lists.blocklist.de/lists/bots.txt",
                "rate_limit": 86400
            }
        },
        "BlockList.DE Brute-force Login": {
            "description": "BlockList.DE Brute-force Login Collector is the bot responsible to get the report from source of information. All IPs which attacks Joomlas, Wordpress and other Web-Logins with Brute-Force Logins.",
            "module": "intelmq.bots.collectors.http.collector_http",
            "parameters": {
                "feed": "BlockList.de",
                "http_url": "https://lists.blocklist.de/lists/bruteforcelogin.txt",
                "rate_limit": 86400
            }
        },
        "BlockList.DE FTP": {
            "description": "BlockList.DE FTP Collector is the bot responsible to get the report from source of information. All IP addresses which have been reported within the last 48 hours for attacks on the Service FTP.",
            "module": "intelmq.bots.collectors.http.collector_http",
            "parameters": {
                "feed": "BlockList.de",
                "http_url": "https://lists.blocklist.de/lists/ftp.txt",
                "rate_limit": 86400
            }
        },
        "BlockList.DE IMAP": {
            "description": "BlockList.DE IMAP Collector is the bot responsible to get the report from source of information. All IP addresses which have been reported within the last 48 hours for attacks on the Service imap, sasl, pop3.....",
            "module": "intelmq.bots.collectors.http.collector_http",
            "parameters": {
                "feed": "BlockList.de",
                "http_url": "https://lists.blocklist.de/lists/imap.txt",
                "rate_limit": 86400
            }
        },
        "BlockList.DE IRC Bot": {
            "description": "BlockList.DE IRC Bot Collector is the bot responsible to get the report from source of information.",
            "module": "intelmq.bots.collectors.http.collector_http",
            "parameters": {
                "feed": "BlockList.de",
                "http_url": "https://lists.blocklist.de/lists/ircbot.txt",
                "rate_limit": 86400
            }
        },
        "BlockList.DE Mail": {
            "description": "BlockList.DE Mail Collector is the bot responsible to get the report from source of information. All IP addresses which have been reported within the last 48 hours as having run attacks on the service Mail, Postfix.",
            "module": "intelmq.bots.collectors.http.collector_http",
            "parameters": {
                "feed": "BlockList.de",
                "http_url": "https://lists.blocklist.de/lists/mail.txt",
                "rate_limit": 86400
            }
        },
        "BlockList.DE SIP": {
            "description": "BlockList.DE SIP Collector is the bot responsible to get the report from source of information. All IP addresses that tried to login in a SIP-, VOIP- or Asterisk-Server and are inclueded in the IPs-List from http://www.infiltrated.net/ (Twitter).",
            "module": "intelmq.bots.collectors.http.collector_http",
            "parameters": {
                "feed": "BlockList.de",
                "http_url": "https://lists.blocklist.de/lists/sip.txt",
                "rate_limit": 86400
            }
        },
        "BlockList.DE SSH": {
            "description": "BlockList.DE SSH Collector is the bot responsible to get the report from source of information. All IP addresses which have been reported within the last 48 hours as having run attacks on the service SSH. ",
            "module": "intelmq.bots.collectors.http.collector_http",
            "parameters": {
                "feed": "BlockList.de",
                "http_url": "https://lists.blocklist.de/lists/ssh.txt",
                "rate_limit": 86400
            }
        },
        "BlockList.DE Strong IPs": {
            "description": "BlockList.DE Strong IPs Collector is the bot responsible to get the report from source of information. All IPs which are older then 2 month and have more then 5.000 attacks.",
            "module": "intelmq.bots.collectors.http.collector_http",
            "parameters": {
                "feed": "BlockList.de",
                "http_url": "https://lists.blocklist.de/lists/strongips.txt",
                "rate_limit": 86400
            }
        },
        "Blueliv Crimeserver": {
            "description": "Blueliv Crimeserver Collector is the bot responsible to get the report through the API.",
            "module": "intelmq.bots.collectors.blueliv.collector_crimeserver",
            "parameters": {
                "api_key": "<insert your api key>",
                "feed": "Blueliv Crimeserver",
                "rate_limit": "3600"
            }
        },
        "CI Army": {
            "description": "CI Army Collector is the bot responsible to get the report from source of information.",
            "module": "intelmq.bots.collectors.http.collector_http",
            "parameters": {
                "feed": "CI Army",
                "http_url": "http://cinsscore.com/list/ci-badguys.txt",
                "rate_limit": 3600
            }
        },
        "CleanMX Phishing": {
            "description": "CleanMX Phishing Collector is the bot responsible to get the report from source of information.",
            "module": "intelmq.bots.collectors.http.collector_http",
            "parameters": {
                "feed": "CleanMX",
                "http_url": "http://support.clean-mx.de/clean-mx/xmlphishing?response=alive&format=csv&domain=",
                "rate_limit": 129600
            }
        },
        "CleanMX Virus": {
            "description": "CleanMX Virus Collector is the bot responsible to get the report from source of information.",
            "module": "intelmq.bots.collectors.http.collector_http",
            "parameters": {
                "feed": "CleanMX",
                "http_url": "http://support.clean-mx.de/clean-mx/xmlviruses?response=alive&format=csv&domain=",
                "rate_limit": 129600
            }
        },
        "Cymru Full Bogons": {
            "description": "Cymru Full Bogons Collector is the bot responsible to get the report from source of information.",
            "module": "intelmq.bots.collectors.http.collector_http",
            "parameters": {
                "feed": "Cymru",
                "http_url": "https://www.team-cymru.org/Services/Bogons/fullbogons-ipv4.txt",
                "rate_limit": 129600
            }
        },
        "DShield AS": {
            "description": "DShield AS Collector is the bot responsible to get the report from source of information.",
            "module": "intelmq.bots.collectors.http.collector_http",
            "parameters": {
                "feed": "DShield",
                "http_url": "https://dshield.org/asdetailsascii.html?as=<AS Number>",
                "rate_limit": 129600
            }
        },
        "DShield Block": {
            "description": "DShield Block Collector is the bot responsible to get the report from source of information.",
            "module": "intelmq.bots.collectors.http.collector_http",
            "parameters": {
                "feed": "DShield",
                "http_url": "https://www.dshield.org/block.txt",
                "rate_limit": 129600
            }
        },
        "DShield Suspicious Domains": {
            "description": "DShield Suspicious Domains Collector is the bot responsible to get the report from source of information.",
            "module": "intelmq.bots.collectors.http.collector_http",
            "parameters": {
                "feed": "DShield",
                "http_url": "https://www.dshield.org/feeds/suspiciousdomains_High.txt",
                "rate_limit": 129600
            }
        },
        "Danger Rulez": {
            "description": "Danger Rulez Collector is the bot responsible to get the report from source of information.",
            "module": "intelmq.bots.collectors.http.collector_http",
            "parameters": {
                "feed": "Danger Rulez",
                "http_url": "http://danger.rulez.sk/projects/bruteforceblocker/blist.php",
                "rate_limit": 3600
            }
        },
        "Dragon Research Group SSH": {
            "description": "Dragon Research Group SSH Collector is the bot responsible to get the report from source of information.",
            "module": "intelmq.bots.collectors.http.collector_http",
            "parameters": {
                "feed": "Dragon Research Group",
                "http_url": "https://dragonresearchgroup.org/insight/sshpwauth.txt",
                "rate_limit": 3600
            }
        },
        "Dragon Research Group VNC": {
            "description": "Dragon Research Group VNC Collector is the bot responsible to get the report from source of information.",
            "module": "intelmq.bots.collectors.http.collector_http",
            "parameters": {
                "feed": "Dragon Research Group",
                "http_url": "https://dragonresearchgroup.org/insight/vncprobe.txt",
                "rate_limit": 3600
            }
        },
        "DynDNS ponmocup Domains": {
            "description": "DynDNS ponmocup. List of ponmocup malware redirection domains and infected web-servers. See also http://security-research.dyndns.org/pub/botnet-links.html",
            "module": "intelmq.bots.collectors.http.collector_http",
            "parameters": {
                "feed": "DynDNS ponmocup Domains",
                "http_url": "http://security-research.dyndns.org/pub/malware-feeds/ponmocup-infected-domains-CIF-latest.txt",
                "rate_limit": 10800
            }
        },
        "Fileinput": {
            "description": "Fileinput collector fetches data from a file.",
            "module": "intelmq.bots.collectors.file.collector_file",
            "parameters": {
                "delete_file": "False",
                "extension": "csv",
                "feed": "FileCollector",
                "path": "/tmp/",
                "rate_limit": 10800
            }
        },
        "Fraunhofer DGA": {
            "description": "Fraunhofer DGA collector fetches data from Fraunhofers domain generation archive.",
            "module": "intelmq.bots.collectors.http.collector_http",
            "parameters": {
                "feed": "Fraunhofer DGA",
                "http_password": "<PASSWORD>",
                "http_url": "https://dgarchive.caad.fkie.fraunhofer.de/today",
                "http_username": "<USER>",
                "rate_limit": 10800
            }
        },
        "Generic Mail Attachment Fetcher": {
            "description": "Monitor IMAP mailboxes and retrieve mail attachments",
            "module": "intelmq.bots.collectors.mail.collector_mail_attach",
            "parameters": {
<<<<<<< HEAD
                "accuracy": "",
=======
>>>>>>> 6a9c26c1
                "attach_regex": "csv.zip",
                "attach_unzip": true,
                "feed": "",
                "folder": "INBOX",
                "mail_host": "<host>",
                "mail_password": "<password>",
                "mail_ssl": true,
                "mail_user": "<user>",
                "rate_limit": "60",
                "subject_regex": "<subject>"
            }
        },
        "Generic Mail URL Fetcher": {
            "description": "Monitor IMAP mailboxes and fetch files from URLs contained in mail bodies",
            "module": "intelmq.bots.collectors.mail.collector_mail_url",
            "parameters": {
<<<<<<< HEAD
                "accuracy": "",
=======
>>>>>>> 6a9c26c1
                "feed": "",
                "folder": "INBOX",
                "http_password": "<password>",
                "http_user": "<user>",
                "mail_host": "<host>",
                "mail_password": "<password>",
                "mail_ssl": true,
                "mail_user": "<user>",
                "rate_limit": "60",
                "subject_regex": "<subject>",
                "url_regex": "http://"
            }
        },
        "HpHosts": {
            "description": "HPHost Collector is the bot responsible to get the report from source of information.",
            "module": "intelmq.bots.collectors.http.collector_http",
            "parameters": {
                "feed": "HpHosts",
                "http_url": "http://hosts-file.net/download/hosts.txt",
                "rate_limit": 3600
            }
        },
        "Malc0de Domain Blacklist": {
            "description": "Malc0de Domain Blacklist Collector is the bot responsible to get the report from source of information.",
            "module": "intelmq.bots.collectors.http.collector_http",
            "parameters": {
                "feed": "Malc0de",
                "http_url": "https://malc0de.com/bl/BOOT",
                "rate_limit": 10800
            }
        },
        "Malc0de IP Blacklist": {
            "description": "Malc0de IP Blacklist Collector is the bot responsible to get the report from source of information.",
            "module": "intelmq.bots.collectors.http.collector_http",
            "parameters": {
                "feed": "Malc0de",
                "http_url": "https://malc0de.com/bl/IP_Blacklist.txt",
                "rate_limit": 10800
            }
        },
        "Malware Domain List": {
            "description": "Malware Domain List Collector is the bot responsible to get the report from source of information.",
            "module": "intelmq.bots.collectors.http.collector_http",
            "parameters": {
                "feed": "Malware Domain List",
                "http_url": "http://www.malwaredomainlist.com/updatescsv.php",
                "rate_limit": 3600
            }
        },
        "Malware Domains": {
            "description": "Malware Domains is the bot responsible to get the report from source of information.",
            "module": "intelmq.bots.collectors.http.collector_http",
            "parameters": {
                "feed": "MalwareDomains",
                "http_url": "http://mirror2.malwaredomains.com/files/domains.txt",
                "rate_limit": 172800
            }
        },
        "Malware Group Domains": {
            "description": "Malware Group Domains Collector is the bot responsible to get the report from source of information.",
            "module": "intelmq.bots.collectors.http.collector_http",
            "parameters": {
                "feed": "MalwareGroup",
                "http_url": "http://www.malwaregroup.com/domains",
                "rate_limit": 129600
            }
        },
        "Malware Group IPs": {
            "description": "Malware Group IPs Collector is the bot responsible to get the report from source of information.",
            "module": "intelmq.bots.collectors.http.collector_http",
            "parameters": {
                "feed": "MalwareGroup",
                "http_url": "http://www.malwaregroup.com/ipaddresses",
                "rate_limit": 129600
            }
        },
        "Malware Group Proxies": {
            "description": "Malware Group Proxies Collector is the bot responsible to get the report from source of information.",
            "module": "intelmq.bots.collectors.http.collector_http",
            "parameters": {
                "feed": "MalwareGroup",
                "http_url": "http://www.malwaregroup.com/proxies",
                "rate_limit": 129600
            }
        },
        "MalwarePatrol Dans Guardian": {
            "description": "MalwarePatrol Dans Guardian Collector is the bot responsible to get the report from source of information.",
            "module": "intelmq.bots.collectors.http.collector_http",
            "parameters": {
                "feed": "MalwarePatrol",
                "http_url": "https://lists.malwarepatrol.net/cgi/getfile?receipt=< API KEY >&product=8&list=dansguardian",
                "rate_limit": 180000
            }
        },
        "N6stomp": {
            "description": "N6 Collector - CERT.pl's N6 Collector - N6 feed via STOMP interface. Note that rate_limit does not apply for this bot as it is waiting for messages on a stream.",
            "module": "intelmq.bots.collectors.n6.collector_stomp",
            "parameters": {
                "exchange": "<INSERT your exchange point as given by CERT.pl>",
                "feed": "n6stomp",
                "port": 61614,
                "server": "n6stream.cert.pl",
                "ssl_ca_certificate": "<insert path to CA file for CERT.pl's n6>",
                "ssl_client_certificate": "<insert path to client cert file for CERT.pl's n6>",
                "ssl_client_certificate_key": "<insert path to client cert key file for CERT.pl's n6>"
            }
        },
        "OpenBL": {
            "description": "OpenBL Collector is the bot responsible to get the report from source of information.",
            "module": "intelmq.bots.collectors.http.collector_http",
            "parameters": {
                "feed": "OpenBL",
                "http_url": "https://www.openbl.org/lists/date_all.txt",
                "rate_limit": 43200
            }
        },
        "OpenPhish": {
            "description": "OpenPhish Collector is the bot responsible to get the report from source of information.",
            "module": "intelmq.bots.collectors.http.collector_http",
            "parameters": {
                "feed": "OpenPhish",
                "http_url": "https://www.openphish.com/feed.txt",
                "rate_limit": 86400
            }
        },
        "PhishTank": {
            "description": "PhishTank Collector is the bot responsible to get the report from source of information.",
            "module": "intelmq.bots.collectors.http.collector_http",
            "parameters": {
                "feed": "Phishtank",
                "http_url": "https://data.phishtank.com/data/< API KEY >/online-valid.csv",
                "rate_limit": 28800
            }
        },
        "Request Tracker": {
            "description": "Request Tracker Collector fetches attachments from an RTIR instance and optionally decrypts them with gnupg.",
            "module": "intelmq.bots.collectors.rt.collector_rt",
            "parameters": {
                "attachment_regex": "\\.csv\\.zip$",
                "feed": "Request Tracker",
                "gnupg_decrypt": false,
                "gnupg_homedir": "/opt/intelmq/",
                "gnupg_passphrase": null,
                "gnupg_trust": true,
                "password": "password",
                "rate_limit": 3600,
                "search_owner": "nobody",
                "search_queue": "Incident Reports",
                "search_status": "new",
                "search_subject_like": "Report",
                "take_ticket": true,
                "unzip_attachment": true,
                "uri": "http://localhost/rt/REST/1.0",
                "user": "root"
            }
        },
        "ShadowServer Chargen": {
            "description": "ShadowServer Chargen Collector is the bot responsible to get the report from source of information. https://www.shadowserver.org/wiki/pmwiki.php/Services/Open-Chargen",
            "module": "intelmq.bots.collectors.mail.collector_mail_url",
            "parameters": {
                "accuracy": "",
                "feed": "",
                "folder": "Inbox.shadowserver",
                "mail_host": "<host>",
                "mail_password": "<password>",
                "mail_ssl": true,
                "mail_user": "<user>",
                "rate_limit": "3600",
                "subject_regex": "Shadowserver [^ ]+ Chargen Report",
                "url_regex": "https://dl.shadowserver.org/[^ ]+"
            }
        },
        "ShadowServer Drone": {
            "description": "ShadowServer Drone Collector is the bot responsible to get the report from source of information. https://www.shadowserver.org/wiki/pmwiki.php/Services/Botnet-Drone-Hadoop",
            "module": "intelmq.bots.collectors.mail.collector_mail_attach",
            "parameters": {
                "attach_regex": "csv.zip",
                "attach_unzip": true,
                "folder": "Inbox.shadowserver",
                "mail_host": "<host>",
                "mail_password": "<password>",
                "mail_ssl": true,
                "mail_user": "<user>",
                "rate_limit": "3600",
                "subject_regex": "Shadowserver [^ ]+ Drone Report"
            }
        },
        "ShadowServer Microsoft Sinkhole": {
            "description": "ShadowServer Microsoft Sinkhole Collector is the bot responsible to get the report from source of information. https://www.shadowserver.org/wiki/pmwiki.php/Services/Microsoft-Sinkhole",
            "module": "intelmq.bots.collectors.mail.collector_mail_attach",
            "parameters": {
                "attach_regex": "csv.zip",
                "attach_unzip": true,
                "folder": "Inbox.shadowserver",
                "mail_host": "<host>",
                "mail_password": "<password>",
                "mail_ssl": true,
                "mail_user": "<user>",
                "rate_limit": "3600",
                "subject_regex": "Shadowserver [^ ]+ Microsoft Sinkhole Report"
            }
        },
        "ShadowServer QOTD": {
            "description": "ShadowServer QOTD Collector is the bot responsible to get the report from source of information. https://www.shadowserver.org/wiki/pmwiki.php/Services/Open-QOTD",
            "module": "intelmq.bots.collectors.mail.collector_mail_url",
            "parameters": {
                "accuracy": "",
                "attach_regex": "csv.zip",
                "attach_unzip": true,
                "feed": "",
                "folder": "Inbox.shadowserver",
                "mail_host": "<host>",
                "mail_password": "<password>",
                "mail_ssl": true,
                "mail_user": "<user>",
                "rate_limit": "3600",
                "subject_regex": "Shadowserver [^ ]+ QOTD Report"
            }
        },
        "ShadowServer SNMP": {
            "description": "ShadowServer Microsoft Sinkhole Collector is the bot responsible to get the report from source of information. https://www.shadowserver.org/wiki/pmwiki.php/Services/Open-SNMP",
            "module": "intelmq.bots.collectors.mail.collector_mail_attach",
            "parameters": {
                "attach_regex": "csv.zip",
                "attach_unzip": true,
                "folder": "Inbox.shadowserver",
                "mail_host": "<host>",
                "mail_password": "<password>",
                "mail_ssl": true,
                "mail_user": "<user>",
                "rate_limit": "3600",
                "subject_regex": "Shadowserver [^ ]+ SNMP Report"
            }
        },
        "Spamhaus CERT": {
            "description": "Spamhaus CERT Insight Portal. Access limited to CERTs and CSIRTs with national or regional responsibility. https://www.spamhaus.org/news/article/705/spamhaus-launches-cert-insight-portal",
            "module": "intelmq.bots.collectors.http.collector_http",
            "parameters": {
                "feed": "Spamhaus CERT",
                "http_url": "<your CERT portal URL>",
                "rate_limit": 3600
            }
        },
        "Spamhaus Drop": {
            "description": "Spamhaus Drop Collector is the bot responsible to get the report from source of information.",
            "module": "intelmq.bots.collectors.http.collector_http",
            "parameters": {
                "feed": "Spamhaus Drop",
                "http_url": "https://www.spamhaus.org/drop/drop.txt",
                "rate_limit": 3600
            }
        },
        "Taichung": {
            "description": "Taichung Collector is the bot responsible to get the report from source of information.",
            "module": "intelmq.bots.collectors.http.collector_http",
            "parameters": {
                "feed": "Taichung",
                "http_url": "https://www.tc.edu.tw/net/netflow/lkout/recent/30",
                "rate_limit": 3600
            }
        },
        "Turris Greylist": {
            "description": "Turris Greylist Collector is the bot responsible to get the report from source of information.",
            "module": "intelmq.bots.collectors.http.collector_http",
            "parameters": {
                "feed": "Turris Greylist",
                "http_url": "https://www.turris.cz/greylist-data/greylist-latest.csv",
                "rate_limit": 43200
            }
        },
        "URLVir Hosts": {
            "description": "URLVir Hosts Collector is the bot responsible to get the report from source of information.",
            "module": "intelmq.bots.collectors.http.collector_http",
            "parameters": {
                "feed": "URLVir",
                "http_url": "http://www.urlvir.com/export-hosts/",
                "rate_limit": 129600
            }
        },
        "URLVir IPs": {
            "description": "URLVir IPs Collector is the bot responsible to get the report from source of information.",
            "module": "intelmq.bots.collectors.http.collector_http",
            "parameters": {
                "feed": "URLVir",
                "http_url": "http://www.urlvir.com/export-ip-addresses/",
                "rate_limit": 129600
            }
        },
        "VXVault": {
            "description": "VXVault Collector is the bot responsible to get the report from source of information.",
            "module": "intelmq.bots.collectors.http.collector_http",
            "parameters": {
                "feed": "VxVault",
                "http_url": "http://vxvault.siri-urz.net/URL_List.php",
                "rate_limit": 3600
            }
        },
        "XMPP": {
            "description": "This bot can connect to an XMPP Server and one room, in order to receive reports from it.",
            "module": "intelmq.bots.collectors.xmpp.collector",
            "parameters": {
                "rate_limit": 3600,
                "xmpp_password": "xmpp password",
                "xmpp_room": "xmpp room",
                "xmpp_room_nick": "xmpp room nick",
                "xmpp_room_password": "xmpp room password",
                "xmpp_server": "xmpp server",
                "xmpp_user": "xmpp username"
            }
        }
    },
    "Expert": {
        "ASN Lookup": {
            "description": "ASN Lookup is the bot responsible to add ASN and BGP information from Route Views Project to the events.",
            "module": "intelmq.bots.experts.asn_lookup.expert",
            "parameters": {
                "database": "/opt/intelmq/var/lib/bots/asn_lookup/ipasn.dat"
            }
        },
        "Abusix": {
            "description": "Abusix is the bot resposible to get the correspondent abuse contact from source IP and destination IP of the events",
            "module": "intelmq.bots.experts.abusix.expert",
            "parameters": {
                "redis_cache_db": "5",
                "redis_cache_host": "127.0.0.1",
                "redis_cache_port": "6379",
                "redis_cache_ttl": "86400"
            }
        },
        "CERT.at Contact Database": {
            "description": "Cert.at Contact Database is the bot responsible to get CERT. Set filter to true if you want to filter out events for cert.at. Set add_cc to true if you want to overwrite an existing CC value.",
            "module": "intelmq.bots.experts.certat_contact.expert",
            "parameters": {
                "filter": false,
                "http_verify_cert": true,
                "overwrite_cc": false
            }
        },
        "Cymru Whois": {
            "description": "Cymry Whois (IP to ASN) is the bot responsible to add network information to the events (BGP, ASN, AS Name, Country, etc..).",
            "module": "intelmq.bots.experts.cymru_whois.expert",
            "parameters": {
                "redis_cache_db": "5",
                "redis_cache_host": "127.0.0.1",
                "redis_cache_port": "6379",
                "redis_cache_ttl": "86400"
            }
        },
        "Deduplicator": {
            "description": "Deduplicator is the bot responsible for detection and removal of duplicate messages. Messages get cached for <redis_cache_ttl> seconds. If found in the cache, it is assumed to be a duplicate.",
            "module": "intelmq.bots.experts.deduplicator.expert",
            "parameters": {
                "ignore_keys": "raw,time.observation",
                "redis_cache_db": "6",
                "redis_cache_host": "127.0.0.1",
                "redis_cache_port": "6379",
                "redis_cache_ttl": "86400"
            }
        },
        "Filter": {
            "description": "Filters out events depending on bot parameters specification (filter_key, filter_value, filter_action)",
            "module": "intelmq.bots.experts.filter.expert",
            "parameters": {
                "filter_action": "<keep/drop>",
                "filter_key": "<source.geolocation.cc>",
                "filter_value": "<PT>"
            }
        },
        "MaxMind GeoIP": {
            "description": "MaxMind GeoIP is the bot responsible for adding geolocation information to events (Country, City, Longitude, Latitude, etc..)",
            "module": "intelmq.bots.experts.maxmind_geoip.expert",
            "parameters": {
                "database": "/opt/intelmq/var/lib/bots/maxmind_geoip/GeoLite2-City.mmdb"
            }
        },
        "Modify": {
            "description": "Modify bot can make nearly arbitrary changes to event's fields based on regex-rules on different values. See docs/Bots.md for some examples.",
            "module": "intelmq.bots.experts.modify.expert",
            "parameters": {
                "configuration_path": "/opt/intelmq/var/lib/bots/modify/modify.conf"
            }
        },
        "RFC 1918": {
            "description": "RFC 1918 removes fields or discards events if an ip or domain is invalid (invalid, local, reserved, documentation). IP, FQDN and URL field names are supported.",
            "module": "intelmq.bots.experts.rfc1918.expert",
            "parameters": {
                "fields": "destination.ip,source.ip,source.url",
                "policy": "del,drop,drop"
            }
        },
        "RIPENCC": {
            "description": "RIPENCC is the bot resposible to get the correspondent abuse contact from source IP and destination IP of the events. RIPEstat documentation: https://stat.ripe.net/docs/data_api ",
            "module": "intelmq.bots.experts.ripencc_abuse_contact.expert",
            "parameters": {
                "query_ripe_db_asn": true,
                "query_ripe_db_ip": true,
                "query_ripe_stat": true,
                "redis_cache_db": "5",
                "redis_cache_host": "127.0.0.1",
                "redis_cache_port": "6379",
                "redis_cache_ttl": "86400"
            }
        },
        "Reverse DNS": {
            "description": "Reverse DNS is the bot resposible to get the correspondent domain name source IP and destination IP of the events",
            "module": "intelmq.bots.experts.reverse_dns.expert",
            "parameters": {
                "redis_cache_db": "5",
                "redis_cache_host": "127.0.0.1",
                "redis_cache_port": "6379",
                "redis_cache_ttl": "86400"
            }
        },
        "Taxonomy": {
            "description": "Taxonomy is the bot responsible to apply the eCSIRT Taxonomy to all events.",
            "module": "intelmq.bots.experts.taxonomy.expert",
            "parameters": {}
        },
        "Tor Nodes": {
            "description": "Tor Nodes is the bot responsible to check if an IP is an Tor Exit Node.",
            "module": "intelmq.bots.experts.tor_nodes.expert",
            "parameters": {
                "database": "/opt/intelmq/var/lib/bots/tor_nodes/tor_nodes.dat"
            }
        },
        "url2fqdn": {
            "description": "url2fqdn is the bot responsible to parsing the fqdn from the url.",
            "module": "intelmq.bots.experts.url2fqdn.expert",
            "parameters": {}
        }
    },
    "Output": {
        "File": {
            "description": "File is the bot responsible to send events to a file.",
            "module": "intelmq.bots.outputs.file.output",
            "parameters": {
                "file": "/opt/intelmq/var/lib/bots/file-output/events.txt"
            }
        },
        "IntelMQ Mailer": {
            "description": "IntelMQ Mailer is the bot responsible to send events to a MongoDB database.",
            "module": "intelmq.bots.outputs.intelmqmailer.output",
            "parameters": {
                "collection": "<collection>",
                "database": "<database>",
                "host": "<ip>",
                "port": "<port>"
            }
        },
        "MongoDB": {
            "description": "MongoDB is the bot responsible to send events to a MongoDB database.",
            "module": "intelmq.bots.outputs.mongodb.output",
            "parameters": {
                "collection": "<collection>",
                "database": "<database>",
                "host": "<ip>",
                "port": "<port>"
            }
        },
        "PostgreSQL": {
            "description": "PostgreSQL is the bot responsible to send events to a PostgreSQL Database. When activating autocommit, transactions are not used: http://initd.org/psycopg/docs/connection.html#connection.autocommit",
            "module": "intelmq.bots.outputs.postgresql.output",
            "parameters": {
                "autocommit": true,
                "database": "intelmq-events",
                "host": "localhost",
                "password": "<password>",
                "port": "5432",
                "sslmode": "require",
                "table": "events",
                "user": "intelmq"
            }
        },
        "REST API": {
            "description": "REST API is the bot responsible to send events to a REST API listener through POST.",
            "module": "intelmq.bots.outputs.restapi.output",
            "parameters": {
                "auth_token": "<token>",
                "auth_token_name": "<token name>",
                "host": "<host>"
            }
        },
        "Redis": {
            "description": "Redis is the bot responsible to send events to a Redis server.",
            "module": "intelmq.bots.outputs.redis.output",
            "parameters": {
                "redis_db": 2,
                "redis_password": "<password>",
                "redis_queue": "external-redis-queue",
                "redis_server_ip": "127.0.0.1",
                "redis_server_port": 6379,
                "redis_timeout": 50000
            }
        },
        "TCP": {
            "description": "TCP is the bot responsible to send events to a tcp port (Splunk, ElasticSearch, etc..).",
            "module": "intelmq.bots.outputs.tcp.output",
            "parameters": {
                "ip": "<ip>",
                "port": "<port>"
            }
        },
        "XMPP": {
            "description": "XMPP is the bot responsible to send events to an XMPP server.",
            "module": "intelmq.bots.outputs.xmpp.output",
            "parameters": {
                "xmpp_password": "xmpp password",
                "xmpp_server": "xmpp server",
                "xmpp_to_server": "destination server",
                "xmpp_to_user": "destination username",
                "xmpp_user": "xmpp username"
            }
        }
    },
    "Parser": {
        "Abuse.ch Feodo Tracker Domains": {
            "description": "Abuse.ch Feodo Tracker Domains Parser is the bot responsible to parse the report and sanitize the information.",
            "module": "intelmq.bots.parsers.abusech.parser_domain",
            "parameters": {}
        },
        "Abuse.ch Feodo Tracker IPs": {
            "description": "Abuse.ch Feodo Tracker IPs Parser is the bot responsible to parse the report and sanitize the information.",
            "module": "intelmq.bots.parsers.abusech.parser_ip",
            "parameters": {}
        },
        "Abuse.ch Palevo Tracker Domains": {
            "description": "Abuse.ch Palevo Tracker Domains Parser is the bot responsible to parse the report and sanitize the information.",
            "module": "intelmq.bots.parsers.abusech.parser_domain",
            "parameters": {}
        },
        "Abuse.ch Palevo Tracker IPs": {
            "description": "Abuse.ch Palevo Tracker IPs Parser is the bot responsible to parse the report and sanitize the information.",
            "module": "intelmq.bots.parsers.abusech.parser_ip",
            "parameters": {}
        },
        "Abuse.ch ZeuS Tracker Domains": {
            "description": "Abuse.ch ZeuS Tracker Domains Parser is the bot responsible to parse the report and sanitize the information.",
            "module": "intelmq.bots.parsers.abusech.parser_domain",
            "parameters": {}
        },
        "Abuse.ch ZeuS Tracker IPs": {
            "description": "Abuse.ch ZeuS Tracker IPs Parser is the bot responsible to parse the report and sanitize the information.",
            "module": "intelmq.bots.parsers.abusech.parser_ip",
            "parameters": {}
        },
        "AlienVault": {
            "description": "AlienVault Parser is the bot responsible to parse the report and sanitize the information.",
            "module": "intelmq.bots.parsers.alienvault.parser",
            "parameters": {}
        },
        "AlienVault OTX": {
            "description": "AlienVault Parser is the bot responsible to parse the report and sanitize the information.",
            "module": "intelmq.bots.parsers.alienvault.parser_otx",
            "parameters": {}
        },
        "Arbor": {
            "description": "Arbor Parser is the bot responsible to parse the report and sanitize the information.",
            "module": "intelmq.bots.parsers.arbor.parser",
            "parameters": {}
        },
        "Autoshun": {
            "description": "Autoshun Parser is the bot responsible to parse the report and sanitize the information.",
            "module": "intelmq.bots.parsers.autoshun.parser",
            "parameters": {}
        },
        "BitSight Ciberfeed Stream": {
            "description": "Bitsight Ciberfeed parser is the bot reponsible to parse and sanitize the information.",
            "module": "intelmq.bots.parsers.bitsight.parser",
            "parameters": {}
        },
        "BlockList.DE Apache": {
            "description": "BlockList.DE Parser is the bot responsible to parse the report and sanitize the information.",
            "module": "intelmq.bots.parsers.blocklistde.parser",
            "parameters": {}
        },
        "BlockList.DE Bots": {
            "description": "BlockList.DE Parser is the bot responsible to parse the report and sanitize the information.",
            "module": "intelmq.bots.parsers.blocklistde.parser",
            "parameters": {}
        },
        "BlockList.DE Brute-force Login": {
            "description": "BlockList.DE Parser is the bot responsible to parse the report and sanitize the information.",
            "module": "intelmq.bots.parsers.blocklistde.parser",
            "parameters": {}
        },
        "BlockList.DE FTP": {
            "description": "BlockList.DE Parser is the bot responsible to parse the report and sanitize the information.",
            "module": "intelmq.bots.parsers.blocklistde.parser",
            "parameters": {}
        },
        "BlockList.DE IMAP": {
            "description": "BlockList.DE Parser is the bot responsible to parse the report and sanitize the information.",
            "module": "intelmq.bots.parsers.blocklistde.parser",
            "parameters": {}
        },
        "BlockList.DE IRC Bot": {
            "description": "BlockList.DE Parser is the bot responsible to parse the report and sanitize the information.",
            "module": "intelmq.bots.parsers.blocklistde.parser",
            "parameters": {}
        },
        "BlockList.DE Mail": {
            "description": "BlockList.DE Parser is the bot responsible to parse the report and sanitize the information.",
            "module": "intelmq.bots.parsers.blocklistde.parser",
            "parameters": {}
        },
        "BlockList.DE SIP": {
            "description": "BlockList.DE Parser is the bot responsible to parse the report and sanitize the information.",
            "module": "intelmq.bots.parsers.blocklistde.parser",
            "parameters": {}
        },
        "BlockList.DE SSH": {
            "description": "BlockList.DE Parser is the bot responsible to parse the report and sanitize the information.",
            "module": "intelmq.bots.parsers.blocklistde.parser",
            "parameters": {}
        },
        "BlockList.DE Strong IPs": {
            "description": "BlockList.DE Parser is the bot responsible to parse the report and sanitize the information.",
            "module": "intelmq.bots.parsers.blocklistde.parser",
            "parameters": {}
        },
        "Blueliv Crimeserver": {
            "description": "Blueliv Crimeserver Parser is the bot responsible to parse the report and sanitize the information.",
            "module": "intelmq.bots.parsers.blueliv.parser_crimeserver",
            "parameters": {}
        },
        "CI Army": {
            "description": "CI Army Parser is the bot responsible to parse the report and sanitize the information.",
            "module": "intelmq.bots.parsers.ci_army.parser",
            "parameters": {}
        },
        "CleanMX Phishing": {
            "description": "CleanMX Phishing Parser is the bot responsible to parse the report and sanitize the information.",
            "module": "intelmq.bots.parsers.cleanmx.parser_phishing",
            "parameters": {}
        },
        "CleanMX Virus": {
            "description": "CleanMX Virus Parser is the bot responsible to parse the report and sanitize the information.",
            "module": "intelmq.bots.parsers.cleanmx.parser_virus",
            "parameters": {}
        },
        "Cymru Infected": {
            "description": "Cymru infected Parser",
            "module": "intelmq.bots.parsers.cymru_infected.parser",
            "parameters": {}
        },
        "Cymru Full Bogons": {
            "description": "Cymru Full Bogons Parser is the bot responsible to parse the report and sanitize the information.",
            "module": "intelmq.bots.parsers.cymru_full_bogons.parser",
            "parameters": {}
        },
        "DShield AS": {
            "description": "DShield AS Parser is the bot responsible to parse the report and sanitize the information.",
            "module": "intelmq.bots.parsers.dshield.parser_asn",
            "parameters": {}
        },
        "DShield Block": {
            "description": "DShield Block Parser is the bot responsible to parse the report and sanitize the information.",
            "module": "intelmq.bots.parsers.dshield.parser_block",
            "parameters": {}
        },
        "DShield Suspicious Domains": {
            "description": "DShield Suspicious Domains Parser is the bot responsible to parse the report and sanitize the information.",
            "module": "intelmq.bots.parsers.dshield.parser_domain",
            "parameters": {}
        },
        "Danger Rulez": {
            "description": "Danger Rulez Parser is the bot responsible to parse the report and sanitize the information.",
            "module": "intelmq.bots.parsers.danger_rulez.parser",
            "parameters": {}
        },
        "Dragon Research Group SSH": {
            "description": "Dragon Research Group SSH Parser is the bot responsible to parse the report and sanitize the information.",
            "module": "intelmq.bots.parsers.dragonresearchgroup.parser_ssh",
            "parameters": {}
        },
        "Dragon Research Group VNC": {
            "description": "Dragon Research Group VNC Parser is the bot responsible to parse the report and sanitize the information.",
            "module": "intelmq.bots.parsers.dragonresearchgroup.parser_vnc",
            "parameters": {}
        },
        "DynDNS ponmocup Domains": {
            "description": "Dyn Parser is the bot responsible to parse the report and sanitize the information.",
            "module": "intelmq.bots.parsers.dyn.parser",
            "parameters": {}
        },
        "Fraunhofer DGA": {
            "description": "Fraunhofer DGA Parser is the bot responsible to parse the report and sanitize the information.",
            "module": "intelmq.bots.parsers.fraunhofer.parser_dga",
            "parameters": {}
        },
        "Generic CSV": {
            "description": "Generic CSV Parser is a generic bot configurable to parse different csv collected files. Ignoring lines starting with character #. URLs without protocal can be prefixed with a default value.",
            "module": "intelmq.bots.parsers.generic.parser_csv",
            "parameters": {
                "columns": [
                    "",
                    "source.fqdn"
                ],
                "default_url_protocol": "http://",
                "delimiter": ",",
                "type": "c&c"
            }
        },
        "HpHosts": {
            "description": "HpHosts Parser is the bot responsible to parse the report and sanitize the information.",
            "module": "intelmq.bots.parsers.hphosts.parser",
            "parameters": {
                "error_log_message": false
            }
        },
        "JSON": {
            "description": "JSON Parser converts from a JSON-String into an Event",
            "module": "intelmq.bots.parsers.json.parser",
            "parameters": {}
        },
        "Malc0de Domain Blacklist": {
            "description": "Malc0de Domain Blacklist Parser is the bot responsible to parse the report and sanitize the information.",
            "module": "intelmq.bots.parsers.malc0de.parser_domain_blacklist",
            "parameters": {}
        },
        "Malc0de IP Blacklist": {
            "description": "Malc0de IP Blacklist Parser is the bot responsible to parse the report and sanitize the information.",
            "module": "intelmq.bots.parsers.malc0de.parser_ip_blacklist",
            "parameters": {}
        },
        "Malware Domain List": {
            "description": "Malware Domain List Parser is the bot responsible to parse the report and sanitize the information.",
            "module": "intelmq.bots.parsers.malwaredomainlist.parser",
            "parameters": {}
        },
        "Malware Domains": {
            "description": "Malware Domains Parser is the bot responsible to parse the report and sanitize the information.",
            "module": "intelmq.bots.parsers.malwaredomains.parser",
            "parameters": {}
        },
        "Malware Group Domains": {
            "description": "Malware Group Domains Parser is the bot responsible to parse the report and sanitize the information.",
            "module": "intelmq.bots.parsers.malwaregroup.parser_domains",
            "parameters": {}
        },
        "Malware Group IPs": {
            "description": "Malware Group IPs Parser is the bot responsible to parse the report and sanitize the information.",
            "module": "intelmq.bots.parsers.malwaregroup.parser_ips",
            "parameters": {}
        },
        "Malware Group Proxies": {
            "description": "Malware Group Proxies Parser is the bot responsible to parse the report and sanitize the information.",
            "module": "intelmq.bots.parsers.malwaregroup.parser_proxies",
            "parameters": {}
        },
        "MalwarePatrol Dans Guardian": {
            "description": "MalwarePatrol Dans Guardian Parser is the bot responsible to parse the report and sanitize the information.",
            "module": "intelmq.bots.parsers.malwarepatrol.parser_dansguardian",
            "parameters": {}
        },
        "N6Stomp": {
            "description": "N6 Collector - CERT.pl's N6 Parser - N6 feed via STOMP interface",
            "module": "intelmq.bots.parsers.n6.parser_n6stomp",
            "parameters": {}
        },
        "OpenBL": {
            "description": "OpenBL Parser is the bot responsible to parse the report and sanitize the information.",
            "module": "intelmq.bots.parsers.openbl.parser",
            "parameters": {}
        },
        "OpenPhish": {
            "description": "OpenPhish Parser is the bot responsible to parse the report and sanitize the information.",
            "module": "intelmq.bots.parsers.openphish.parser",
            "parameters": {}
        },
        "PhishTank": {
            "description": "PhishTank Parser is the bot responsible to parse the report and sanitize the information.",
            "module": "intelmq.bots.parsers.phishtank.parser",
            "parameters": {}
        },
        "ShadowServer": {
            "description": "ShadowServer Parser is a bot capable of parsing shadowserver feeds, depending on configuration files",
            "module": "intelmq.bots.parsers.shadowserver.parser",
            "parameters": {
                "feedname": "",
                "feedcode": "",
                "override": "1"
            }
        },
        "Spamhaus CERT": {
            "description": "Spamhaus CERT Parser is the bot responsible to parse the report and sanitize the information.",
            "module": "intelmq.bots.parsers.spamhaus.parser_cert",
            "parameters": {}
        },
        "Spamhaus Drop": {
            "description": "Spamhaus Drop Parser is the bot responsible to parse the report and sanitize the information.",
            "module": "intelmq.bots.parsers.spamhaus.parser_drop",
            "parameters": {}
        },
        "Taichung": {
            "description": "Taichung Parser is the bot responsible to parse the report and sanitize the information.",
            "module": "intelmq.bots.parsers.taichung.parser",
            "parameters": {
                "error_log_message": false
            }
        },
        "Turris Greylist": {
            "description": "Turris Greylist Parser is the bot responsible to parse the report and sanitize the information.",
            "module": "intelmq.bots.parsers.turris.parser",
            "parameters": {}
        },
        "URLVir Hosts": {
            "description": "URLVir Hosts Parser is the bot responsible to parse the report and sanitize the information.",
            "module": "intelmq.bots.parsers.urlvir.parser_hosts",
            "parameters": {}
        },
        "URLVir IPs": {
            "description": "URLVir IPs Parser is the bot responsible to parse the report and sanitize the information.",
            "module": "intelmq.bots.parsers.urlvir.parser_ips",
            "parameters": {}
        },
        "VXVault": {
            "description": "VXVault Parser is the bot responsible to parse the report and sanitize the information.",
            "module": "intelmq.bots.parsers.vxvault.parser",
            "parameters": {}
        }
    }
}<|MERGE_RESOLUTION|>--- conflicted
+++ resolved
@@ -322,10 +322,6 @@
             "description": "Monitor IMAP mailboxes and retrieve mail attachments",
             "module": "intelmq.bots.collectors.mail.collector_mail_attach",
             "parameters": {
-<<<<<<< HEAD
-                "accuracy": "",
-=======
->>>>>>> 6a9c26c1
                 "attach_regex": "csv.zip",
                 "attach_unzip": true,
                 "feed": "",
@@ -342,10 +338,6 @@
             "description": "Monitor IMAP mailboxes and fetch files from URLs contained in mail bodies",
             "module": "intelmq.bots.collectors.mail.collector_mail_url",
             "parameters": {
-<<<<<<< HEAD
-                "accuracy": "",
-=======
->>>>>>> 6a9c26c1
                 "feed": "",
                 "folder": "INBOX",
                 "http_password": "<password>",
