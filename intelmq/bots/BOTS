{
    "Collector": {
        "Abuse.ch Feodo Tracker Domains": {
            "description": "The Feodo Tracker Feodo Domain Blocklist contains domain names (FQDN) used as C&C communication channel by the Feodo Trojan. These domains names are usually registered and operated by cybercriminals for the exclusive purpose of hosting a Feodo botnet controller. Hence you should expect no legit traffic to those domains. I highly recommend you to block/drop any traffic towards any Feodo C&C domain by using the Feodo Domain Blocklist. Please consider that domain names are usually only used by version B of the Feodo Trojan. C&C communication channels used by version A, version C and version D are not covered by this blocklist.",
            "module": "intelmq.bots.collectors.http.collector_http",
            "parameters": {
                "feed": "Abuse.ch",
                "http_url": "https://feodotracker.abuse.ch/blocklist/?download=domainblocklist",
                "rate_limit": 129600
            }
        },
        "Abuse.ch Feodo Tracker IPs": {
            "description": "The Feodo Tracker Feodo IP Blocklist contains IP addresses (IPv4) used as C&C communication channel by the Feodo Trojan. This lists contains two types of IP address: Feodo C&C servers used by version A, version C and version D of the Feodo Trojan (these IP addresses are usually compromised servers running an nginx daemon on port 8080 TCP or 7779 TCP that is acting as proxy, forwarding all traffic to a tier 2 proxy node) and Feodo C&C servers used by version B which are usually used for the exclusive purpose of hosting a Feodo C&C server. Attention: Since Feodo C&C servers associated with version A, version C and version D are usually hosted on compromised servers, its likely that you also block/drop legit traffic e.g. towards websites hosted on a certain IP address acting as Feodo C&C for version A, version C and version D. If you only want to block/drop traffic to Feodo C&C servers hosted on bad IPs (version B), please use the blocklist BadIPs documented below.",
            "module": "intelmq.bots.collectors.http.collector_http",
            "parameters": {
                "feed": "Abuse.ch",
                "http_url": "https://feodotracker.abuse.ch/blocklist/?download=ipblocklist",
                "rate_limit": 129600
            }
        },
        "Abuse.ch Palevo Tracker Domains": {
            "description": "Palevo C&C Domain Blocklists includes domain names which are being used as botnet C&C for the Palevo crimeware.",
            "module": "intelmq.bots.collectors.http.collector_http",
            "parameters": {
                "feed": "Abuse.ch",
                "http_url": "https://palevotracker.abuse.ch/blocklists.php?download=domainblocklist",
                "rate_limit": 129600
            }
        },
        "Abuse.ch Palevo Tracker IPs": {
            "description": "Palevo C&C IP Blocklist includes IP addresses which are being used as botnet C&C for the Palevo crimeware.",
            "module": "intelmq.bots.collectors.http.collector_http",
            "parameters": {
                "feed": "Abuse.ch",
                "http_url": "https://palevotracker.abuse.ch/blocklists.php?download=ipblocklist",
                "rate_limit": 129600
            }
        },
        "Abuse.ch ZeuS Tracker Domains": {
            "description": "The ZeuS domain blocklist (BadDomains) is the recommended blocklist if you want to block only ZeuS domain names. It has domain names that ZeuS Tracker believes to be hijacked (level 2). Hence the false positive rate should be much lower compared to the standard ZeuS domain blocklist.",
            "module": "intelmq.bots.collectors.http.collector_http",
            "parameters": {
                "feed": "Abuse.ch",
                "http_url": "https://zeustracker.abuse.ch/blocklist.php?download=baddomains",
                "rate_limit": 129600
            }
        },
        "Abuse.ch ZeuS Tracker IPs": {
            "description": "This list only includes IPv4 addresses that are used by the ZeuS trojan. It is the recommened list if you want to block only ZeuS IPs. It excludes IP addresses that ZeuS Tracker believes to be hijacked (level 2) or belong to a free web hosting provider (level 3). Hence the false postive rate should be much lower compared to the standard ZeuS IP blocklist.",
            "module": "intelmq.bots.collectors.http.collector_http",
            "parameters": {
                "feed": "Abuse.ch",
                "http_url": "https://zeustracker.abuse.ch/blocklist.php?download=badips",
                "rate_limit": 129600
            }
        },
        "AlienVault": {
            "description": "AlienVault Collector retrieves reports via the SDK https://github.com/AlienVault-Labs/OTX-Python-SDK/ from https://otx.alienvault.com/ http_ssl_proxy does apply.",
            "module": "intelmq.bots.collectors.http.collector_http",
            "parameters": {
                "feed": "AlienVault",
                "http_url": "https://reputation.alienvault.com/reputation.data",
                "rate_limit": 3600
            }
        },
        "AlienVault OTX": {
            "description": "AlienVault OTX Collector is the bot responsible to get the report through the API. Report could vary according to subscriptions.",
            "module": "intelmq.bots.collectors.alienvault_otx.collector",
            "parameters": {
                "api_key": "<insert your api key>",
                "feed": "AlienVault OTX",
                "rate_limit": "3600"
            }
        },
        "Autoshun": {
            "description": "Autoshun Collector is the bot responsible to get the report from source of information.",
            "module": "intelmq.bots.collectors.http.collector_http",
            "parameters": {
                "feed": "Autoshun",
                "http_url": "https://www.autoshun.org/files/shunlist.html",
                "rate_limit": 3600
            }
        },
        "BitSight Ciberfeed Stream": {
            "description": "Bitsight Collector is the bot reponsible to get Bitsight Ciberfeed Alert Stream",
            "module": "intelmq.bots.collectors.bitsight.collector",
            "parameters": {
                "feed": "BitSight",
                "http_url": "http://alerts.bitsighttech.com:8080/stream?key=<api>"
            }
        },
        "BlockList.DE Apache": {
            "description": "BlockList.DE Apache Collector is the bot responsible to get the report from source of information. All IP addresses which have been reported within the last 48 hours as having run attacks on the service Apache, Apache-DDOS, RFI-Attacks. ",
            "module": "intelmq.bots.collectors.http.collector_http",
            "parameters": {
                "feed": "BlockList.de",
                "http_url": "https://lists.blocklist.de/lists/apache.txt",
                "rate_limit": 86400
            }
        },
        "BlockList.DE Bots": {
            "description": "BlockList.DE Bots Collector is the bot responsible to get the report from source of information. All IP addresses which have been reported within the last 48 hours as having run attacks attacks on the RFI-Attacks, REG-Bots, IRC-Bots or BadBots (BadBots = he has posted a Spam-Comment on a open Forum or Wiki).",
            "module": "intelmq.bots.collectors.http.collector_http",
            "parameters": {
                "feed": "BlockList.de",
                "http_url": "https://lists.blocklist.de/lists/bots.txt",
                "rate_limit": 86400
            }
        },
        "BlockList.DE Brute-force Login": {
            "description": "BlockList.DE Brute-force Login Collector is the bot responsible to get the report from source of information. All IPs which attacks Joomlas, Wordpress and other Web-Logins with Brute-Force Logins.",
            "module": "intelmq.bots.collectors.http.collector_http",
            "parameters": {
                "feed": "BlockList.de",
                "http_url": "https://lists.blocklist.de/lists/bruteforcelogin.txt",
                "rate_limit": 86400
            }
        },
        "BlockList.DE FTP": {
            "description": "BlockList.DE FTP Collector is the bot responsible to get the report from source of information. All IP addresses which have been reported within the last 48 hours for attacks on the Service FTP.",
            "module": "intelmq.bots.collectors.http.collector_http",
            "parameters": {
                "feed": "BlockList.de",
                "http_url": "https://lists.blocklist.de/lists/ftp.txt",
                "rate_limit": 86400
            }
        },
        "BlockList.DE IMAP": {
            "description": "BlockList.DE IMAP Collector is the bot responsible to get the report from source of information. All IP addresses which have been reported within the last 48 hours for attacks on the Service imap, sasl, pop3.....",
            "module": "intelmq.bots.collectors.http.collector_http",
            "parameters": {
                "feed": "BlockList.de",
                "http_url": "https://lists.blocklist.de/lists/imap.txt",
                "rate_limit": 86400
            }
        },
        "BlockList.DE IRC Bot": {
            "description": "BlockList.DE IRC Bot Collector is the bot responsible to get the report from source of information.",
            "module": "intelmq.bots.collectors.http.collector_http",
            "parameters": {
                "feed": "BlockList.de",
                "http_url": "https://lists.blocklist.de/lists/ircbot.txt",
                "rate_limit": 86400
            }
        },
        "BlockList.DE Mail": {
            "description": "BlockList.DE Mail Collector is the bot responsible to get the report from source of information. All IP addresses which have been reported within the last 48 hours as having run attacks on the service Mail, Postfix.",
            "module": "intelmq.bots.collectors.http.collector_http",
            "parameters": {
                "feed": "BlockList.de",
                "http_url": "https://lists.blocklist.de/lists/mail.txt",
                "rate_limit": 86400
            }
        },
        "BlockList.DE SIP": {
            "description": "BlockList.DE SIP Collector is the bot responsible to get the report from source of information. All IP addresses that tried to login in a SIP-, VOIP- or Asterisk-Server and are inclueded in the IPs-List from http://www.infiltrated.net/ (Twitter).",
            "module": "intelmq.bots.collectors.http.collector_http",
            "parameters": {
                "feed": "BlockList.de",
                "http_url": "https://lists.blocklist.de/lists/sip.txt",
                "rate_limit": 86400
            }
        },
        "BlockList.DE SSH": {
            "description": "BlockList.DE SSH Collector is the bot responsible to get the report from source of information. All IP addresses which have been reported within the last 48 hours as having run attacks on the service SSH. ",
            "module": "intelmq.bots.collectors.http.collector_http",
            "parameters": {
                "feed": "BlockList.de",
                "http_url": "https://lists.blocklist.de/lists/ssh.txt",
                "rate_limit": 86400
            }
        },
        "BlockList.DE Strong IPs": {
            "description": "BlockList.DE Strong IPs Collector is the bot responsible to get the report from source of information. All IPs which are older then 2 month and have more then 5.000 attacks.",
            "module": "intelmq.bots.collectors.http.collector_http",
            "parameters": {
                "feed": "BlockList.de",
                "http_url": "https://lists.blocklist.de/lists/strongips.txt",
                "rate_limit": 86400
            }
        },
        "Blueliv Crimeserver": {
            "description": "Blueliv Crimeserver Collector is the bot responsible to get the report through the API.",
            "module": "intelmq.bots.collectors.blueliv.collector_crimeserver",
            "parameters": {
                "api_key": "<insert your api key>",
                "feed": "Blueliv Crimeserver",
                "rate_limit": "3600"
            }
        },
        "CI Army": {
            "description": "CI Army Collector is the bot responsible to get the report from source of information.",
            "module": "intelmq.bots.collectors.http.collector_http",
            "parameters": {
                "feed": "CI Army",
                "http_url": "http://cinsscore.com/list/ci-badguys.txt",
                "rate_limit": 3600
            }
        },
        "CleanMX Phishing": {
            "description": "CleanMX Phishing Collector is the bot responsible to get the report from source of information.",
            "module": "intelmq.bots.collectors.http.collector_http",
            "parameters": {
                "feed": "CleanMX",
                "http_url": "http://support.clean-mx.de/clean-mx/xmlphishing?response=alive&format=csv&domain=",
                "rate_limit": 129600
            }
        },
        "CleanMX Virus": {
            "description": "CleanMX Virus Collector is the bot responsible to get the report from source of information.",
            "module": "intelmq.bots.collectors.http.collector_http",
            "parameters": {
                "feed": "CleanMX",
                "http_url": "http://support.clean-mx.de/clean-mx/xmlviruses?response=alive&format=csv&domain=",
                "rate_limit": 129600
            }
        },
        "Cymru Full Bogons": {
            "description": "Cymru Full Bogons Collector is the bot responsible to get the report from source of information.",
            "module": "intelmq.bots.collectors.http.collector_http",
            "parameters": {
                "feed": "Cymru",
                "http_url": "https://www.team-cymru.org/Services/Bogons/fullbogons-ipv4.txt",
                "rate_limit": 129600
            }
        },
        "DShield AS": {
            "description": "DShield AS Collector is the bot responsible to get the report from source of information.",
            "module": "intelmq.bots.collectors.http.collector_http",
            "parameters": {
                "feed": "DShield",
                "http_url": "https://dshield.org/asdetailsascii.html?as=<AS Number>",
                "rate_limit": 129600
            }
        },
        "DShield Block": {
            "description": "DShield Block Collector is the bot responsible to get the report from source of information.",
            "module": "intelmq.bots.collectors.http.collector_http",
            "parameters": {
                "feed": "DShield",
                "http_url": "https://www.dshield.org/block.txt",
                "rate_limit": 129600
            }
        },
        "DShield Suspicious Domains": {
            "description": "DShield Suspicious Domains Collector is the bot responsible to get the report from source of information.",
            "module": "intelmq.bots.collectors.http.collector_http",
            "parameters": {
                "feed": "DShield",
                "http_url": "https://www.dshield.org/feeds/suspiciousdomains_High.txt",
                "rate_limit": 129600
            }
        },
        "Danger Rulez": {
            "description": "Danger Rulez Collector is the bot responsible to get the report from source of information.",
            "module": "intelmq.bots.collectors.http.collector_http",
            "parameters": {
                "feed": "Danger Rulez",
                "http_url": "http://danger.rulez.sk/projects/bruteforceblocker/blist.php",
                "rate_limit": 3600
            }
        },
        "Dragon Research Group SSH": {
            "description": "Dragon Research Group SSH Collector is the bot responsible to get the report from source of information.",
            "module": "intelmq.bots.collectors.http.collector_http",
            "parameters": {
                "feed": "Dragon Research Group",
                "http_url": "https://dragonresearchgroup.org/insight/sshpwauth.txt",
                "rate_limit": 3600
            }
        },
        "Dragon Research Group VNC": {
            "description": "Dragon Research Group VNC Collector is the bot responsible to get the report from source of information.",
            "module": "intelmq.bots.collectors.http.collector_http",
            "parameters": {
                "feed": "Dragon Research Group",
                "http_url": "https://dragonresearchgroup.org/insight/vncprobe.txt",
                "rate_limit": 3600
            }
        },
        "DynDNS ponmocup Domains": {
            "description": "DynDNS ponmocup. List of ponmocup malware redirection domains and infected web-servers. See also http://security-research.dyndns.org/pub/botnet-links.html",
            "module": "intelmq.bots.collectors.http.collector_http",
            "parameters": {
                "feed": "DynDNS ponmocup Domains",
                "http_url": "http://security-research.dyndns.org/pub/malware-feeds/ponmocup-infected-domains-CIF-latest.txt",
                "rate_limit": 10800
            }
        },
        "Fileinput": {
            "description": "Fileinput collector fetches data from a file.",
            "module": "intelmq.bots.collectors.file.collector_file",
            "parameters": {
<<<<<<< HEAD
                "delete_file": "",
                "extension": ".csv",
                "feed": "FileCollector",
                "path": "/tmp/",
=======
                "delete_file": false,
                "feed": "FileCollector",
                "path": "/tmp/",
                "postfix": ".csv",
>>>>>>> ea66a97a
                "rate_limit": 300
            }
        },
        "Fraunhofer DGA": {
            "description": "Fraunhofer DGA collector fetches data from Fraunhofers domain generation archive.",
            "module": "intelmq.bots.collectors.http.collector_http",
            "parameters": {
                "feed": "Fraunhofer DGA",
                "http_password": "<PASSWORD>",
                "http_url": "https://dgarchive.caad.fkie.fraunhofer.de/today",
                "http_username": "<USER>",
                "rate_limit": 10800
            }
        },
        "Generic Mail Attachment Fetcher": {
            "description": "Monitor IMAP mailboxes and retrieve mail attachments",
            "module": "intelmq.bots.collectors.mail.collector_mail_attach",
            "parameters": {
                "attach_regex": "csv.zip",
                "attach_unzip": true,
                "feed": "",
                "folder": "INBOX",
                "mail_host": "<host>",
                "mail_password": "<password>",
                "mail_ssl": true,
                "mail_user": "<user>",
                "rate_limit": "60",
                "subject_regex": "<subject>"
            }
        },
        "Generic Mail URL Fetcher": {
            "description": "Monitor IMAP mailboxes and fetch files from URLs contained in mail bodies",
            "module": "intelmq.bots.collectors.mail.collector_mail_url",
            "parameters": {
                "feed": "",
                "folder": "INBOX",
                "http_password": "<password>",
                "http_user": "<user>",
                "mail_host": "<host>",
                "mail_password": "<password>",
                "mail_ssl": true,
                "mail_user": "<user>",
                "rate_limit": "60",
                "subject_regex": "<subject>",
                "url_regex": "http://"
            }
        },
        "HpHosts": {
            "description": "HPHost Collector is the bot responsible to get the report from source of information.",
            "module": "intelmq.bots.collectors.http.collector_http",
            "parameters": {
                "feed": "HpHosts",
                "http_url": "http://hosts-file.net/download/hosts.txt",
                "rate_limit": 3600
            }
        },
        "MISP Generic": {
            "description": "Collect events from a MISP server.",
            "module": "intelmq.bots.collectors.misp.collector",
            "parameters": {
                "feed": "misp_generic",
                "misp_key": "<insert MISP Authkey>",
                "misp_tag_processed": "<insert MISP tag for processed events>",
                "misp_tag_to_process": "<insert MISP tag for events to be processed>",
                "misp_url": "<insert url of MISP server (with trailing '/')>",
                "misp_verify": true,
                "rate_limit": 3600
            }
        },
        "Malc0de Domain Blacklist": {
            "description": "Malc0de Domain Blacklist Collector is the bot responsible to get the report from source of information.",
            "module": "intelmq.bots.collectors.http.collector_http",
            "parameters": {
                "feed": "Malc0de",
                "http_url": "https://malc0de.com/bl/BOOT",
                "rate_limit": 10800
            }
        },
        "Malc0de IP Blacklist": {
            "description": "Malc0de IP Blacklist Collector is the bot responsible to get the report from source of information.",
            "module": "intelmq.bots.collectors.http.collector_http",
            "parameters": {
                "feed": "Malc0de",
                "http_url": "https://malc0de.com/bl/IP_Blacklist.txt",
                "rate_limit": 10800
            }
        },
        "Malware Domain List": {
            "description": "Malware Domain List Collector is the bot responsible to get the report from source of information.",
            "module": "intelmq.bots.collectors.http.collector_http",
            "parameters": {
                "feed": "Malware Domain List",
                "http_url": "http://www.malwaredomainlist.com/updatescsv.php",
                "rate_limit": 3600
            }
        },
        "Malware Domains": {
            "description": "Malware Domains is the bot responsible to get the report from source of information.",
            "module": "intelmq.bots.collectors.http.collector_http",
            "parameters": {
                "feed": "MalwareDomains",
                "http_url": "http://mirror2.malwaredomains.com/files/domains.txt",
                "rate_limit": 172800
            }
        },
        "Malware Group Domains": {
            "description": "Malware Group Domains Collector is the bot responsible to get the report from source of information.",
            "module": "intelmq.bots.collectors.http.collector_http",
            "parameters": {
                "feed": "MalwareGroup",
                "http_url": "http://www.malwaregroup.com/domains",
                "rate_limit": 129600
            }
        },
        "Malware Group IPs": {
            "description": "Malware Group IPs Collector is the bot responsible to get the report from source of information.",
            "module": "intelmq.bots.collectors.http.collector_http",
            "parameters": {
                "feed": "MalwareGroup",
                "http_url": "http://www.malwaregroup.com/ipaddresses",
                "rate_limit": 129600
            }
        },
        "Malware Group Proxies": {
            "description": "Malware Group Proxies Collector is the bot responsible to get the report from source of information.",
            "module": "intelmq.bots.collectors.http.collector_http",
            "parameters": {
                "feed": "MalwareGroup",
                "http_url": "http://www.malwaregroup.com/proxies",
                "rate_limit": 129600
            }
        },
        "MalwarePatrol Dans Guardian": {
            "description": "MalwarePatrol Dans Guardian Collector is the bot responsible to get the report from source of information.",
            "module": "intelmq.bots.collectors.http.collector_http",
            "parameters": {
                "feed": "MalwarePatrol",
                "http_url": "https://lists.malwarepatrol.net/cgi/getfile?receipt=< API KEY >&product=8&list=dansguardian",
                "rate_limit": 180000
            }
        },
        "N6stomp": {
            "description": "N6 Collector - CERT.pl's N6 Collector - N6 feed via STOMP interface. Note that rate_limit does not apply for this bot as it is waiting for messages on a stream.",
            "module": "intelmq.bots.collectors.n6.collector_stomp",
            "parameters": {
                "exchange": "<INSERT your exchange point as given by CERT.pl>",
                "feed": "n6stomp",
                "port": 61614,
                "server": "n6stream.cert.pl",
                "ssl_ca_certificate": "<insert path to CA file for CERT.pl's n6>",
                "ssl_client_certificate": "<insert path to client cert file for CERT.pl's n6>",
                "ssl_client_certificate_key": "<insert path to client cert key file for CERT.pl's n6>"
            }
        },
        "OpenBL": {
            "description": "OpenBL Collector is the bot responsible to get the report from source of information.",
            "module": "intelmq.bots.collectors.http.collector_http",
            "parameters": {
                "feed": "OpenBL",
                "http_url": "https://www.openbl.org/lists/date_all.txt",
                "rate_limit": 43200
            }
        },
        "OpenPhish": {
            "description": "OpenPhish Collector is the bot responsible to get the report from source of information.",
            "module": "intelmq.bots.collectors.http.collector_http",
            "parameters": {
                "feed": "OpenPhish",
                "http_url": "https://www.openphish.com/feed.txt",
                "rate_limit": 86400
            }
        },
        "PhishTank": {
            "description": "PhishTank Collector is the bot responsible to get the report from source of information.",
            "module": "intelmq.bots.collectors.http.collector_http",
            "parameters": {
                "feed": "Phishtank",
                "http_url": "https://data.phishtank.com/data/< API KEY >/online-valid.csv",
                "rate_limit": 28800
            }
        },
        "Request Tracker": {
            "description": "Request Tracker Collector fetches attachments from an RTIR instance and optionally decrypts them with gnupg.",
            "module": "intelmq.bots.collectors.rt.collector_rt",
            "parameters": {
                "attachment_regex": "\\.csv\\.zip$",
                "feed": "Request Tracker",
                "password": "password",
                "rate_limit": 3600,
                "search_owner": "nobody",
                "search_queue": "Incident Reports",
                "search_status": "new",
                "search_subject_like": "Report",
                "set_status": "open",
                "take_ticket": true,
                "unzip_attachment": true,
                "uri": "http://localhost/rt/REST/1.0",
                "url_regex": "https://dl.shadowserver.org/[a-zA-Z0-9?_-]*",
                "user": "intelmq"
            }
        },
        "ShadowServer Chargen": {
            "description": "ShadowServer Chargen Collector is the bot responsible to get the report from source of information. https://www.shadowserver.org/wiki/pmwiki.php/Services/Open-Chargen",
            "module": "intelmq.bots.collectors.mail.collector_mail_url",
            "parameters": {
                "accuracy": "",
                "feed": "",
                "folder": "Inbox.shadowserver",
                "mail_host": "<host>",
                "mail_password": "<password>",
                "mail_ssl": true,
                "mail_user": "<user>",
                "rate_limit": "3600",
                "subject_regex": "Shadowserver [^ ]+ Chargen Report",
                "url_regex": "https://dl.shadowserver.org/[^ ]+"
            }
        },
        "ShadowServer Drone": {
            "description": "ShadowServer Drone Collector is the bot responsible to get the report from source of information. https://www.shadowserver.org/wiki/pmwiki.php/Services/Botnet-Drone-Hadoop",
            "module": "intelmq.bots.collectors.mail.collector_mail_attach",
            "parameters": {
                "attach_regex": "csv.zip",
                "attach_unzip": true,
                "folder": "Inbox.shadowserver",
                "mail_host": "<host>",
                "mail_password": "<password>",
                "mail_ssl": true,
                "mail_user": "<user>",
                "rate_limit": "3600",
                "subject_regex": "Shadowserver [^ ]+ Drone Report"
            }
        },
        "ShadowServer Microsoft Sinkhole": {
            "description": "ShadowServer Microsoft Sinkhole Collector is the bot responsible to get the report from source of information. https://www.shadowserver.org/wiki/pmwiki.php/Services/Microsoft-Sinkhole",
            "module": "intelmq.bots.collectors.mail.collector_mail_attach",
            "parameters": {
                "attach_regex": "csv.zip",
                "attach_unzip": true,
                "folder": "Inbox.shadowserver",
                "mail_host": "<host>",
                "mail_password": "<password>",
                "mail_ssl": true,
                "mail_user": "<user>",
                "rate_limit": "3600",
                "subject_regex": "Shadowserver [^ ]+ Microsoft Sinkhole Report"
            }
        },
        "ShadowServer QOTD": {
            "description": "ShadowServer QOTD Collector is the bot responsible to get the report from source of information. https://www.shadowserver.org/wiki/pmwiki.php/Services/Open-QOTD",
            "module": "intelmq.bots.collectors.mail.collector_mail_url",
            "parameters": {
                "accuracy": "",
                "attach_regex": "csv.zip",
                "attach_unzip": true,
                "feed": "",
                "folder": "Inbox.shadowserver",
                "mail_host": "<host>",
                "mail_password": "<password>",
                "mail_ssl": true,
                "mail_user": "<user>",
                "rate_limit": "3600",
                "subject_regex": "Shadowserver [^ ]+ QOTD Report"
            }
        },
        "ShadowServer SNMP": {
            "description": "ShadowServer Microsoft Sinkhole Collector is the bot responsible to get the report from source of information. https://www.shadowserver.org/wiki/pmwiki.php/Services/Open-SNMP",
            "module": "intelmq.bots.collectors.mail.collector_mail_attach",
            "parameters": {
                "attach_regex": "csv.zip",
                "attach_unzip": true,
                "folder": "Inbox.shadowserver",
                "mail_host": "<host>",
                "mail_password": "<password>",
                "mail_ssl": true,
                "mail_user": "<user>",
                "rate_limit": "3600",
                "subject_regex": "Shadowserver [^ ]+ SNMP Report"
            }
        },
        "Spamhaus CERT": {
            "description": "Spamhaus CERT Insight Portal. Access limited to CERTs and CSIRTs with national or regional responsibility. https://www.spamhaus.org/news/article/705/spamhaus-launches-cert-insight-portal",
            "module": "intelmq.bots.collectors.http.collector_http",
            "parameters": {
                "feed": "Spamhaus CERT",
                "http_url": "<your CERT portal URL>",
                "rate_limit": 3600
            }
        },
        "Spamhaus Drop": {
            "description": "Spamhaus Drop Collector is the bot responsible to get the report from source of information.",
            "module": "intelmq.bots.collectors.http.collector_http",
            "parameters": {
                "feed": "Spamhaus Drop",
                "http_url": "https://www.spamhaus.org/drop/drop.txt",
                "rate_limit": 3600
            }
        },
        "Taichung": {
            "description": "Taichung Collector is the bot responsible to get the report from source of information.",
            "module": "intelmq.bots.collectors.http.collector_http",
            "parameters": {
                "feed": "Taichung",
                "http_url": "https://www.tc.edu.tw/net/netflow/lkout/recent/30",
                "rate_limit": 3600
            }
        },
        "Turris Greylist": {
            "description": "Turris Greylist Collector is the bot responsible to get the report from source of information.",
            "module": "intelmq.bots.collectors.http.collector_http",
            "parameters": {
                "feed": "Turris Greylist",
                "http_url": "https://www.turris.cz/greylist-data/greylist-latest.csv",
                "rate_limit": 43200
            }
        },
        "URLVir Hosts": {
            "description": "URLVir Hosts Collector is the bot responsible to get the report from source of information.",
            "module": "intelmq.bots.collectors.http.collector_http",
            "parameters": {
                "feed": "URLVir",
                "http_url": "http://www.urlvir.com/export-hosts/",
                "rate_limit": 129600
            }
        },
        "URLVir IPs": {
            "description": "URLVir IPs Collector is the bot responsible to get the report from source of information.",
            "module": "intelmq.bots.collectors.http.collector_http",
            "parameters": {
                "feed": "URLVir",
                "http_url": "http://www.urlvir.com/export-ip-addresses/",
                "rate_limit": 129600
            }
        },
        "VXVault": {
            "description": "VXVault Collector is the bot responsible to get the report from source of information.",
            "module": "intelmq.bots.collectors.http.collector_http",
            "parameters": {
                "feed": "VxVault",
                "http_url": "http://vxvault.siri-urz.net/URL_List.php",
                "rate_limit": 3600
            }
        },
        "XMPP": {
            "description": "This bot can connect to an XMPP Server and one room, in order to receive reports from it.",
            "module": "intelmq.bots.collectors.xmpp.collector",
            "parameters": {
                "rate_limit": 3600,
                "xmpp_password": "xmpp password",
                "xmpp_room": "xmpp room",
                "xmpp_room_nick": "xmpp room nick",
                "xmpp_room_password": "xmpp room password",
                "xmpp_server": "xmpp server",
                "xmpp_user": "xmpp username"
            }
        }
    },
    "Expert": {
        "ASN Lookup": {
            "description": "ASN Lookup is the bot responsible to add ASN and BGP information from Route Views Project to the events.",
            "module": "intelmq.bots.experts.asn_lookup.expert",
            "parameters": {
                "database": "/opt/intelmq/var/lib/bots/asn_lookup/ipasn.dat"
            }
        },
        "Abusix": {
            "description": "Abusix is the bot resposible to get the correspondent abuse contact from source IP and destination IP of the events",
            "module": "intelmq.bots.experts.abusix.expert",
            "parameters": {
                "redis_cache_db": "5",
                "redis_cache_host": "127.0.0.1",
                "redis_cache_port": "6379",
                "redis_cache_ttl": "86400"
            }
        },
        "CERT-bund Contact Database": {
            "description": "Retrieve CIDR contact information from a PostgreSQL database.",
            "module": "intelmq.bots.experts.certbund_contact.expert",
            "parameters": {
                "database": "contactdb",
                "host": "localhost",
                "password": "<password>",
                "port": "5432",
                "sslmode": "require",
                "user": "intelmq"
            }
        },
        "CERT.at Contact Database": {
            "description": "Cert.at Contact Database is the bot responsible to get CERT. Set filter to true if you want to filter out events for cert.at. Set add_cc to true if you want to overwrite an existing CC value.",
            "module": "intelmq.bots.experts.certat_contact.expert",
            "parameters": {
                "filter": false,
                "http_verify_cert": true,
                "overwrite_cc": false
            }
        },
        "Cymru Whois": {
            "description": "Cymry Whois (IP to ASN) is the bot responsible to add network information to the events (BGP, ASN, AS Name, Country, etc..).",
            "module": "intelmq.bots.experts.cymru_whois.expert",
            "parameters": {
                "redis_cache_db": "5",
                "redis_cache_host": "127.0.0.1",
                "redis_cache_port": "6379",
                "redis_cache_ttl": "86400"
            }
        },
        "Deduplicator": {
            "description": "Deduplicator is the bot responsible for detection and removal of duplicate messages. Messages get cached for <redis_cache_ttl> seconds. If found in the cache, it is assumed to be a duplicate.",
            "module": "intelmq.bots.experts.deduplicator.expert",
            "parameters": {
                "ignore_keys": "raw,time.observation",
                "redis_cache_db": "6",
                "redis_cache_host": "127.0.0.1",
                "redis_cache_port": "6379",
                "redis_cache_ttl": "86400"
            }
        },
        "Filter": {
            "description": "Filters out events depending on bot parameters specification (filter_key, filter_value, filter_action)",
            "module": "intelmq.bots.experts.filter.expert",
            "parameters": {
                "filter_action": "<keep/drop>",
                "filter_key": "<source.geolocation.cc>",
                "filter_value": "<PT>"
            }
        },
        "Gethostbyname": {
            "description": "fqdn2ip is the bot responsible to parsing the ip from the fqdn.",
            "module": "intelmq.bots.experts.gethostbyname.expert",
            "parameters": {}
        },
        "MaxMind GeoIP": {
            "description": "MaxMind GeoIP is the bot responsible for adding geolocation information to events (Country, City, Longitude, Latitude, etc..)",
            "module": "intelmq.bots.experts.maxmind_geoip.expert",
            "parameters": {
                "database": "/opt/intelmq/var/lib/bots/maxmind_geoip/GeoLite2-City.mmdb"
            }
        },
        "Modify": {
            "description": "Modify bot can make nearly arbitrary changes to event's fields based on regex-rules on different values. See docs/Bots.md for some examples.",
            "module": "intelmq.bots.experts.modify.expert",
            "parameters": {
                "configuration_path": "/opt/intelmq/var/lib/bots/modify/modify.conf"
            }
        },
        "RFC 1918": {
            "description": "RFC 1918 removes fields or discards events if an ip or domain is invalid (invalid, local, reserved, documentation). IP, FQDN and URL field names are supported.",
            "module": "intelmq.bots.experts.rfc1918.expert",
            "parameters": {
                "fields": "destination.ip,source.ip,source.url",
                "policy": "del,drop,drop"
            }
        },
        "RIPENCC": {
            "description": "RIPENCC is the bot resposible to get the correspondent abuse contact from source IP and destination IP of the events. RIPEstat documentation: https://stat.ripe.net/docs/data_api ",
            "module": "intelmq.bots.experts.ripencc_abuse_contact.expert",
            "parameters": {
                "query_ripe_db_asn": true,
                "query_ripe_db_ip": true,
                "query_ripe_stat": true,
                "redis_cache_db": "5",
                "redis_cache_host": "127.0.0.1",
                "redis_cache_port": "6379",
                "redis_cache_ttl": "86400"
            }
        },
        "Reverse DNS": {
            "description": "Reverse DNS is the bot resposible to get the correspondent domain name source IP and destination IP of the events",
            "module": "intelmq.bots.experts.reverse_dns.expert",
            "parameters": {
                "redis_cache_db": "5",
                "redis_cache_host": "127.0.0.1",
                "redis_cache_port": "6379",
                "redis_cache_ttl": "86400"
            }
        },
        "Taxonomy": {
            "description": "Taxonomy is the bot responsible to apply the eCSIRT Taxonomy to all events.",
            "module": "intelmq.bots.experts.taxonomy.expert",
            "parameters": {}
        },
        "Tor Nodes": {
            "description": "Tor Nodes is the bot responsible to check if an IP is an Tor Exit Node.",
            "module": "intelmq.bots.experts.tor_nodes.expert",
            "parameters": {
                "database": "/opt/intelmq/var/lib/bots/tor_nodes/tor_nodes.dat"
            }
        },
        "url2fqdn": {
            "description": "url2fqdn is the bot responsible to parsing the fqdn from the url.",
            "module": "intelmq.bots.experts.url2fqdn.expert",
            "parameters": {}
        }
    },
    "Output": {
        "File": {
            "description": "File is the bot responsible to send events to a file.",
            "module": "intelmq.bots.outputs.file.output",
            "parameters": {
                "file": "/opt/intelmq/var/lib/bots/file-output/events.txt"
            }
        },
        "IntelMQ Mailer": {
            "description": "IntelMQ Mailer is the bot responsible to send events to a MongoDB database.",
            "module": "intelmq.bots.outputs.intelmqmailer.output",
            "parameters": {
                "collection": "<collection>",
                "database": "<database>",
                "host": "<ip>",
                "port": "<port>"
            }
        },
        "MongoDB": {
            "description": "MongoDB is the bot responsible to send events to a MongoDB database.",
            "module": "intelmq.bots.outputs.mongodb.output",
            "parameters": {
                "collection": "<collection>",
                "database": "<database>",
                "host": "<ip>",
                "port": "<port>"
            }
        },
        "PostgreSQL": {
            "description": "PostgreSQL is the bot responsible to send events to a PostgreSQL Database. When activating autocommit, transactions are not used: http://initd.org/psycopg/docs/connection.html#connection.autocommit",
            "module": "intelmq.bots.outputs.postgresql.output",
            "parameters": {
                "autocommit": true,
                "database": "intelmq-events",
                "host": "localhost",
                "password": "<password>",
                "port": "5432",
                "sslmode": "require",
                "table": "events",
                "user": "intelmq"
            }
        },
        "REST API": {
            "description": "REST API is the bot responsible to send events to a REST API listener through POST.",
            "module": "intelmq.bots.outputs.restapi.output",
            "parameters": {
                "auth_token": "<token>",
                "auth_token_name": "<token name>",
                "host": "<host>"
            }
        },
        "Redis": {
            "description": "Redis is the bot responsible to send events to a Redis server.",
            "module": "intelmq.bots.outputs.redis.output",
            "parameters": {
                "redis_db": 2,
                "redis_password": "<password>",
                "redis_queue": "external-redis-queue",
                "redis_server_ip": "127.0.0.1",
                "redis_server_port": 6379,
                "redis_timeout": 50000
            }
        },
        "TCP": {
            "description": "TCP is the bot responsible to send events to a tcp port (Splunk, ElasticSearch, etc..).",
            "module": "intelmq.bots.outputs.tcp.output",
            "parameters": {
                "ip": "<ip>",
                "port": "<port>"
            }
        },
        "XMPP": {
            "description": "XMPP is the bot responsible to send events to an XMPP server.",
            "module": "intelmq.bots.outputs.xmpp.output",
            "parameters": {
                "xmpp_password": "xmpp password",
                "xmpp_server": "xmpp server",
                "xmpp_to_server": "destination server",
                "xmpp_to_user": "destination username",
                "xmpp_user": "xmpp username"
            }
        }
    },
    "Parser": {
        "Abuse.ch Feodo Tracker Domains": {
            "description": "Abuse.ch Feodo Tracker Domains Parser is the bot responsible to parse the report and sanitize the information.",
            "module": "intelmq.bots.parsers.abusech.parser_domain",
            "parameters": {}
        },
        "Abuse.ch Feodo Tracker IPs": {
            "description": "Abuse.ch Feodo Tracker IPs Parser is the bot responsible to parse the report and sanitize the information.",
            "module": "intelmq.bots.parsers.abusech.parser_ip",
            "parameters": {}
        },
        "Abuse.ch Palevo Tracker Domains": {
            "description": "Abuse.ch Palevo Tracker Domains Parser is the bot responsible to parse the report and sanitize the information.",
            "module": "intelmq.bots.parsers.abusech.parser_domain",
            "parameters": {}
        },
        "Abuse.ch Palevo Tracker IPs": {
            "description": "Abuse.ch Palevo Tracker IPs Parser is the bot responsible to parse the report and sanitize the information.",
            "module": "intelmq.bots.parsers.abusech.parser_ip",
            "parameters": {}
        },
        "Abuse.ch ZeuS Tracker Domains": {
            "description": "Abuse.ch ZeuS Tracker Domains Parser is the bot responsible to parse the report and sanitize the information.",
            "module": "intelmq.bots.parsers.abusech.parser_domain",
            "parameters": {}
        },
        "Abuse.ch ZeuS Tracker IPs": {
            "description": "Abuse.ch ZeuS Tracker IPs Parser is the bot responsible to parse the report and sanitize the information.",
            "module": "intelmq.bots.parsers.abusech.parser_ip",
            "parameters": {}
        },
        "AlienVault": {
            "description": "AlienVault Parser is the bot responsible to parse the report and sanitize the information.",
            "module": "intelmq.bots.parsers.alienvault.parser",
            "parameters": {}
        },
        "AlienVault OTX": {
            "description": "AlienVault Parser is the bot responsible to parse the report and sanitize the information.",
            "module": "intelmq.bots.parsers.alienvault.parser_otx",
            "parameters": {}
        },
        "Autoshun": {
            "description": "Autoshun Parser is the bot responsible to parse the report and sanitize the information.",
            "module": "intelmq.bots.parsers.autoshun.parser",
            "parameters": {}
        },
        "BitSight Ciberfeed Stream": {
            "description": "Bitsight Ciberfeed parser is the bot reponsible to parse and sanitize the information.",
            "module": "intelmq.bots.parsers.bitsight.parser",
            "parameters": {}
        },
        "BlockList.DE Apache": {
            "description": "BlockList.DE Parser is the bot responsible to parse the report and sanitize the information.",
            "module": "intelmq.bots.parsers.blocklistde.parser",
            "parameters": {}
        },
        "BlockList.DE Bots": {
            "description": "BlockList.DE Parser is the bot responsible to parse the report and sanitize the information.",
            "module": "intelmq.bots.parsers.blocklistde.parser",
            "parameters": {}
        },
        "BlockList.DE Brute-force Login": {
            "description": "BlockList.DE Parser is the bot responsible to parse the report and sanitize the information.",
            "module": "intelmq.bots.parsers.blocklistde.parser",
            "parameters": {}
        },
        "BlockList.DE FTP": {
            "description": "BlockList.DE Parser is the bot responsible to parse the report and sanitize the information.",
            "module": "intelmq.bots.parsers.blocklistde.parser",
            "parameters": {}
        },
        "BlockList.DE IMAP": {
            "description": "BlockList.DE Parser is the bot responsible to parse the report and sanitize the information.",
            "module": "intelmq.bots.parsers.blocklistde.parser",
            "parameters": {}
        },
        "BlockList.DE IRC Bot": {
            "description": "BlockList.DE Parser is the bot responsible to parse the report and sanitize the information.",
            "module": "intelmq.bots.parsers.blocklistde.parser",
            "parameters": {}
        },
        "BlockList.DE Mail": {
            "description": "BlockList.DE Parser is the bot responsible to parse the report and sanitize the information.",
            "module": "intelmq.bots.parsers.blocklistde.parser",
            "parameters": {}
        },
        "BlockList.DE SIP": {
            "description": "BlockList.DE Parser is the bot responsible to parse the report and sanitize the information.",
            "module": "intelmq.bots.parsers.blocklistde.parser",
            "parameters": {}
        },
        "BlockList.DE SSH": {
            "description": "BlockList.DE Parser is the bot responsible to parse the report and sanitize the information.",
            "module": "intelmq.bots.parsers.blocklistde.parser",
            "parameters": {}
        },
        "BlockList.DE Strong IPs": {
            "description": "BlockList.DE Parser is the bot responsible to parse the report and sanitize the information.",
            "module": "intelmq.bots.parsers.blocklistde.parser",
            "parameters": {}
        },
        "Blueliv Crimeserver": {
            "description": "Blueliv Crimeserver Parser is the bot responsible to parse the report and sanitize the information.",
            "module": "intelmq.bots.parsers.blueliv.parser_crimeserver",
            "parameters": {}
        },
        "CI Army": {
            "description": "CI Army Parser is the bot responsible to parse the report and sanitize the information.",
            "module": "intelmq.bots.parsers.ci_army.parser",
            "parameters": {}
        },
        "CleanMX Phishing": {
            "description": "CleanMX Phishing Parser is the bot responsible to parse the report and sanitize the information.",
            "module": "intelmq.bots.parsers.cleanmx.parser_phishing",
            "parameters": {}
        },
        "CleanMX Virus": {
            "description": "CleanMX Virus Parser is the bot responsible to parse the report and sanitize the information.",
            "module": "intelmq.bots.parsers.cleanmx.parser_virus",
            "parameters": {}
        },
        "Cymru Full Bogons": {
            "description": "Cymru Full Bogons Parser is the bot responsible to parse the report and sanitize the information.",
            "module": "intelmq.bots.parsers.cymru_full_bogons.parser",
            "parameters": {}
        },
        "Cymru Infected": {
            "description": "Cymru infected Parser",
            "module": "intelmq.bots.parsers.cymru_infected.parser",
            "parameters": {}
        },
        "DShield AS": {
            "description": "DShield AS Parser is the bot responsible to parse the report and sanitize the information.",
            "module": "intelmq.bots.parsers.dshield.parser_asn",
            "parameters": {}
        },
        "DShield Block": {
            "description": "DShield Block Parser is the bot responsible to parse the report and sanitize the information.",
            "module": "intelmq.bots.parsers.dshield.parser_block",
            "parameters": {}
        },
        "DShield Suspicious Domains": {
            "description": "DShield Suspicious Domains Parser is the bot responsible to parse the report and sanitize the information.",
            "module": "intelmq.bots.parsers.dshield.parser_domain",
            "parameters": {}
        },
        "Danger Rulez": {
            "description": "Danger Rulez Parser is the bot responsible to parse the report and sanitize the information.",
            "module": "intelmq.bots.parsers.danger_rulez.parser",
            "parameters": {}
        },
        "Dragon Research Group SSH": {
            "description": "Dragon Research Group SSH Parser is the bot responsible to parse the report and sanitize the information.",
            "module": "intelmq.bots.parsers.dragonresearchgroup.parser_ssh",
            "parameters": {}
        },
        "Dragon Research Group VNC": {
            "description": "Dragon Research Group VNC Parser is the bot responsible to parse the report and sanitize the information.",
            "module": "intelmq.bots.parsers.dragonresearchgroup.parser_vnc",
            "parameters": {}
        },
        "DynDNS ponmocup Domains": {
            "description": "Dyn Parser is the bot responsible to parse the report and sanitize the information.",
            "module": "intelmq.bots.parsers.dyn.parser",
            "parameters": {}
        },
        "Fraunhofer DGA": {
            "description": "Fraunhofer DGA Parser is the bot responsible to parse the report and sanitize the information.",
            "module": "intelmq.bots.parsers.fraunhofer.parser_dga",
            "parameters": {}
        },
        "Generic CSV": {
            "description": "Generic CSV Parser is a generic bot configurable to parse different csv collected files. Ignoring lines starting with character #. URLs without protocal can be prefixed with a default value.",
            "module": "intelmq.bots.parsers.generic.parser_csv",
            "parameters": {
                "columns": [
                    "",
                    "source.fqdn"
                ],
                "default_url_protocol": "http://",
                "delimiter": ",",
                "skip_header": true,
                "type": "c&c"
            }
        },
        "HpHosts": {
            "description": "HpHosts Parser is the bot responsible to parse the report and sanitize the information.",
            "module": "intelmq.bots.parsers.hphosts.parser",
            "parameters": {
                "error_log_message": false
            }
        },
        "JSON": {
            "description": "JSON Parser converts from a JSON-String into an Event",
            "module": "intelmq.bots.parsers.json.parser",
            "parameters": {}
        },
        "MISP": {
            "description": "MISP event parser.",
            "module": "intelmq.bots.parsers.misp.parser",
            "parameters": {}
        },
        "Malc0de Domain Blacklist": {
            "description": "Malc0de Domain Blacklist Parser is the bot responsible to parse the report and sanitize the information.",
            "module": "intelmq.bots.parsers.malc0de.parser_domain_blacklist",
            "parameters": {}
        },
        "Malc0de IP Blacklist": {
            "description": "Malc0de IP Blacklist Parser is the bot responsible to parse the report and sanitize the information.",
            "module": "intelmq.bots.parsers.malc0de.parser_ip_blacklist",
            "parameters": {}
        },
        "Malware Domain List": {
            "description": "Malware Domain List Parser is the bot responsible to parse the report and sanitize the information.",
            "module": "intelmq.bots.parsers.malwaredomainlist.parser",
            "parameters": {}
        },
        "Malware Domains": {
            "description": "Malware Domains Parser is the bot responsible to parse the report and sanitize the information.",
            "module": "intelmq.bots.parsers.malwaredomains.parser",
            "parameters": {}
        },
        "Malware Group Domains": {
            "description": "Malware Group Domains Parser is the bot responsible to parse the report and sanitize the information.",
            "module": "intelmq.bots.parsers.malwaregroup.parser_domains",
            "parameters": {}
        },
        "Malware Group IPs": {
            "description": "Malware Group IPs Parser is the bot responsible to parse the report and sanitize the information.",
            "module": "intelmq.bots.parsers.malwaregroup.parser_ips",
            "parameters": {}
        },
        "Malware Group Proxies": {
            "description": "Malware Group Proxies Parser is the bot responsible to parse the report and sanitize the information.",
            "module": "intelmq.bots.parsers.malwaregroup.parser_proxies",
            "parameters": {}
        },
        "MalwarePatrol Dans Guardian": {
            "description": "MalwarePatrol Dans Guardian Parser is the bot responsible to parse the report and sanitize the information.",
            "module": "intelmq.bots.parsers.malwarepatrol.parser_dansguardian",
            "parameters": {}
        },
        "N6Stomp": {
            "description": "N6 Collector - CERT.pl's N6 Parser - N6 feed via STOMP interface",
            "module": "intelmq.bots.parsers.n6.parser_n6stomp",
            "parameters": {}
        },
        "OpenBL": {
            "description": "OpenBL Parser is the bot responsible to parse the report and sanitize the information.",
            "module": "intelmq.bots.parsers.openbl.parser",
            "parameters": {}
        },
        "OpenPhish": {
            "description": "OpenPhish Parser is the bot responsible to parse the report and sanitize the information.",
            "module": "intelmq.bots.parsers.openphish.parser",
            "parameters": {}
        },
        "PhishTank": {
            "description": "PhishTank Parser is the bot responsible to parse the report and sanitize the information.",
            "module": "intelmq.bots.parsers.phishtank.parser",
            "parameters": {}
        },
        "ShadowServer": {
            "description": "ShadowServer Parser is a bot capable of parsing all shadowserver feeds, depending on configuration files. Parameter 'feedname' is used as identifier to chose the correct mapping.",
            "module": "intelmq.bots.parsers.shadowserver.parser",
            "parameters": {
                "feedname": "",
                "override": true
            }
        },
        "Spamhaus CERT": {
            "description": "Spamhaus CERT Parser is the bot responsible to parse the report and sanitize the information.",
            "module": "intelmq.bots.parsers.spamhaus.parser_cert",
            "parameters": {}
        },
        "Spamhaus Drop": {
            "description": "Spamhaus Drop Parser is the bot responsible to parse the report and sanitize the information.",
            "module": "intelmq.bots.parsers.spamhaus.parser_drop",
            "parameters": {}
        },
        "Taichung": {
            "description": "Taichung Parser is the bot responsible to parse the report and sanitize the information.",
            "module": "intelmq.bots.parsers.taichung.parser",
            "parameters": {
                "error_log_message": false
            }
        },
        "Turris Greylist": {
            "description": "Turris Greylist Parser is the bot responsible to parse the report and sanitize the information.",
            "module": "intelmq.bots.parsers.turris.parser",
            "parameters": {}
        },
        "URLVir Hosts": {
            "description": "URLVir Hosts Parser is the bot responsible to parse the report and sanitize the information.",
            "module": "intelmq.bots.parsers.urlvir.parser_hosts",
            "parameters": {}
        },
        "URLVir IPs": {
            "description": "URLVir IPs Parser is the bot responsible to parse the report and sanitize the information.",
            "module": "intelmq.bots.parsers.urlvir.parser_ips",
            "parameters": {}
        },
        "VXVault": {
            "description": "VXVault Parser is the bot responsible to parse the report and sanitize the information.",
            "module": "intelmq.bots.parsers.vxvault.parser",
            "parameters": {}
        }
    }
}<|MERGE_RESOLUTION|>--- conflicted
+++ resolved
@@ -291,17 +291,10 @@
             "description": "Fileinput collector fetches data from a file.",
             "module": "intelmq.bots.collectors.file.collector_file",
             "parameters": {
-<<<<<<< HEAD
-                "delete_file": "",
-                "extension": ".csv",
-                "feed": "FileCollector",
-                "path": "/tmp/",
-=======
                 "delete_file": false,
                 "feed": "FileCollector",
                 "path": "/tmp/",
                 "postfix": ".csv",
->>>>>>> ea66a97a
                 "rate_limit": 300
             }
         },
