# -*- coding: utf-8 -*-
"""
Header of the File:
; Bots filtered by last 1 hours, prepared for <CERTNAME> on UTC = ...
; Copyright © 2015 The Spamhaus Project Ltd. All rights reserved.
; No re-distribution or public access allowed without Spamhaus permission.
; Fields description:
;
; 1 - Infected IP
; 2 - ASN
; 3 - Country Code
; 4 - Lastseen Timestamp (in UTC)
; 5 - Bot Name
;   Command & Control (C&C) information, if available:
; 6 - C&C Domain
; 7 - Remote IP (connecting to)
; 8 - Remote Port (connecting to)
; 9 - Local Port
; 10 - Protocol
;   Additional fields may be added in the future without notice
;
; ip, asn, country, lastseen, botname, domain, remote_ip, remote_port,
local_port, protocol
"""

from intelmq.lib.bot import ParserBot
from intelmq.lib.harmonization import DateTime

__all__ = ['SpamhausCERTParserBot']


class SpamhausCERTParserBot(ParserBot):

    def parse_line(self, row, report):
        if not len(row) or row.startswith(';'):
            self.tempdata.append(row)
        else:
            row_splitted = [field.strip() for field in row.strip().split(',')]
            event = self.new_event(report)
            event.change("feed.url", event["feed.url"].split("key=")[0])

            event.add('source.ip', row_splitted[0])
            source_asn = row_splitted[1].replace('AS', '')
            if source_asn != '?':
                event.add('source.asn', source_asn)
            event.add('source.geolocation.cc', row_splitted[2])
            event.add('time.source',
                      DateTime.from_timestamp(int(row_splitted[3])))

            malware = row_splitted[4].lower()
            if malware == 'openrelay':
                event.add('classification.type', 'vulnerable service')
                event.add('classification.identifier', 'openrelay')
                event.add('protocol.application', 'smtp')
            elif malware == 'sshauth':
                event.add('classification.type', 'brute-force')
                event.add('classification.identifier', 'ssh')
                event.add('protocol.application', 'ssh')
            elif malware == 'telnetauth':
                event.add('classification.type', 'brute-force')
                event.add('classification.identifier', 'telnet')
                event.add('protocol.application', 'telnet')
            elif malware  == 'smtpauth':
                event.add('classification.type', 'brute-force')
                event.add('classification.identifier', 'smtp')
                event.add('protocol.application', 'smtp')
            elif malware in ['iotscan', 'iotuser']:
                event.add('classification.type', 'scanner')
                event.add('event_description.text', 'The possibly infected IoT device scanned for other vulnerable IoT devices.')
                if row_splitted[7] in ['23', '2323']:
                    event.add('protocol.application', 'telnet')
                    event.add('classification.identifier', 'telnet')
                else:
                    event.add('classification.identifier', 'scanner-generic')
            elif malware == 'wpscanner':
                event.add('classification.type', 'scanner')
                event.add('classification.identifier', 'wordpress-vulnerabilities')
                event.add('event_description.text', 'scanning for wordpress vulnerabilities')
                event.add('protocol.application', 'http')
            elif malware == 'w_wplogin':
                event.add('classification.type', 'scanner')
                event.add('classification.identifier', 'wordpress-login')
                event.add('event_description.text', 'scanning for wordpress login pages')
                event.add('protocol.application', 'http')
            elif malware == 'l_spamlink':
                event.add('classification.type', 'spam')
                event.add('classification.identifier', 'spamlink')
                event.add('event_description.text', 'The URL appeared in a spam email sent by extra.spam_ip.')
#                event.add('protocol.application', 'http')
                ip, malware_version, malware_name = row_splitted[8].split(':')
                event.add('malware.name', malware_name)
                event.add('malware.version', malware_version)
<<<<<<< HEAD
                event.add('source.url', row_splitted[5])
                event.add('extra.spam_ip', ip)
                if row_splitted[5] != row_splitted[6]:
                    raise ValueError('Columns 5 and 6 are not equal, unexpected data (%r, %r). '
                                     'Please report a bug with sample data.' % tuple(row_splitted[5:7]))
=======
                event.add('source.url', row_splitted[6])
                extra['spam_ip'] = ip
            elif malware in ['pop', 'imap']:
                event.add('classification.type', 'brute-force')
                event.add('classification.identifier', malware)
                event.add('protocol.application', malware)
            elif malware in ['smb', 'rdp', 'iotrdp', 'iotmicrosoftds']:
                if malware.startswith('iot'):
                    malware = malware[3:]
                event.add('classification.type', 'scanner')
                event.add('classification.identifier', malware)
                event.add('protocol.application', malware)
            elif malware == 'proxyget':
                event.add('classification.type', 'other')
                event.add('classification.identifier', malware)
                event.add('event_description.text', 'The malicous client used a honeypot as proxy.')
            elif malware == 'iotlogin':
                event.add('classification.type', 'unauthorized-login')
                event.add('classification.identifier', 'iot')
                event.add('event_description.text', 'The infected iot device logged in to a honeypot.')
            elif malware == 'iotcmd':
                event.add('classification.type', 'unauthorized-command')
                event.add('classification.identifier', 'iot')
                event.add('event_description.text', 'The infected iot device logged in to a honeypot and issued malicous commands.')
            elif malware == 'iotmirai':
                event.add('classification.type', 'botnet drone')
                event.add('classification.identifier', 'mirai')
                event.add('malware.name', 'mirai')
            elif malware == 'ioturl':
                event.add('classification.type', 'c&c')
                event.add('classification.identifier', 'malware-generic')
            elif malware == 'automatedtest':
                event.add('classification.type', 'brute-force')
                event.add('classification.identifier', 'lookup-captcha')
                event.add('event_description.text', 'The device automatically brute-forced the Spamhaus CBL lookup.')
>>>>>>> 5696009d
            else:
                if malware == 'auto':
                    malware = 's_other'
                event.add('malware.name', malware)
                event.add('classification.type', 'botnet drone')
                event.add('source.url', row_splitted[5], raise_failure=False)

            # otherwise the same ip, ignore
            if not (malware == 'iotscan' or   # the data is wrong according to the feed provider 2018-06-15
                    ':' in row_splitted[5]):  # IP or Port in this field: also broken according to provider 2018-06-15
                event.add('destination.fqdn', row_splitted[5], raise_failure=False)
            event.add('destination.ip', row_splitted[6], raise_failure=False)
            event.add('destination.port', row_splitted[7], raise_failure=False)
            if row_splitted[8] and row_splitted[8] not in ('-', '?') and malware != 'l_spamlink':
                event.add('extra.source.local_port', int(row_splitted[8]))
            event.add('protocol.transport', row_splitted[9], raise_failure=False)
            event.add('raw', self.recover_line(row))

            yield event


BOT = SpamhausCERTParserBot<|MERGE_RESOLUTION|>--- conflicted
+++ resolved
@@ -90,15 +90,8 @@
                 ip, malware_version, malware_name = row_splitted[8].split(':')
                 event.add('malware.name', malware_name)
                 event.add('malware.version', malware_version)
-<<<<<<< HEAD
-                event.add('source.url', row_splitted[5])
+                event.add('source.url', row_splitted[6])
                 event.add('extra.spam_ip', ip)
-                if row_splitted[5] != row_splitted[6]:
-                    raise ValueError('Columns 5 and 6 are not equal, unexpected data (%r, %r). '
-                                     'Please report a bug with sample data.' % tuple(row_splitted[5:7]))
-=======
-                event.add('source.url', row_splitted[6])
-                extra['spam_ip'] = ip
             elif malware in ['pop', 'imap']:
                 event.add('classification.type', 'brute-force')
                 event.add('classification.identifier', malware)
@@ -132,7 +125,6 @@
                 event.add('classification.type', 'brute-force')
                 event.add('classification.identifier', 'lookup-captcha')
                 event.add('event_description.text', 'The device automatically brute-forced the Spamhaus CBL lookup.')
->>>>>>> 5696009d
             else:
                 if malware == 'auto':
                     malware = 's_other'
