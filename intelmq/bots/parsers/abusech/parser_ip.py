--- conflicted
+++ resolved
@@ -12,10 +12,6 @@
 
 from intelmq.lib.bot import ParserBot
 from intelmq.lib import utils
-<<<<<<< HEAD
-from intelmq.lib.exceptions import PipelineError
-=======
->>>>>>> 22f27008
 
 FEEDS = {
     'https://feodotracker.abuse.ch/downloads/ipblocklist.csv': {
@@ -43,10 +39,6 @@
 
 
 class AbusechIPParserBot(ParserBot):
-<<<<<<< HEAD
-=======
-    __last_generated_date = None
->>>>>>> 22f27008
     __is_comment_line_regex = re.compile(r'^#+.*')
     __date_regex = re.compile(r'[0-9]{4}.[0-9]{2}.[0-9]{2}.[0-9]{2}.[0-9]{2}.[0-9]{2}( UTC)?')
 
@@ -63,11 +55,6 @@
                                                                                          len(FEEDS[feed]['format'])))
             raise ValueError("Abusech ip parser is not up to date with the format online")
 
-<<<<<<< HEAD
-        lines = (l for l in raw_lines if not self.__is_comment_line_regex.search(l))
-        for line in lines:
-            yield line.strip()
-=======
         for line in comments:
             if 'Last updated' in line:
                 self.__last_generated_date = dateutil.parser.parse(self.__date_regex.search(line).group(0)).isoformat()
@@ -76,7 +63,6 @@
         for line in lines:
             line = line.strip()
             yield line
->>>>>>> 22f27008
 
     def parse_line(self, line, report):
         event = self.new_event(report)
@@ -84,22 +70,14 @@
         self.__process_fields(event, line, report['feed.url'])
         yield event
 
-<<<<<<< HEAD
     @staticmethod
     def __process_defaults(event, line, feed_url):
-=======
-    def __process_defaults(self, event, line, feed_url):
->>>>>>> 22f27008
         defaults = {
             ('malware.name', FEEDS[feed_url]['malware']),
             ('raw', line),
             ('classification.type', 'c&c'),
-<<<<<<< HEAD
-            ('classification.taxonomy', 'malicious code')
-=======
             ('classification.taxonomy', 'malicious code'),
             ('extra.feed_last_generated', self.__last_generated_date)
->>>>>>> 22f27008
         }
 
         for i in defaults:
