# -*- coding: utf-8 -*-
"""
Parses simple newline separated list of IPs.

Docs:
 - https://feodotracker.abuse.ch/blocklist/
 - https://zeustracker.abuse.ch/blocklist.php
"""
import re

import dateutil

from intelmq.lib import utils
from intelmq.lib.bot import ParserBot
from intelmq.lib.harmonization import DateTime

FEEDS = {
    'https://feodotracker.abuse.ch/downloads/ipblocklist.csv': {
        'format': [
            'extra.first_seen',
            'source.ip',
            'source.port',
            'extra.last_online',
            'malware.name'
        ],
        'malware': 'feodo',
        'additional_fields':
            {
                'time.source': lambda row: row[3]+'T00:00+00' if row[3] else row[0]+' UTC',
             },
    },
    'https://zeustracker.abuse.ch/blocklist.php?download=ipblocklist': {
        'format': [
            'source.ip'
        ],
        'malware': 'zeus'
    },
    'https://zeustracker.abuse.ch/blocklist.php?download=badips': {
        'format': [
            'source.ip'
        ],
        'malware': 'zeus'
    }
}


class AbusechIPParserBot(ParserBot):
    __last_generated_date = None
    __is_comment_line_regex = re.compile(r'^#+.*')
    __date_regex = re.compile(r'[0-9]{4}.[0-9]{2}.[0-9]{2}.[0-9]{2}.[0-9]{2}.[0-9]{2}( UTC)?')

    def parse(self, report: dict):
        feed = report['feed.url']

        raw_lines = utils.base64_decode(report.get("raw")).splitlines()
        self.comments = list(r for r in raw_lines if self.__is_comment_line_regex.search(r))

        fields = self.comments[-1].split(',')
        if len(fields) is not len(FEEDS[feed]['format']):
            self.logger.warning("Feed '{}' has not the expected fields: {} != {}".format(feed,
                                                                                         len(fields),
                                                                                         len(FEEDS[feed]['format'])))
            raise ValueError("Abusech ip parser is not up to date with the format online")

        for line in self.comments:
            if 'Last updated' in line:
                self.__last_generated_date = dateutil.parser.parse(self.__date_regex.search(line).group(0)).isoformat()

        lines = (l for l in raw_lines if not self.__is_comment_line_regex.search(l))
        for line in lines:
            yield line.strip()

    def parse_line(self, line, report):
        event = self.new_event(report)
        self.__process_defaults(event, line, report['feed.url'])
        self.__process_fields(event, line, report['feed.url'])
        self.__process_additional(event, line, report['feed.url'])
        yield event

    def __process_defaults(self, event, line, feed_url):
        defaults = {
            ('malware.name', FEEDS[feed_url]['malware']),
<<<<<<< HEAD
            ('raw', self.recover_line(line)),
            ('classification.type', 'c&c'),
=======
            ('raw', line),
            ('classification.type', 'c2server'),
>>>>>>> a43b8c7c
            ('classification.taxonomy', 'malicious code'),
            ('extra.feed_last_generated', self.__last_generated_date)
        }

        for i in defaults:
            if i[0] not in FEEDS[feed_url]['format']:
                if i[1] is None:
                    continue
                else:
                    event.add(i[0], i[1], overwrite=True)

    @staticmethod
    def __process_fields(event, line, feed_url):
        for field, value in zip(FEEDS[feed_url]['format'], line.split(',')):
            if value and field in ('extra.first_seen', 'extra.last_online'):
                if ':' in value:
                    event.add(field, DateTime.sanitize(value+'+00:00'))
                else:
                    event.add(field, value+'T00:00:00+00:00')
            else:
                event.add(field, value)

    @staticmethod
    def __process_additional(event, line, feed_url):
        if 'additional_fields' not in FEEDS[feed_url]:
            return
        for field, function in FEEDS[feed_url]['additional_fields'].items():
            event.add(field, function(line.split(',')))

    def recover_line(self, line):
        return '\n'.join(self.comments + [line])


BOT = AbusechIPParserBot<|MERGE_RESOLUTION|>--- conflicted
+++ resolved
@@ -80,13 +80,8 @@
     def __process_defaults(self, event, line, feed_url):
         defaults = {
             ('malware.name', FEEDS[feed_url]['malware']),
-<<<<<<< HEAD
             ('raw', self.recover_line(line)),
-            ('classification.type', 'c&c'),
-=======
-            ('raw', line),
             ('classification.type', 'c2server'),
->>>>>>> a43b8c7c
             ('classification.taxonomy', 'malicious code'),
             ('extra.feed_last_generated', self.__last_generated_date)
         }
