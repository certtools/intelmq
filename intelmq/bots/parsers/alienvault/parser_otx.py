--- conflicted
+++ resolved
@@ -65,25 +65,17 @@
             # emails
             elif indicator["type"] == 'email':
                 event.add('source.account', indicator["indicator"])
-<<<<<<< HEAD
-            # URLs
-=======
             # URLs/URIs, OTX URIs can contain both full url or only path
->>>>>>> 88b5a845
             elif indicator["type"] in ['URL', 'URI']:
                 resource = indicator["indicator"] \
                     if '://' in indicator["indicator"] \
                     else 'http://' + indicator["indicator"]
-<<<<<<< HEAD
-                event.add('source.url', resource)
-=======
                 uri_added = event.add('source.url', resource, raise_failure=False)
                 if not uri_added:
                     if indicator["type"] == 'URI':
                         event.add('source.urlpath', indicator["indicator"])
                     else:
                         raise ValueError("Invalid value %r for URL hamonization type." % indicator["indicator"])
->>>>>>> 88b5a845
             # CIDR
             elif indicator["type"] in ['CIDR']:
                 event.add('source.network', indicator["indicator"])
