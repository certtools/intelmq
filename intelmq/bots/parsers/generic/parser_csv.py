--- conflicted
+++ resolved
@@ -95,11 +95,7 @@
         if hasattr(self.parameters, 'type')\
                 and not event.contains("classification.type"):
             event.add('classification.type', self.parameters.type)
-<<<<<<< HEAD
-        event.add("raw", ",".join(row))
-=======
         event.add("raw", self.recover_line(row))
->>>>>>> f61ea576
         yield event
 
     recover_line = ParserBot.recover_line_csv
