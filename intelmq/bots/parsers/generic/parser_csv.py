# -*- coding: utf-8 -*-
"""
Generic CSV parser

Parameters:
columns: string
delimiter: string
default_url_protocol: string
type: string
type_translation: string

"""
import csv
import io
import json
import re
import sys

from dateutil.parser import parse

from intelmq.lib import utils
from intelmq.lib.bot import ParserBot
from intelmq.lib.message import Event


class GenericCsvParserBot(ParserBot):

<<<<<<< HEAD
    def process(self):
        report = self.receive_message()

        columns = self.parameters.columns

        #convert columns to an array
        if type(columns) is str:
            columns = columns.split(",")

        type_translation = None
=======
    def parse(self, report):
        self.type_translation = None
>>>>>>> 5b1ab597
        if hasattr(self.parameters, 'type_translation'):
            self.type_translation = json.loads(self.parameters.type_translation)

        raw_report = utils.base64_decode(report.get("raw"))
        # ignore lines starting with #
        raw_report = re.sub(r'(?m)^#.*\n?', '', raw_report)
        # ignore null bytes
        raw_report = re.sub(r'(?m)\0', '', raw_report)
        for row in csv.reader(io.StringIO(raw_report),
                              delimiter=str(self.parameters.delimiter)):
            yield row

    def parse_line(self, row, report):
        event = Event(report)

        for key, value in zip(self.parameters.columns, row):

            if key in ["__IGNORE__", ""]:
                continue
            if key in ["time.source", "time.destination"]:
                value = parse(value, fuzzy=True).isoformat()
                value += " UTC"
            # regex from http://stackoverflow.com/a/23483979
            # matching ipv4/ipv6 IP within string
            elif key in ["source.ip", "destination.ip"]:
                value = re.compile(
                    '(([0-9]|[1-9][0-9]|1[0-9]{2}|2[0-4][0-9]|25[0-5])'
                    '\.){3}([0-9]|[1-9][0-9]|1[0-9]{2}|2[0-4][0-9]|25[0'
                    '-5])|(([a-zA-Z]|[a-zA-Z][a-zA-Z0-9\-]*[a-zA-Z0-9])'
                    '\.)*([A-Za-z]|[A-Za-z][A-Za-z0-9\-]*[A-Za-z0-9])|'
                    '\s*((([0-9A-Fa-f]{1,4}:){7}([0-9A-Fa-f]{1,4}|:))|('
                    '([0-9A-Fa-f]{1,4}:){6}(:[0-9A-Fa-f]{1,4}|((25[0-5]'
                    '|2[0-4]\d|1\d\d|[1-9]?\d)(\.(25[0-5]|2[0-4]\d|1\d'
                    '\d|[1-9]?\d)){3})|:))|(([0-9A-Fa-f]{1,4}:){5}(((:['
                    '0-9A-Fa-f]{1,4}){1,2})|:((25[0-5]|2[0-4]\d|1\d\d|['
                    '1-9]?\d)(\.(25[0-5]|2[0-4]\d|1\d\d|[1-9]?\d)){3})|'
                    ':))|(([0-9A-Fa-f]{1,4}:){4}(((:[0-9A-Fa-f]{1,4}){1'
                    ',3})|((:[0-9A-Fa-f]{1,4})?:((25[0-5]|2[0-4]\d|1\d'
                    '\d|[1-9]?\d)(\.(25[0-5]|2[0-4]\d|1\d\d|[1-9]?\d)){'
                    '3}))|:))|(([0-9A-Fa-f]{1,4}:){3}(((:[0-9A-Fa-f]{1,'
                    '4}){1,4})|((:[0-9A-Fa-f]{1,4}){0,2}:((25[0-5]|2[0-'
                    '4]\d|1\d\d|[1-9]?\d)(\.(25[0-5]|2[0-4]\d|1\d\d|[1-'
                    '9]?\d)){3}))|:))|(([0-9A-Fa-f]{1,4}:){2}(((:[0-9A-'
                    'Fa-f]{1,4}){1,5})|((:[0-9A-Fa-f]{1,4}){0,3}:((25[0'
                    '-5]|2[0-4]\d|1\d\d|[1-9]?\d)(\.(25[0-5]|2[0-4]\d|1'
                    '\d\d|[1-9]?\d)){3}))|:))|(([0-9A-Fa-f]{1,4}:){1}(('
                    '(:[0-9A-Fa-f]{1,4}){1,6})|((:[0-9A-Fa-f]{1,4}){0,4'
                    '}:((25[0-5]|2[0-4]\d|1\d\d|[1-9]?\d)(\.(25[0-5]|2['
                    '0-4]\d|1\d\d|[1-9]?\d)){3}))|:))|(:(((:[0-9A-Fa-f]'
                    '{1,4}){1,7})|((:[0-9A-Fa-f]{1,4}){0,5}:((25[0-5]|2'
                    '[0-4]\d|1\d\d|[1-9]?\d)(\.(25[0-5]|2[0-4]\d|1\d\d|'
                    '[1-9]?\d)){3}))|:)))(%.+)?').match(value).group()
            elif key.endswith('.url') and '://' not in value:
                value = self.parameters.default_url_protocol + value
            elif key in ["classification.type"] and self.type_translation:
                if value in self.type_translation:
                    value = self.type_translation[value]
                elif not hasattr(self.parameters, 'type'):
                    continue
            event.add(key, value)

        if hasattr(self.parameters, 'type')\
                and not event.contains("classification.type"):
            event.add('classification.type', self.parameters.type)
        event.add("raw", ",".join(row))
        yield event

    recover_line = ParserBot.recover_line_csv

if __name__ == "__main__":
    bot = GenericCsvParserBot(sys.argv[1])
    bot.start()<|MERGE_RESOLUTION|>--- conflicted
+++ resolved
@@ -25,21 +25,8 @@
 
 class GenericCsvParserBot(ParserBot):
 
-<<<<<<< HEAD
-    def process(self):
-        report = self.receive_message()
-
-        columns = self.parameters.columns
-
-        #convert columns to an array
-        if type(columns) is str:
-            columns = columns.split(",")
-
-        type_translation = None
-=======
     def parse(self, report):
         self.type_translation = None
->>>>>>> 5b1ab597
         if hasattr(self.parameters, 'type_translation'):
             self.type_translation = json.loads(self.parameters.type_translation)
 
