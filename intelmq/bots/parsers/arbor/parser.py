# -*- coding: utf-8 -*-
"""
Completely untested. If you have example data, please contact us!
"""

import sys

from intelmq.lib.bot import ParserBot
from intelmq.lib.message import Event


<<<<<<< HEAD
class ArborParserBot(Bot):    

    def process(self):
        report = self.receive_message()

        raw_report = utils.base64_decode(report.get("raw"))
        for row in raw_report.splitlines():
            row = row.strip()
=======
class ArborParserBot(ParserBot):
>>>>>>> 5b1ab597

    def parse_line(self, row, report):
        if row.startswith('other'):
            return

        event = Event(report)

        event.add('classification.type', 'brute-force')
        event.add("raw", row)

        columns = ["source.ip"]
        row = row.split()

        for key, value in zip(columns, row):
            event.add(key, value)

        yield event


if __name__ == "__main__":    
    bot = ArborParserBot(sys.argv[1])
    bot.start()<|MERGE_RESOLUTION|>--- conflicted
+++ resolved
@@ -9,18 +9,7 @@
 from intelmq.lib.message import Event
 
 
-<<<<<<< HEAD
-class ArborParserBot(Bot):    
-
-    def process(self):
-        report = self.receive_message()
-
-        raw_report = utils.base64_decode(report.get("raw"))
-        for row in raw_report.splitlines():
-            row = row.strip()
-=======
 class ArborParserBot(ParserBot):
->>>>>>> 5b1ab597
 
     def parse_line(self, row, report):
         if row.startswith('other'):
