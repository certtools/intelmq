# -*- coding: utf-8 -*-
"""
The source provides a JSON file with a dictionary. The keys of this dict are
identifiers and the values are lists of domains.
"""

import json

from intelmq.lib import utils
from intelmq.lib.bot import Bot

__all__ = ['N6StompParserBot']
mapping = dict()
mapping['amplifier']    = {"taxonomy": "vulnerable",
                           "type": "vulnerable service",
                           "identifier": "amplifier"}
mapping['bots']         = {"taxonomy": "malicious code",
                           "type": "botnet drone", "identifier": "generic-n6-drone"}
mapping['backdoor']     = {"taxonomy": "intrusions",
                           "type": "backdoor", "identifier": "hacked server"}
mapping['cnc']          = {"taxonomy": "malicious code",
                           "type": "c&c", "identifier": "c&c server"}
mapping['dns-query']    = {"taxonomy": "other",
                           "type": "other", "identifier": "dns-query"}
mapping['dos-attacker'] = {"taxonomy": "availability",
                           "type": "ddos", "identifier": "dos-attacker"}
mapping['dos-victim']   = {"taxonomy": "availability",
                           "type": "ddos", "identifier": "dos-victim"}
mapping['flow']         = {"taxonomy": "other", "type": "other",
                           "identifier": "flow"}
mapping['flow-anomaly'] = {"taxonomy": "other",
                           "type": "other", "identifier": "flow-anomaly"}
mapping['fraud']        = {"taxonomy": "fraud",
                           "type": "account numbers", "identifier": "fraud"}
mapping['leak']         = {"taxonomy": "information content security",
                           "type": "leak", "identifier": "leak"}
mapping['malurl']       = {"taxonomy": "malicious code",
                           "type": "exploit", "identifier": "malurl"}
mapping['malware-action'] = {"taxonomy": "malicious code",
                             "type": "malware configuration",
                             "identifier": "malware configuration"}
mapping['phish']        = {"taxonomy": "fraud",
                           "type": "phishing", "identifier": "phishing"}
<<<<<<< HEAD
mapping['proxy']        = {"taxonomy": "Vulnerable",
                           "type": "vulnerable service", "identifier": "open proxy"}
mapping['sandbox-url']  = {"taxonomy": "ignore",
                           "type": "ignore", "identifier": "ignore me"}
mapping['scanning']     = {"taxonomy": "Information Gathering",
=======
mapping['proxy']        = {"taxonomy": "other",
                           "type": "proxy", "identifier": "openproxy"}
mapping['sandbox-url']  = {"taxonomy": "malicious code",
                           "type": "malware", "identifier": "sandboxurl"}
mapping['scanning']     = {"taxonomy": "information gathering",
>>>>>>> 88b5a845
                           "type": "scanner", "identifier": "scanning"}
mapping['server-exploit'] = {"taxonomy": "malicious code",
                             "type": "exploit", "identifier": "server-exploit"}
mapping['spam']         = {"taxonomy": "abusive content",
                           "type": "spam", "identifier": "spam"}
mapping['spam-url']     = {"taxonomy": "abusive content",
                           "type": "spam", "identifier": "spam-url"}
mapping['tor']          = {"taxonomy": "other",
                           "type": "tor", "identifier": "tor exit node"}
mapping['webinject']    = {"taxonomy": "malicious code",
                           "type": "malware", "identifier": "malware"}
mapping['vulnerable']   = {"taxonomy": "vulnerable",
                           "type": "other", "identifier": "vulnerable"}
mapping['other']        = {"taxonomy": "other",
                           "type": "other", "identifier": "other"}


class N6StompParserBot(Bot):

    def process(self):
        report = self.receive_message()

        peek = utils.base64_decode(report.get("raw"))
        self.logger.debug("Peeking at event %r.", peek)
        if "TEST MESSAGE" in peek:
            self.logger.debug("Ignoring test message/event.")
            self.acknowledge_message()
            return

        # try to parse a JSON object
        event = self.new_event(report)
        dict_report = json.loads(peek)

        event.add("raw", report.get("raw"), sanitize=False)
        extra = {}
        if "time" in dict_report:
            event.add("time.source", dict_report["time"])
        if "dip" in dict_report:
            event.add("destination.ip", dict_report["dip"])
        if "dport" in dict_report:
            event.add("destination.port", dict_report["dport"])
        if "md5" in dict_report:
            event.add("malware.hash.md5", dict_report["md5"])
        if "sha1" in dict_report:
            event.add("malware.hash.sha1", dict_report["sha1"])
        if "fqdn" in dict_report:
            if dict_report["fqdn"] == 'unknown':
                del dict_report["fqdn"]
            else:
                event.add("source.fqdn", dict_report["fqdn"])
        if "id" in dict_report:
            extra['feed_id'] = dict_report["id"]
        if "adip" in dict_report:
            extra["adip"] = dict_report["adip"]
        if "proto" in dict_report:
            event.add("protocol.transport", dict_report["proto"])
        if "sport" in dict_report:
            event.add("source.port", dict_report["sport"])
        if "url" in dict_report:
            event.add("source.url", dict_report["url"])
        if ("category" in dict_report and "name" in dict_report and
                dict_report["category"] == 'bots'):
            event.add("malware.name", dict_report["name"])

        if ("name" in dict_report):
            mapping['bots']['identifier'] = dict_report["name"]
        else:
            mapping['bots']['identifier'] = "generic-n6-drone"

        if dict_report["category"] is not None:
            event.add("classification.taxonomy",
                      mapping[dict_report["category"]]["taxonomy"],
                      overwrite=True)
            event.add("classification.type",
                      mapping[dict_report["category"]]["type"],
                      overwrite=True)
            event.add("classification.identifier",
                      mapping[dict_report["category"]]["identifier"],
                      overwrite=True)

        if extra:
            event.add("extra", extra)

        # address is an array of JSON objects -> split the event
        if (not ("address" in dict_report or "fqdn" in dict_report)):
            # neither of them present -> currently we can't handle those
            self.logger.warn("ignoring event that we can't handle: "
                             "neither an address nor an fqdn given")
        elif ("fqdn" in dict_report):
            # need to handle domain based data later (for example via gethostbyname bot)
            ev = self.new_event(event)
            self.send_message(ev)
        else:
            # split up the event into multiple ones, one for each address
            for addr in dict_report['address']:
                ev = self.new_event(event)
                ev.add("source.ip", addr["ip"])
                if ("asn" in addr):
                    ev.add("source.asn", addr["asn"])
                if ("rdns" in addr):
                    ev.add("source.reverse_dns", addr["rdns"])
                # XXX ignore for now, only relevant for flows
                # ev.add("source.dir", addr["dir"])
                if ("cc" in addr):
                    ev.add("source.geolocation.cc", addr["cc"])
                self.send_message(ev)

        self.acknowledge_message()


BOT = N6StompParserBot<|MERGE_RESOLUTION|>--- conflicted
+++ resolved
@@ -41,19 +41,11 @@
                              "identifier": "malware configuration"}
 mapping['phish']        = {"taxonomy": "fraud",
                            "type": "phishing", "identifier": "phishing"}
-<<<<<<< HEAD
-mapping['proxy']        = {"taxonomy": "Vulnerable",
-                           "type": "vulnerable service", "identifier": "open proxy"}
-mapping['sandbox-url']  = {"taxonomy": "ignore",
-                           "type": "ignore", "identifier": "ignore me"}
-mapping['scanning']     = {"taxonomy": "Information Gathering",
-=======
 mapping['proxy']        = {"taxonomy": "other",
                            "type": "proxy", "identifier": "openproxy"}
 mapping['sandbox-url']  = {"taxonomy": "malicious code",
                            "type": "malware", "identifier": "sandboxurl"}
 mapping['scanning']     = {"taxonomy": "information gathering",
->>>>>>> 88b5a845
                            "type": "scanner", "identifier": "scanning"}
 mapping['server-exploit'] = {"taxonomy": "malicious code",
                              "type": "exploit", "identifier": "server-exploit"}
