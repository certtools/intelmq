# -*- coding: utf-8 -*-
"""
Copyright (C) 2016 by Bundesamt für Sicherheit in der Informationstechnik
Software engineering by Intevation GmbH

This is a configuration File for the shadowserver parser

Mappings are "straight forward" each mapping is a dict
of at least three keys:
 1) required fields:
    the parser will work this keys first.
 2) optional fields:
    the parser will try to interpret these values.
    if it fails, the value is written to the extra field
 3) constant fields:
    Some information about an event may not be explicitly stated in a
    feed because it is implicit in the nature of the feed. For instance
    a feed that is exclusively about HTTP may not have a field for the
    protocol because it's always TCP.

The first value is the IntelMQ key,
the second value is the row in the shadowserver csv.


Reference material:
    * when setting the classification.* fields, please use the taxonomy from
    [eCSIRT II](https://www.trusted-introducer.org/Incident-Classification-Taxonomy.pdf)
    Also to be found on the
    [ENISA page](https://www.enisa.europa.eu/topics/csirt-cert-services/community-projects/existing-taxonomies)

    * please respect the Data harmonisation ontology: https://github.com/certtools/intelmq/blob/master/docs/Data-Harmonization.md


TODOs:
    There is a bunch of inline todos.
    Most of them show lines of code were the mapping  has to be validated

    @ Check-Implementation Tags for parser configs.
    dmth thinks it's not sufficient. Some CERT-Expertise is needed to
    check if the mappings are correct.

"""


def get_feed(feedname):
    # TODO should this be case insensitive?
    feed_idx = {
        "Botnet-Drone-Hadoop": botnet_drone_hadoop,
        "Open-Memcached": open_memcached,
        "Ssl-Scan": ssl_scan,  # a.k.a POODLE
        "Ssl-Freak-Scan": ssl_freak_scan,  # Only differs in a few extra fields
        "NTP-Monitor": ntp_monitor,
        "DNS-open-resolvers": dns_open_resolvers,  # TODO Check implementation.
        "Open-Elasticsearch": open_elasticsearch,
        "Open-NetBIOS": open_netbios,
        "Open-MongoDB": open_mongodb,
        "Open-MSSQL": open_mssql,  # TODO Check implementation.
        "Open-SNMP": open_snmp,
        "Open-SSDP": open_ssdp,  # TODO Check implementation.
        "Open-IPMI": open_ipmi,  # TODO VERIFY THIS FEED, as dmth did not have example data
        "Open-Portmapper": open_portmapper,
        "Open-Redis": open_redis,
        "Microsoft-Sinkhole": microsoft_sinkhole,
        "Open-TFTP": open_tftp,
        "Open-Chargen": open_chargen,
        "Open-QOTD": open_qotd,
        "Sinkhole-HTTP-Drone": sinkhole_http_drone,  # TODO Check implementation. Especially the TOR-Converter
        "Open-mDNS": open_mdns,  # TODO Check implementation.
        "Open-XDMCP": open_xdmcp,
        "Open-NATPMP": open_natpmp,
    }

    return feed_idx.get(feedname)


def add_UTC_to_timestamp(value):
    return value + ' UTC'


def convert_bool(value):
    if value.lower() in ('yes', 'true', 'enabled'):
        return True
    elif value.lower() in ('no', 'false', 'disabled'):
        return False


def validate_to_none(value):
    if value == '0' or not len(value):
        return None
    return value


def convert_int(value):
    """ Returns an int or None for empty strings. """
    if not value:
        return None
    else:
        return int(value)


def convert_host_and_url(value, row):
    """
    URLs are split into hostname and path, we can also guess the protocol here.
    """
    if row['http_host'] and row['url']:
        return 'http://' + row['http_host'] + row['url']
    return value


def invalidate_zero(value):
    """ Returns an int or None for empty strings or '0'. """
    if not value:
        return None
    elif int(value) != 0:
        return int(value)


# TODO this function is a wild guess...
def set_tor_node(value):
    if value:
        return True
    else:
        return None


def validate_ip(value):
    """Remove "invalid" IP."""
    if value == '0.0.0.0':
        return None
    return value

# https://www.shadowserver.org/wiki/pmwiki.php/Services/Open-mDNS
open_mdns = {
    'required_fields': [
        ('time.source', 'timestamp', add_UTC_to_timestamp),
        ('source.ip', 'ip'),
        ('source.port', 'port')
    ],
    'optional_fields': [
        ('protocol.transport', 'protocol'),
        ('source.reverse_dns', 'hostname'),
        ('source.asn', 'asn'),
        ('source.geolocation.cc', 'geo'),
        ('source.geolocation.region', 'region'),
        ('source.geolocation.city', 'city'),
        # Other known fields which will go into "extra"
        ('extra.', 'naics', invalidate_zero),
        ('extra.', 'sic', invalidate_zero),
        # tag
        # mdns_name
        # mdns_ipv4
        # mdns_ipv6
        # workstation_name
        # workstation_ipv4
        # workstation_ipv6
        # workstation_info
        # http_name"
        # http_ipv4
        # http_ipv6
        # http_ptr
        # http_info
        # http_target
        # http_port
    ],
    'constant_fields': {
        'classification.type': 'vulnerable service',
        'classification.taxonomy': 'Vulnerable',
        'protocol.application': 'mdns',
<<<<<<< HEAD
=======
        'feed.code': 'shadowserver-openmdns',
        'feed.name': 'shadowserver',
>>>>>>> 4fec8d12
        'classification.identifier': 'openmdns',
    },
}

# https://www.shadowserver.org/wiki/pmwiki.php/Services/Open-Chargen
open_chargen = {
    'required_fields': [
        ('time.source', 'timestamp', add_UTC_to_timestamp),
        ('source.ip', 'ip'),
        ('source.port', 'port')
    ],
    'optional_fields': [
        ('protocol.transport', 'protocol'),
        ('source.reverse_dns', 'hostname'),
        ('source.asn', 'asn'),
        ('source.geolocation.cc', 'geo'),
        ('source.geolocation.region', 'region'),
        ('source.geolocation.city', 'city'),
        # Other known fields which will go into "extra"
        ('response_size', 'size', convert_int),
        ('extra.', 'naics', invalidate_zero),
        ('extra.', 'sic', invalidate_zero),
        # tag
        # sector
    ],
    'constant_fields': {
        'classification.type': 'vulnerable service',
        'classification.taxonomy': 'Vulnerable',
        'classification.identifier': 'openchargen',
<<<<<<< HEAD
=======
        'feed.code': 'shadowserver-openchargen',
        'feed.name': 'shadowserver',
>>>>>>> 4fec8d12
        'protocol.application': 'chargen',
    },
}

# https://www.shadowserver.org/wiki/pmwiki.php/Services/Open-TFTP
open_tftp = {
    'required_fields': [
        ('time.source', 'timestamp', add_UTC_to_timestamp),
        ('source.ip', 'ip'),
        ('source.port', 'port')
    ],
    'optional_fields': [
        ('protocol.transport', 'protocol'),
        ('source.reverse_dns', 'hostname'),
        ('source.asn', 'asn'),
        ('source.geolocation.cc', 'geo'),
        ('source.geolocation.region', 'region'),
        ('source.geolocation.city', 'city'),
        # Other known fields which will go into "extra"
        ('extra.', 'size', convert_int),
        ('extra.', 'naics', invalidate_zero),
        ('extra.', 'sic', invalidate_zero),
        # tag
        # opcode
        # errocode
        # error
        # errormessage
    ],
    'constant_fields': {
        'classification.type': 'vulnerable service',
        'classification.taxonomy': 'Vulnerable',
        'classification.identifier': 'opentftp',
<<<<<<< HEAD
=======
        'feed.code': 'shadowserver-opentftp',
        'feed.name': 'shadowserver',
>>>>>>> 4fec8d12
        'protocol.application': 'tftp',
    },
}

# https://www.shadowserver.org/wiki/pmwiki.php/Services/Sinkhole-HTTP-Drone
sinkhole_http_drone = {
    'required_fields': [
        ('time.source', 'timestamp', add_UTC_to_timestamp),
        ('source.ip', 'ip'),
        ('source.port', 'src_port')
    ],
    'optional_fields': [
        ('source.asn', 'asn'),
        ('source.geolocation.cc', 'geo'),
        ('malware.name', 'type'),
        ('source.tor_node', 'tor', set_tor_node),
        ('source.reverse_dns', 'hostname'),
        ('destination.port', 'dst_port'),
        ('destination.ip', 'dst_ip', validate_ip),
        ('destination.asn', 'dst_asn'),
        ('destination.geolocation.cc', 'dst_geo'),
        ('destination.fqdn', 'http_host'),
        # Other known fields which will go into "extra"
        ('user_agent', 'http_agent'),
        ('os.name', 'p0f_genre'),
        ('os.version', 'p0f_detail'),
        ('extra.', 'naics', invalidate_zero),
        ('extra.', 'sic', invalidate_zero),
        # http_referer
        # http_referer_ip
        # http_referer_asn
        # http_referer_geo
    ],
    'constant_fields': {
        # The feed does not include explicit information about the
        # protocol, but since it is about HTTP the protocol is always
        # tcp.
        'protocol.transport': 'tcp',
        'classification.type': 'botnet drone',
        'classification.taxonomy': 'Malicious Code',
        'classification.identifier': 'botnet',
<<<<<<< HEAD
=======
        'feed.code': 'shadowserver-sinkhole-http-drone',
        'feed.name': 'shadowserver',
>>>>>>> 4fec8d12
    },
}

# https://www.shadowserver.org/wiki/pmwiki.php/Services/Microsoft-Sinkhole
# Format should be same as sinkhole-http-drone
microsoft_sinkhole = {
    'required_fields': [
        ('time.source', 'timestamp', add_UTC_to_timestamp),
        ('source.ip', 'ip'),
        ('source.port', 'src_port')
    ],
    'optional_fields': [
        ('source.asn', 'asn'),
        ('source.geolocation.cc', 'geo'),
        ('malware.name', 'type'),
        ('source.tor_node', 'tor', set_tor_node),
        ('source.reverse_dns', 'hostname'),
        ('destination.port', 'dst_port'),
        ('destination.ip', 'dst_ip', validate_ip),
        ('destination.fqdn', 'http_host'),
        ('destination.asn', 'dst_asn'),
        ('destination.geolocation.cc', 'dst_geo'),
        ('user_agent', 'http_agent'),
        ('os.name', 'p0f_genre'),
        ('os.version', 'p0f_detail'),
        ('destination.url', 'url', convert_host_and_url, True),
        # Other known fields which will go into "extra"
        ('extra.', 'naics', invalidate_zero),
        ('extra.', 'sic', invalidate_zero),
        ('extra.', 'http_referer', validate_to_none),
        # http_referer_ip
        # http_referer_asn
        # http_referer_geo
    ],
    'constant_fields': {
        'classification.type': 'botnet drone',
        'protocol.transport': 'tcp',
        'protocol.application': 'http',
        'classification.taxonomy': 'Malicious Code',
        'classification.identifier': 'botnet',
<<<<<<< HEAD
=======
        'feed.code': 'shadowserver-microsoft-sinkhole',
        'feed.name': 'shadowserver',
>>>>>>> 4fec8d12
    },
}

# https://www.shadowserver.org/wiki/pmwiki.php/Services/Open-Redis
open_redis = {
    'required_fields': [
        ('time.source', 'timestamp', add_UTC_to_timestamp),
        ('source.ip', 'ip'),
        ('source.port', 'port')
    ],
    'optional_fields': [
        ('protocol.transport', 'protocol'),
        ('source.reverse_dns', 'hostname'),
        ('source.asn', 'asn'),
        ('source.geolocation.cc', 'geo'),
        ('source.geolocation.region', 'region'),
        ('source.geolocation.city', 'city'),
        # Other known fields which will go into "extra"
        ('extra.', 'naics', invalidate_zero),
        ('extra.', 'sic', invalidate_zero),
        # tag
        # version
        # git_sha1
        # git_dirty_flag
        # build_id
        # mode
        # os
        # architecture
        # multiplexing_api
        # gcc_version
        # process_id
        # run_id
        # uptime
        # connected_clients
        # sector
    ],
    'constant_fields': {
        'classification.type': 'vulnerable service',
        'classification.taxonomy': 'Vulnerable',
        'classification.identifier': 'openredis',
<<<<<<< HEAD
=======
        'feed.code': 'shadowserver-openredis',
        'feed.name': 'shadowserver',
>>>>>>> 4fec8d12
        'protocol.application': 'redis',
    },
}

# https://www.shadowserver.org/wiki/pmwiki.php/Services/Open-Portmapper
open_portmapper = {
    'required_fields': [
        ('time.source', 'timestamp', add_UTC_to_timestamp),
        ('source.ip', 'ip'),
        ('source.port', 'port')
    ],
    'optional_fields': [
        ('protocol.transport', 'protocol'),
        ('source.reverse_dns', 'hostname'),
        ('source.asn', 'asn'),
        ('source.geolocation.cc', 'geo'),
        ('source.geolocation.region', 'region'),
        ('source.geolocation.city', 'city'),
        # Other known fields which will go into "extra"
        ('extra.', 'naics', invalidate_zero),
        ('extra.', 'sic', invalidate_zero),
        # tag
        # programs
        # mountd_port
        # exports
        # sector
    ],
    'constant_fields': {
        'classification.type': 'vulnerable service',
        'classification.taxonomy': 'Vulnerable',
        'classification.identifier': 'openportmapper',
<<<<<<< HEAD
=======
        'feed.code': 'shadowserver-openportmapper',
        'feed.name': 'shadowserver',
>>>>>>> 4fec8d12
        'protocol.application': 'portmapper',
    },
}

# https://www.shadowserver.org/wiki/pmwiki.php/Services/Open-IPMI
open_ipmi = {
    'required_fields': [
        ('time.source', 'timestamp', add_UTC_to_timestamp),
        ('source.ip', 'ip'),
        ('source.port', 'port')
    ],
    'optional_fields': [
        ('source.reverse_dns', 'hostname'),
        ('source.asn', 'asn'),
        ('source.geolocation.cc', 'geo'),
        ('source.geolocation.region', 'region'),
        ('source.geolocation.city', 'city'),
        # Other known fields which will go into "extra"
        # ipmi_version
        ('extra.', 'none_auth', convert_bool),
        ('extra.', 'md2_auth', convert_bool),
        ('extra.', 'md5_auth', convert_bool),
        ('extra.', 'passkey_auth', convert_bool),
        ('extra.', 'oem_auth', convert_bool),
        # defaultkg
        ('extra.', 'permessage_auth', convert_bool),
        ('extra.', 'userlevel_auth', convert_bool),
        ('extra.', 'usernames', convert_bool),
        ('extra.', 'nulluser', convert_bool),
        ('extra.', 'anon_login', convert_bool),
        # error
        # deviceid
        # devicerev
        # firmwarerev
        # version
        # manufacturerid
        # manufacturername
        # productid
        # productname
    ],
    'constant_fields': {
        'classification.type': 'vulnerable service',
        'classification.taxonomy': 'Vulnerable',
        'classification.identifier': 'openipmi',
<<<<<<< HEAD
=======
        'feed.code': 'shadowserver-openipmi',
        'feed.name': 'shadowserver',
>>>>>>> 4fec8d12
        'protocol.application': 'ipmi',
        'protocol.transport': 'udp',
    },
}


# https://www.shadowserver.org/wiki/pmwiki.php/Services/Open-QOTD
open_qotd = {
    'required_fields': [
        ('time.source', 'timestamp', add_UTC_to_timestamp),
        ('source.ip', 'ip'),
        ('source.port', 'port')
    ],
    'optional_fields': [
        ('protocol.transport', 'protocol'),
        ('source.reverse_dns', 'hostname'),
        ('source.asn', 'asn'),
        ('source.geolocation.cc', 'geo'),
        ('source.geolocation.region', 'region'),
        ('source.geolocation.city', 'city'),
        # Other known fields which will go into "extra"
        ('extra.', 'naics', invalidate_zero),
        ('extra.', 'sic', invalidate_zero),
        # tag
        # quote
        # sector
    ],
    'constant_fields': {
        'classification.type': 'vulnerable service',
        'classification.taxonomy': 'Vulnerable',
        'classification.identifier': 'openqotd',
<<<<<<< HEAD
=======
        'feed.code': 'shadowserver-openqotd',
        'feed.name': 'shadowserver',
>>>>>>> 4fec8d12
        'protocol.application': 'qotd',
    },
}


# https://www.shadowserver.org/wiki/pmwiki.php/Services/Open-SSDP
open_ssdp = {
    'required_fields': [
        ('time.source', 'timestamp', add_UTC_to_timestamp),
        ('source.ip', 'ip'),
        ('source.port', 'port')
    ],
    'optional_fields': [
        ('protocol.transport', 'protocol'),
        ('source.reverse_dns', 'hostname'),
        ('source.asn', 'asn'),
        ('source.geolocation.cc', 'geo'),
        ('source.geolocation.region', 'region'),
        ('source.geolocation.city', 'city'),
        # Other known fields which will go into "extra"
        ('extra.', 'naics', invalidate_zero),
        ('extra.', 'sic', invalidate_zero),
        # tag
        # header
        # systime
        # cache_control
        # location
        # server
        # search_target
        # unique_service_name
        # host
        # nts
        # nt
        # sector
    ],
    'constant_fields': {
        'classification.type': 'vulnerable service',
        'classification.taxonomy': 'Vulnerable',
        'classification.identifier': 'openssdp',
<<<<<<< HEAD
=======
        'feed.code': 'shadowserver-openssdp',
        'feed.name': 'shadowserver',
>>>>>>> 4fec8d12
        'protocol.application': 'ssdp',
    },
}

# https://www.shadowserver.org/wiki/pmwiki.php/Services/Open-SNMP
open_snmp = {
    'required_fields': [
        ('time.source', 'timestamp', add_UTC_to_timestamp),
        ('source.ip', 'ip'),
        ('source.port', 'port')
    ],
    'optional_fields': [
        ('protocol.transport', 'protocol'),
        ('source.reverse_dns', 'hostname'),
        ('source.asn', 'asn'),
        ('source.geolocation.cc', 'geo'),
        ('source.geolocation.region', 'region'),
        ('source.geolocation.city', 'city'),
        # Other known fields which will go into "extra"
        ('extra.', 'naics', invalidate_zero),
        ('extra.', 'sic', invalidate_zero),
        ('extra.', 'version', convert_int),
        # sysdesc
        # sysname
        # sector
    ],
    'constant_fields': {
        'classification.type': 'vulnerable service',
        'classification.taxonomy': 'Vulnerable',
        'protocol.application': 'snmp',
        'classification.identifier': 'snmp',
<<<<<<< HEAD
=======
        'feed.code': 'shadowserver-opensnmp',
        'feed.name': 'shadowserver',
>>>>>>> 4fec8d12
    },
}

# https://www.shadowserver.org/wiki/pmwiki.php/Services/Open-MSSQL
open_mssql = {
    'required_fields': [
        ('time.source', 'timestamp', add_UTC_to_timestamp),
        ('source.ip', 'ip'),
        ('source.port', 'port')  # TODO:  check if this is really the source.port!
    ],
    'optional_fields': [
        ('protocol.transport', 'protocol'),
        ('source.reverse_dns', 'hostname'),
        ('source.asn', 'asn'),
        ('source.geolocation.cc', 'geo'),
        ('source.geolocation.region', 'region'),
        ('source.geolocation.city', 'city'),
        ('source.local_hostname', 'server_name'),
        # Other known fields which will go into "extra"
        ('extra.', 'naics', invalidate_zero),
        ('extra.', 'sic', invalidate_zero),
        # tag
        # version
        # instance_name
        # tcp_port  # TODO:  is this the source.port?
        # named_pipe
        # response_lenght
        # sector
    ],
    'constant_fields': {
        'classification.type': 'vulnerable service',
        'classification.taxonomy': 'Vulnerable',
        'classification.identifier': 'openmssql',
<<<<<<< HEAD
=======
        'feed.code': 'shadowserver-openmssql',
        'feed.name': 'shadowserver',
>>>>>>> 4fec8d12
        'protocol.application': 'mssql',
    },
}

# https://www.shadowserver.org/wiki/pmwiki.php/Services/Open-MongoDB
open_mongodb = {
    'required_fields': [
        ('time.source', 'timestamp', add_UTC_to_timestamp),
        ('source.ip', 'ip'),
        ('source.port', 'port')
    ],
    'optional_fields': [
        ('protocol.transport', 'protocol'),
        ('source.reverse_dns', 'hostname'),
        ('source.asn', 'asn'),
        ('source.geolocation.cc', 'geo'),
        ('source.geolocation.region', 'region'),
        ('source.geolocation.city', 'city'),
        # Other known fields which will go into "extra"
        ('extra.', 'naics', invalidate_zero),
        ('extra.', 'sic', invalidate_zero),
        # tag
        # version
        # gitversion
        # sysinfo
        # opensslversion
        # allocator
        # javascriptengine
        # bits
        # maxbsonobjectsize
        # ok
        # visible_databases
        # sector
    ],
    'constant_fields': {
        'classification.type': 'vulnerable service',
        'classification.taxonomy': 'Vulnerable',
        'classification.identifier': 'openmongodb',
<<<<<<< HEAD
=======
        'feed.code': 'shadowserver-openmongodb',
        'feed.name': 'shadowserver',
>>>>>>> 4fec8d12
        'protocol.application': 'mongodb',
    },
}

# https://www.shadowserver.org/wiki/pmwiki.php/Services/Open-NetBIOS
open_netbios = {
    'required_fields': [
        ('time.source', 'timestamp', add_UTC_to_timestamp),
        ('source.ip', 'ip'),
        ('source.port', 'port')
    ],
    'optional_fields': [
        ('protocol.transport', 'protocol'),
        ('source.reverse_dns', 'hostname'),
        ('source.asn', 'asn'),
        ('source.geolocation.cc', 'geo'),
        ('source.geolocation.region', 'region'),
        ('source.geolocation.city', 'city'),
        ('source.account', 'username'),
        ('source.local_hostname', 'machine_name'),
        # Other known fields which will go into "extra"
        # tag
        # mac_address
        # workgroup
    ],
    'constant_fields': {
        'classification.type': 'vulnerable service',
        'classification.taxonomy': 'Vulnerable',
        'classification.identifier': 'opennetbios',
<<<<<<< HEAD
=======
        'feed.code': 'shadowserver-opennetbios',
        'feed.name': 'shadowserver',
>>>>>>> 4fec8d12
        'protocol.application': 'netbios',
    },
}

# https://www.shadowserver.org/wiki/pmwiki.php/Services/Open-Elasticsearch
open_elasticsearch = {
    'required_fields': [
        ('time.source', 'timestamp', add_UTC_to_timestamp),
        ('source.ip', 'ip'),
        ('source.port', 'port')
    ],
    'optional_fields': [
        ('source.asn', 'asn'),
        ('source.geolocation.cc', 'geo'),
        ('source.geolocation.region', 'region'),
        ('source.geolocation.city', 'city'),
        ('protocol.transport', 'protocol'),
        ('source.reverse_dns', 'hostname'),
        # Other known fields which will go into "extra"
        ('extra.', 'naics', invalidate_zero),
        ('extra.', 'sic', invalidate_zero),
        ('extra.', 'status', convert_int),
        ('extra.', 'build_snapshot', convert_bool),
        # version
        # ok
        # name
        # cluster_name
        # build_hash
        # build_timestamp
        # build_snapshot
        # lucene_version
        # tagline

    ],
    'constant_fields': {
        'classification.type': 'vulnerable service',
        'classification.taxonomy': 'Vulnerable',
        'classification.identifier': 'openelasticsearch',
<<<<<<< HEAD
=======
        'feed.code': 'shadowserver-openelasticsearch',
        'feed.name': 'shadowserver',
>>>>>>> 4fec8d12
        'protocol.application': 'elasticsearch',
    },
}

# https://www.shadowserver.org/wiki/pmwiki.php/Services/DNS-open-resolvers
dns_open_resolvers = {
    'required_fields': [
        ('time.source', 'timestamp', add_UTC_to_timestamp),
        ('source.ip', 'ip'),
        ('source.port', 'port')
    ],
    'optional_fields': [
        ('protocol.transport', 'protocol'),
        ('source.reverse_dns', 'hostname'),
        ('source.asn', 'asn'),
        ('source.geolocation.cc', 'geo'),
        ('source.geolocation.region', 'region'),
        ('source.geolocation.city', 'city'),
        ('os.name', 'p0f_genre'),
        ('os.version', 'p0f_detail'),
        # Other known fields which will go into "extra"
        # min_amplification
        # dns_version
    ],
    'constant_fields': {
        'classification.type': 'vulnerable service',
        'classification.taxonomy': 'Vulnerable',
        'classification.identifier': 'opendns',
<<<<<<< HEAD
=======
        'feed.code': 'shadowserver-opendns',
        'feed.name': 'shadowserver',
>>>>>>> 4fec8d12
        'protocol.application': 'dns',
    },
}

# https://www.shadowserver.org/wiki/pmwiki.php/Services/NTP-Monitor
ntp_monitor = {
    'required_fields': [
        ('time.source', 'timestamp', add_UTC_to_timestamp),
        ('source.ip', 'ip'),
        ('source.port', 'port')
    ],
    'optional_fields': [
        ('protocol.transport', 'protocol'),
        ('source.reverse_dns', 'hostname'),  # TODO
        ('source.asn', 'asn'),
        ('source.geolocation.cc', 'geo'),
        ('source.geolocation.region', 'region'),
        ('source.geolocation.city', 'city'),
    ],
    'constant_fields': {
        'classification.type': 'vulnerable service',
        'classification.taxonomy': 'Vulnerable',
        'classification.identifier': 'openntp',
<<<<<<< HEAD
=======
        'feed.code': 'shadowserver-openntp',
        'feed.name': 'shadowserver',
>>>>>>> 4fec8d12
        'protocol.application': 'ntp',
    },
}

# https://www.shadowserver.org/wiki/pmwiki.php/Services/Ssl-Freak-Scan
ssl_freak_scan = {
    'required_fields': [
        ('time.source', 'timestamp', add_UTC_to_timestamp),
        ('source.ip', 'ip'),
        ('source.port', 'port')
    ],
    'optional_fields': [
        ('source.reverse_dns', 'hostname'),
        ('source.asn', 'asn'),
        ('source.geolocation.cc', 'geo'),
        ('source.geolocation.region', 'region'),
        ('source.geolocation.city', 'city'),
    ],
    'constant_fields': {
        'classification.type': 'vulnerable service',
        'classification.taxonomy': 'Vulnerable',
        'classification.identifier': 'SSL-FREAK',
<<<<<<< HEAD
=======
        'feed.code': 'shadowserver-ssl-freak-scan',
        'feed.name': 'shadowserver',
>>>>>>> 4fec8d12
        'protocol.application': 'https',
    },
}


# https://www.shadowserver.org/wiki/pmwiki.php/Services/Ssl-Scan
ssl_scan = {
    'required_fields': [
        ('time.source', 'timestamp', add_UTC_to_timestamp),
        ('source.ip', 'ip'),
        ('source.port', 'port')
    ],
    'optional_fields': [
        ('source.reverse_dns', 'hostname'),
        ('source.asn', 'asn'),
        ('source.geolocation.cc', 'geo'),
        ('source.geolocation.region', 'region'),
        ('source.geolocation.city', 'city'),
    ],
    'constant_fields': {
        'classification.type': 'vulnerable service',
        'classification.taxonomy': 'Vulnerable',
        'classification.identifier': 'SSL-Poodle',
<<<<<<< HEAD
=======
        'feed.code': 'shadowserver-ssl-scan',
        'feed.name': 'shadowserver',
>>>>>>> 4fec8d12
        'protocol.application': 'https',
    },
}

# https://www.shadowserver.org/wiki/pmwiki.php/Services/Open-Memcached
open_memcached = {
    'required_fields': [
        ('time.source', 'timestamp', add_UTC_to_timestamp),
        ('source.ip', 'ip'),
        ('source.port', 'port')
    ],
    'optional_fields': [
        ('protocol.transport', 'protocol'),
        ('source.reverse_dns', 'hostname'),  # TODO
        ('source.asn', 'asn'),
        ('source.geolocation.cc', 'geo'),
        ('source.geolocation.region', 'region'),
        ('source.geolocation.city', 'city'),
    ],
    'constant_fields': {
        'classification.type': 'vulnerable service',
        'classification.taxonomy': 'Vulnerable',
        'classification.identifier': 'openmemcached',
<<<<<<< HEAD
=======
        'feed.code': 'shadowserver-openmemcached',
        'feed.name': 'shadowserver',
>>>>>>> 4fec8d12
        'protocol.application': 'memcached',
    },
}

# https://www.shadowserver.org/wiki/pmwiki.php/Services/Botnet-Drone-Hadoop
botnet_drone_hadoop = {
    'required_fields': [
        ('time.source', 'timestamp', add_UTC_to_timestamp),
        ('source.ip', 'ip'),
        ('source.port', 'port')
    ],
    'optional_fields': [
        ('destination.asn', 'cc_asn'),
        ('destination.geolocation.cc', 'cc_geo'),
        ('destination.ip', 'cc_ip', validate_ip),
        ('destination.port', 'cc_port'),
        ('destination.fqdn', 'cc_dns'),
        ('destination.url', 'url'),
        ('malware.name', 'infection'),
        ('protocol.application', 'application'),
        ('protocol.transport', 'type'),
        ('source.asn', 'asn'),
        ('source.geolocation.cc', 'geo'),
        ('source.geolocation.region', 'region'),
        ('source.geolocation.city', 'city'),
        ('source.reverse_dns', 'hostname'),
        # Other known fields which will go into "extra"
        ('connection_count', 'count', convert_int),
        ('user_agent', 'agent'),
        ('os.name', 'p0f_genre'),
        ('os.version', 'p0f_detail'),
        ('extra.', 'naics', invalidate_zero),
        ('extra.', 'sic', invalidate_zero),
    ],
    'constant_fields': {
        'classification.type': 'botnet drone',
        'classification.taxonomy': 'Malicious Code',
        'classification.identifier': 'botnet',
<<<<<<< HEAD
=======
        'feed.code': 'shadowserver-botnet-drone-hadoop',
        'feed.name': 'shadowserver',
>>>>>>> 4fec8d12
    },
}

# https://www.shadowserver.org/wiki/pmwiki.php/Services/Open-XDMCP
open_xdmcp = {
    'required_fields': [
        ('time.source', 'timestamp', add_UTC_to_timestamp),
        ('source.ip', 'ip'),
        ('source.port', 'port')
    ],
    'optional_fields': [
        ('protocol.transport', 'protocol'),
        ('source.reverse_dns', 'hostname'),
        ('source.asn', 'asn'),
        ('source.geolocation.cc', 'geo'),
        ('source.geolocation.region', 'region'),
        ('source.geolocation.city', 'city'),
        # Other known fields which will go into "extra"
        ('extra.', 'naics', invalidate_zero),
        ('extra.', 'sic', invalidate_zero),
        ('extra.', 'opcode'),
        ('extra.', 'reported_hostname'),
        ('extra.', 'status'),
    ],
    'constant_fields': {
        'classification.type': 'vulnerable service',
        'classification.taxonomy': 'Vulnerable',
        'protocol.application': 'xdmcp',
<<<<<<< HEAD
        #'feed.url': 'https://www.shadowserver.org/wiki/pmwiki.php/Services/Open-XDMCP',
=======
        'feed.code': 'shadowserver-openxdmcp',
        'feed.name': 'shadowserver',
        'feed.url': 'https://www.shadowserver.org/wiki/pmwiki.php/Services/Open-XDMCP',
>>>>>>> 4fec8d12
        'classification.identifier': 'openxdmcp',
    },
}

# https://www.shadowserver.org/wiki/pmwiki.php/Services/Open-NATPMP
open_natpmp = {
    'required_fields': [
        ('time.source', 'timestamp', add_UTC_to_timestamp),
        ('source.ip', 'ip'),
        ('source.port', 'port')
    ],
    'optional_fields': [
        ('protocol.transport', 'protocol'),
        ('source.reverse_dns', 'hostname'),
        ('source.asn', 'asn'),
        ('source.geolocation.cc', 'geo'),
        ('source.geolocation.region', 'region'),
        ('source.geolocation.city', 'city'),
        # Other known fields which will go into "extra"
        ('extra.', 'naics', invalidate_zero),
        ('extra.', 'sic', invalidate_zero),
        ('extra.', 'version'),
        ('extra.', 'opcode'),
        ('extra.', 'uptime'),
        ('extra.', 'external_ip'),
    ],
    'constant_fields': {
        'classification.type': 'vulnerable service',
        'classification.taxonomy': 'Vulnerable',
        'protocol.application': 'nat-pmp',
<<<<<<< HEAD
        #'feed.url': 'https://www.shadowserver.org/wiki/pmwiki.php/Services/Open-NATPMP',
=======
        'feed.code': 'shadowserver-opennatpmp',
        'feed.name': 'shadowserver',
        'feed.url': 'https://www.shadowserver.org/wiki/pmwiki.php/Services/Open-NATPMP',
>>>>>>> 4fec8d12
        'classification.identifier': 'opennatpmp',
    },
}<|MERGE_RESOLUTION|>--- conflicted
+++ resolved
@@ -166,11 +166,6 @@
         'classification.type': 'vulnerable service',
         'classification.taxonomy': 'Vulnerable',
         'protocol.application': 'mdns',
-<<<<<<< HEAD
-=======
-        'feed.code': 'shadowserver-openmdns',
-        'feed.name': 'shadowserver',
->>>>>>> 4fec8d12
         'classification.identifier': 'openmdns',
     },
 }
@@ -200,11 +195,6 @@
         'classification.type': 'vulnerable service',
         'classification.taxonomy': 'Vulnerable',
         'classification.identifier': 'openchargen',
-<<<<<<< HEAD
-=======
-        'feed.code': 'shadowserver-openchargen',
-        'feed.name': 'shadowserver',
->>>>>>> 4fec8d12
         'protocol.application': 'chargen',
     },
 }
@@ -237,11 +227,6 @@
         'classification.type': 'vulnerable service',
         'classification.taxonomy': 'Vulnerable',
         'classification.identifier': 'opentftp',
-<<<<<<< HEAD
-=======
-        'feed.code': 'shadowserver-opentftp',
-        'feed.name': 'shadowserver',
->>>>>>> 4fec8d12
         'protocol.application': 'tftp',
     },
 }
@@ -283,11 +268,6 @@
         'classification.type': 'botnet drone',
         'classification.taxonomy': 'Malicious Code',
         'classification.identifier': 'botnet',
-<<<<<<< HEAD
-=======
-        'feed.code': 'shadowserver-sinkhole-http-drone',
-        'feed.name': 'shadowserver',
->>>>>>> 4fec8d12
     },
 }
 
@@ -328,11 +308,6 @@
         'protocol.application': 'http',
         'classification.taxonomy': 'Malicious Code',
         'classification.identifier': 'botnet',
-<<<<<<< HEAD
-=======
-        'feed.code': 'shadowserver-microsoft-sinkhole',
-        'feed.name': 'shadowserver',
->>>>>>> 4fec8d12
     },
 }
 
@@ -373,11 +348,6 @@
         'classification.type': 'vulnerable service',
         'classification.taxonomy': 'Vulnerable',
         'classification.identifier': 'openredis',
-<<<<<<< HEAD
-=======
-        'feed.code': 'shadowserver-openredis',
-        'feed.name': 'shadowserver',
->>>>>>> 4fec8d12
         'protocol.application': 'redis',
     },
 }
@@ -409,11 +379,6 @@
         'classification.type': 'vulnerable service',
         'classification.taxonomy': 'Vulnerable',
         'classification.identifier': 'openportmapper',
-<<<<<<< HEAD
-=======
-        'feed.code': 'shadowserver-openportmapper',
-        'feed.name': 'shadowserver',
->>>>>>> 4fec8d12
         'protocol.application': 'portmapper',
     },
 }
@@ -458,11 +423,6 @@
         'classification.type': 'vulnerable service',
         'classification.taxonomy': 'Vulnerable',
         'classification.identifier': 'openipmi',
-<<<<<<< HEAD
-=======
-        'feed.code': 'shadowserver-openipmi',
-        'feed.name': 'shadowserver',
->>>>>>> 4fec8d12
         'protocol.application': 'ipmi',
         'protocol.transport': 'udp',
     },
@@ -494,11 +454,6 @@
         'classification.type': 'vulnerable service',
         'classification.taxonomy': 'Vulnerable',
         'classification.identifier': 'openqotd',
-<<<<<<< HEAD
-=======
-        'feed.code': 'shadowserver-openqotd',
-        'feed.name': 'shadowserver',
->>>>>>> 4fec8d12
         'protocol.application': 'qotd',
     },
 }
@@ -538,11 +493,6 @@
         'classification.type': 'vulnerable service',
         'classification.taxonomy': 'Vulnerable',
         'classification.identifier': 'openssdp',
-<<<<<<< HEAD
-=======
-        'feed.code': 'shadowserver-openssdp',
-        'feed.name': 'shadowserver',
->>>>>>> 4fec8d12
         'protocol.application': 'ssdp',
     },
 }
@@ -574,11 +524,6 @@
         'classification.taxonomy': 'Vulnerable',
         'protocol.application': 'snmp',
         'classification.identifier': 'snmp',
-<<<<<<< HEAD
-=======
-        'feed.code': 'shadowserver-opensnmp',
-        'feed.name': 'shadowserver',
->>>>>>> 4fec8d12
     },
 }
 
@@ -612,11 +557,6 @@
         'classification.type': 'vulnerable service',
         'classification.taxonomy': 'Vulnerable',
         'classification.identifier': 'openmssql',
-<<<<<<< HEAD
-=======
-        'feed.code': 'shadowserver-openmssql',
-        'feed.name': 'shadowserver',
->>>>>>> 4fec8d12
         'protocol.application': 'mssql',
     },
 }
@@ -655,11 +595,6 @@
         'classification.type': 'vulnerable service',
         'classification.taxonomy': 'Vulnerable',
         'classification.identifier': 'openmongodb',
-<<<<<<< HEAD
-=======
-        'feed.code': 'shadowserver-openmongodb',
-        'feed.name': 'shadowserver',
->>>>>>> 4fec8d12
         'protocol.application': 'mongodb',
     },
 }
@@ -689,11 +624,6 @@
         'classification.type': 'vulnerable service',
         'classification.taxonomy': 'Vulnerable',
         'classification.identifier': 'opennetbios',
-<<<<<<< HEAD
-=======
-        'feed.code': 'shadowserver-opennetbios',
-        'feed.name': 'shadowserver',
->>>>>>> 4fec8d12
         'protocol.application': 'netbios',
     },
 }
@@ -732,11 +662,6 @@
         'classification.type': 'vulnerable service',
         'classification.taxonomy': 'Vulnerable',
         'classification.identifier': 'openelasticsearch',
-<<<<<<< HEAD
-=======
-        'feed.code': 'shadowserver-openelasticsearch',
-        'feed.name': 'shadowserver',
->>>>>>> 4fec8d12
         'protocol.application': 'elasticsearch',
     },
 }
@@ -765,11 +690,6 @@
         'classification.type': 'vulnerable service',
         'classification.taxonomy': 'Vulnerable',
         'classification.identifier': 'opendns',
-<<<<<<< HEAD
-=======
-        'feed.code': 'shadowserver-opendns',
-        'feed.name': 'shadowserver',
->>>>>>> 4fec8d12
         'protocol.application': 'dns',
     },
 }
@@ -793,11 +713,6 @@
         'classification.type': 'vulnerable service',
         'classification.taxonomy': 'Vulnerable',
         'classification.identifier': 'openntp',
-<<<<<<< HEAD
-=======
-        'feed.code': 'shadowserver-openntp',
-        'feed.name': 'shadowserver',
->>>>>>> 4fec8d12
         'protocol.application': 'ntp',
     },
 }
@@ -820,11 +735,6 @@
         'classification.type': 'vulnerable service',
         'classification.taxonomy': 'Vulnerable',
         'classification.identifier': 'SSL-FREAK',
-<<<<<<< HEAD
-=======
-        'feed.code': 'shadowserver-ssl-freak-scan',
-        'feed.name': 'shadowserver',
->>>>>>> 4fec8d12
         'protocol.application': 'https',
     },
 }
@@ -848,11 +758,6 @@
         'classification.type': 'vulnerable service',
         'classification.taxonomy': 'Vulnerable',
         'classification.identifier': 'SSL-Poodle',
-<<<<<<< HEAD
-=======
-        'feed.code': 'shadowserver-ssl-scan',
-        'feed.name': 'shadowserver',
->>>>>>> 4fec8d12
         'protocol.application': 'https',
     },
 }
@@ -876,11 +781,6 @@
         'classification.type': 'vulnerable service',
         'classification.taxonomy': 'Vulnerable',
         'classification.identifier': 'openmemcached',
-<<<<<<< HEAD
-=======
-        'feed.code': 'shadowserver-openmemcached',
-        'feed.name': 'shadowserver',
->>>>>>> 4fec8d12
         'protocol.application': 'memcached',
     },
 }
@@ -919,11 +819,6 @@
         'classification.type': 'botnet drone',
         'classification.taxonomy': 'Malicious Code',
         'classification.identifier': 'botnet',
-<<<<<<< HEAD
-=======
-        'feed.code': 'shadowserver-botnet-drone-hadoop',
-        'feed.name': 'shadowserver',
->>>>>>> 4fec8d12
     },
 }
 
@@ -952,13 +847,7 @@
         'classification.type': 'vulnerable service',
         'classification.taxonomy': 'Vulnerable',
         'protocol.application': 'xdmcp',
-<<<<<<< HEAD
         #'feed.url': 'https://www.shadowserver.org/wiki/pmwiki.php/Services/Open-XDMCP',
-=======
-        'feed.code': 'shadowserver-openxdmcp',
-        'feed.name': 'shadowserver',
-        'feed.url': 'https://www.shadowserver.org/wiki/pmwiki.php/Services/Open-XDMCP',
->>>>>>> 4fec8d12
         'classification.identifier': 'openxdmcp',
     },
 }
@@ -989,13 +878,7 @@
         'classification.type': 'vulnerable service',
         'classification.taxonomy': 'Vulnerable',
         'protocol.application': 'nat-pmp',
-<<<<<<< HEAD
         #'feed.url': 'https://www.shadowserver.org/wiki/pmwiki.php/Services/Open-NATPMP',
-=======
-        'feed.code': 'shadowserver-opennatpmp',
-        'feed.name': 'shadowserver',
-        'feed.url': 'https://www.shadowserver.org/wiki/pmwiki.php/Services/Open-NATPMP',
->>>>>>> 4fec8d12
         'classification.identifier': 'opennatpmp',
     },
 }