--- conflicted
+++ resolved
@@ -48,24 +48,14 @@
     feed_idx = {
         "Botnet-Drone-Hadoop": botnet_drone_hadoop,
         "Open-Memcached": open_memcached,
-<<<<<<< HEAD
-        "Ssl-Scan": ssl_scan,  # Aka Poodle
-        "Ssl-Freak-Scan": ssl_scan, # Only differs in a few extra fields
-=======
         "Ssl-Scan": ssl_scan,  # a.k.a POODLE
         "Ssl-Freak-Scan": ssl_freak_scan,  # Only differs in a few extra fields
->>>>>>> 55babbdd
         "NTP-Monitor": ntp_monitor,
         "NTP-Version": ntp_version,
         "DNS-open-resolvers": dns_open_resolvers,  # TODO Check implementation.
         "Open-Elasticsearch": open_elasticsearch,
-<<<<<<< HEAD
-        "Open-Net BIOS": open_net_bios,  # TODO Check implementation.
-        "Open-Mongo DB": open_mongodb,  # TODO Check implementation.
-=======
         "Open-NetBIOS": open_netbios,
         "Open-MongoDB": open_mongodb,
->>>>>>> 55babbdd
         "Open-MSSQL": open_mssql,  # TODO Check implementation.
         "Open-SNMP": open_snmp,
         "Open-SSDP": open_ssdp,  # TODO Check implementation.
