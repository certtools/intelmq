# -*- coding: utf-8 -*-
"""
Copyright (C) 2016 by Bundesamt für Sicherheit in der Informationstechnik

Software engineering by Intevation GmbH

This is a configuration File for the shadowserver parser

Mappings are "straight forward" each mapping is a dict
of at least three keys:

1. required fields:
   the parser will work this keys first.
2. optional fields:
   the parser will try to interpret these values.
   if it fails, the value is written to the extra field
3. constant fields:
   Some information about an event may not be explicitly stated in a
   feed because it is implicit in the nature of the feed. For instance
   a feed that is exclusively about HTTP may not have a field for the
   protocol because it's always TCP.

The first value is the IntelMQ key,
the second value is the row in the shadowserver csv.


Reference material:
    * when setting the classification.* fields, please use the taxonomy from
      [eCSIRT II](https://www.trusted-introducer.org/Incident-Classification-Taxonomy.pdf)
      Also to be found on the
      [ENISA page](https://www.enisa.europa.eu/topics/csirt-cert-services/community-projects/existing-taxonomies)
    * please respect the Data harmonization ontology: https://github.com/certtools/intelmq/blob/master/docs/Data-Harmonization.md


TODOs:
    There is a bunch of inline todos.
    Most of them show lines of code were the mapping has to be validated

    @ Check-Implementation Tags for parser configs.
    dmth thinks it's not sufficient. Some CERT-Expertise is needed to
    check if the mappings are correct.

"""
import intelmq.lib.harmonization as harmonization
import re


def get_feed(feedname, logger):
    # TODO should this be case insensitive?
    feed_idx = {
        "Accessible-Cisco-Smart-Install": accessible_cisco_smart_install,
        "Accessible-CWMP": accessible_cwmp,
        "Accessible-RDP": accessible_rdp,
        "Accessible-SMB": accessible_smb,
        "Accessible-Telnet": accessible_telnet,
        "Accessible-VNC": accessible_vnc,
        "Blacklisted-IP": blacklisted_ip,
        "Compromised-Website": compromised_website,
        "DNS-Open-Resolvers": dns_open_resolvers,
        "Drone": drone,
        "Microsoft-Sinkhole": microsoft_sinkhole,
        "NTP-Monitor": ntp_monitor,
        "NTP-Version": ntp_version,
        "Open-Chargen": open_chargen,
        "Open-Elasticsearch": open_elasticsearch,
        "Open-IPMI": open_ipmi,
        "Open-LDAP": open_ldap,
        "Open-mDNS": open_mdns,
        "Open-Memcached": open_memcached,
        "Open-MongoDB": open_mongodb,
        "Open-MSSQL": open_mssql,
        "Open-NATPMP": open_natpmp,
        "Open-NetBIOS-Nameservice": open_netbios_nameservice,
        "Open-Netis": open_netis,
        "Open-Portmapper": open_portmapper,
        "Open-QOTD": open_qotd,
        "Open-Redis": open_redis,
        "Open-SNMP": open_snmp,
        "Open-SSDP": open_ssdp,
        "Open-TFTP": open_tftp,
        "Open-XDMCP": open_xdmcp,
        "Sandbox-URL": sandbox_url,
        "Sinkhole-HTTP-Drone": sinkhole_http_drone,
        "Spam-URL": spam_url,
        "SSL-FREAK-Vulnerable-Servers": ssl_freak_vulnerable_servers,
        "SSL-POODLE-Vulnerable-Servers": ssl_poodle_vulnerable_servers,
        "Vulnerable-ISAKMP": vulnerable_isakmp,
    }
    old_feed_idx = {
        "Botnet-Drone-Hadoop": drone,
        "DNS-open-resolvers": dns_open_resolvers,
        "Open-NetBIOS": open_netbios_nameservice,
        "SSL-Freak-Scan": ssl_freak_vulnerable_servers,
        "SSL-Scan": ssl_poodle_vulnerable_servers,
    }

    if feedname in old_feed_idx:
        logger.warning('Deprecated feedname use. Refer to the documentation for the new name. '
                       'Backwards compatibility will be removed in version 1.3.')
        return old_feed_idx[feedname]

    return feed_idx.get(feedname)


def add_UTC_to_timestamp(value):
    return value + ' UTC'


def convert_bool(value):
    if value.lower() in ('y', 'yes', 'true', 'enabled'):
        return True
    elif value.lower() in ('n', 'no', 'false', 'disabled'):
        return False


def validate_to_none(value):
    if not len(value) or value in ['0', 'unknown']:
        return None
    return value


def convert_int(value):
    """ Returns an int or None for empty strings. """
    if not value:
        return None
    else:
        return int(value)


def convert_float(value):
    """ Returns an float or None for empty strings. """
    if not value:
        return None
    else:
        return float(value)


def convert_hostname_and_url(value, row):
    """
    URLs are split into hostname and path, we can also guess the protocol here.
    but only guess if the protocol is in a set of known good values.
    """
    if row['application'] in ['http', 'https', 'irc']:
        if row['hostname'] and row['url']:
            url = row['url'] if row['url'].startswith('/') else '/' + row['url']
            return row['application'] + '://' + row['hostname'] + url

        elif row['hostname'] and not row['url']:
            return row['application'] + '://' + row['hostname']

    return value


def convert_httphost_and_url(value, row):
    """
    URLs are split into hostname and path, we can also guess the protocol here.
    With some reports, url/http_url holds only the path, with others the full HTTP request.
    """
    if "url" in row:
        if row['http_host'] and row['url']:
            path = re.sub(r'^[^/]*', '', row['url'])
            path = re.sub(r'\s.*$', '', path)
            return 'http://' + row['http_host'] + path
    elif "http_url" in row:
        if row['http_host'] and row['http_url']:
            path = re.sub(r'^[^/]*', '', row['http_url'])
            path = re.sub(r'\s.*$', '', path)
            return 'http://' + row['http_host'] + path
    return value


def invalidate_zero(value):
    """ Returns an int or None for empty strings or '0'. """
    if not value:
        return None
    elif int(value) != 0:
        return int(value)


# TODO this function is a wild guess...
def set_tor_node(value):
    if value:
        return True
    else:
        return None


def validate_ip(value):
    """Remove "invalid" IP."""
    if value == '0.0.0.0':
        return None
    if harmonization.IPAddress.is_valid(value, sanitize=True):
        return value


def validate_fqdn(value):
    if value and harmonization.FQDN.is_valid(value, sanitize=True):
        return value


# https://www.shadowserver.org/wiki/pmwiki.php/Services/Open-mDNS
open_mdns = {
    'required_fields': [
        ('time.source', 'timestamp', add_UTC_to_timestamp),
        ('source.ip', 'ip'),
        ('source.port', 'port'),
    ],
    'optional_fields': [
        ('protocol.transport', 'protocol'),
        ('source.reverse_dns', 'hostname'),
        # ('classification.identifier', 'tag'),  # always set to 'open-mdns' in constant_fields
        ('source.asn', 'asn'),
        ('source.geolocation.cc', 'geo'),
        ('source.geolocation.region', 'region'),
        ('source.geolocation.city', 'city'),
        ('extra.', 'naics', invalidate_zero),
        ('extra.', 'sic', invalidate_zero),
        ('extra.', 'mdns_name', validate_to_none),
        ('extra.', 'mdns_ipv4', validate_to_none),
        ('extra.', 'mdns_ipv6', validate_to_none),
        ('extra.', 'services', validate_to_none),
        ('extra.', 'workstation_name', validate_to_none),
        ('extra.', 'workstation_ipv4', validate_to_none),
        ('extra.', 'workstation_ipv6', validate_to_none),
        ('extra.', 'workstation_info', validate_to_none),
        ('extra.', 'http_name', validate_to_none),
        ('extra.', 'http_ipv4', validate_to_none),
        ('extra.', 'http_ipv6', validate_to_none),
        ('extra.', 'http_ptr', validate_to_none),
        ('extra.', 'http_info', validate_to_none),
        ('extra.', 'http_target', validate_to_none),
        ('extra.', 'http_port', validate_to_none),
    ],
    'constant_fields': {
        'classification.taxonomy': 'vulnerable',
        'classification.type': 'vulnerable service',
        'classification.identifier': 'open-mdns',
        'protocol.application': 'mdns',
    }
}

# https://www.shadowserver.org/wiki/pmwiki.php/Services/Open-Chargen
open_chargen = {
    'required_fields': [
        ('time.source', 'timestamp', add_UTC_to_timestamp),
        ('source.ip', 'ip'),
        ('source.port', 'port'),
    ],
    'optional_fields': [
        ('protocol.transport', 'protocol'),
        ('source.reverse_dns', 'hostname'),
        # ('classification.identifier', 'tag'),  # always set to 'open-chargen' in constant_fields
        ('source.asn', 'asn'),
        ('source.geolocation.cc', 'geo'),
        ('source.geolocation.region', 'region'),
        ('source.geolocation.city', 'city'),
        ('extra.response_size', 'size', convert_int),
        ('extra.', 'naics', invalidate_zero),
        ('extra.', 'sic', invalidate_zero),
        ('extra.', 'sector', validate_to_none),
    ],
    'constant_fields': {
        'classification.taxonomy': 'vulnerable',
        'classification.type': 'vulnerable service',
        'classification.identifier': 'open-chargen',
        'protocol.application': 'chargen',
    },
}

# https://www.shadowserver.org/wiki/pmwiki.php/Services/Open-TFTP
open_tftp = {
    'required_fields': [
        ('time.source', 'timestamp', add_UTC_to_timestamp),
        ('source.ip', 'ip'),
        ('source.port', 'port'),
    ],
    'optional_fields': [
        ('protocol.transport', 'protocol'),
        ('source.reverse_dns', 'hostname'),
        # ('classification.identifier', 'tag'),  # always set to 'open-tftp' in constant_fields
        ('source.asn', 'asn'),
        ('source.geolocation.cc', 'geo'),
        ('source.geolocation.region', 'region'),
        ('source.geolocation.city', 'city'),
        ('extra.', 'naics', invalidate_zero),
        ('extra.', 'sic', invalidate_zero),
        ('extra.', 'size', convert_int),
        ('extra.', 'opcode', validate_to_none),
        ('extra.', 'errorcode', validate_to_none),
        ('extra.', 'error', validate_to_none),
        ('extra.', 'errormessage', validate_to_none),
    ],
    'constant_fields': {
        'classification.taxonomy': 'vulnerable',
        'classification.type': 'vulnerable service',
        'classification.identifier': 'open-tftp',
        'protocol.application': 'tftp',
    },
}

# https://www.shadowserver.org/wiki/pmwiki.php/Services/Sinkhole-HTTP-Drone
sinkhole_http_drone = {
    'required_fields': [
        ('time.source', 'timestamp', add_UTC_to_timestamp),
        ('source.ip', 'ip'),
        ('source.port', 'src_port'),
    ],
    'optional_fields': [
        ('source.asn', 'asn'),
        ('source.geolocation.cc', 'geo'),
        ('malware.name', 'type'),
        ('user_agent', 'http_agent'),
        ('source.tor_node', 'tor', set_tor_node),
        ('os.name', 'p0f_genre'),
        ('os.version', 'p0f_detail'),
        ('source.reverse_dns', 'hostname'),
        ('destination.port', 'dst_port'),
        ('destination.fqdn', 'http_host', validate_fqdn),
        ('extra.', 'http_referer', validate_to_none),
        ('extra.', 'http_referer_ip', validate_ip),
        ('extra.', 'http_referer_asn', convert_int),
        ('extra.', 'http_referer_geo', validate_to_none),
        ('destination.ip', 'dst_ip', validate_ip),
        ('destination.asn', 'dst_asn'),
        ('destination.geolocation.cc', 'dst_geo'),
        ('extra.', 'naics', invalidate_zero),
        ('extra.', 'sic', invalidate_zero),
        ('extra.', 'http_referer_naics', validate_to_none),
        ('extra.', 'http_referer_sic', validate_to_none),
        ('extra.', 'sector', validate_to_none),
        ('extra.', 'ssl_cipher', validate_to_none),
        ('extra.', 'application', validate_to_none),
        ('extra.', 'version', validate_to_none),
    ],
    'constant_fields': {
        'classification.taxonomy': 'malicious code',
        'classification.type': 'botnet drone',
        'classification.identifier': 'infected system',
        # The feed does not include explicit information on the protocol
        # but since it is about HTTP the protocol is always set to 'tcp'.
        'protocol.transport': 'tcp',
    },
}

# https://www.shadowserver.org/wiki/pmwiki.php/Services/Microsoft-Sinkhole
microsoft_sinkhole = {
    'required_fields': [
        ('time.source', 'timestamp', add_UTC_to_timestamp),
        ('source.ip', 'ip'),
        ('source.port', 'src_port'),
    ],
    'optional_fields': [
        ('source.asn', 'asn'),
        ('source.geolocation.cc', 'geo'),
        ('destination.url', 'url', convert_httphost_and_url, True),
        ('malware.name', 'type'),
        ('user_agent', 'http_agent'),
        ('source.tor_node', 'tor', set_tor_node),
        ('os.name', 'p0f_genre'),
        ('os.version', 'p0f_detail'),
        ('source.reverse_dns', 'hostname'),
        ('destination.port', 'dst_port'),
        ('destination.fqdn', 'http_host', validate_fqdn),
        ('extra.', 'http_referer', validate_to_none),
        ('extra.', 'http_referer_ip', validate_ip),
        ('extra.', 'http_referer_asn', convert_int),
        ('extra.', 'http_referer_geo', validate_to_none),
        ('destination.ip', 'dst_ip', validate_ip),
        ('destination.asn', 'dst_asn'),
        ('destination.geolocation.cc', 'dst_geo'),
        ('extra.', 'naics', invalidate_zero),
        ('extra.', 'sic', invalidate_zero),
        ('extra.', 'http_referer_naics', invalidate_zero),
        ('extra.', 'http_referer_sic', invalidate_zero),
        ('extra.', 'sector', validate_to_none),
        ('extra.', 'ssl_cipher', validate_to_none),
        ('extra.', 'application', validate_to_none),
        ('extra.', 'version', validate_to_none),
    ],
    'constant_fields': {
        'classification.taxonomy': 'malicious code',
        'classification.type': 'botnet drone',
        'classification.identifier': 'infected system',
        'protocol.transport': 'tcp',
        'protocol.application': 'http',
    },
}

# https://www.shadowserver.org/wiki/pmwiki.php/Services/Open-Redis
open_redis = {
    'required_fields': [
        ('time.source', 'timestamp', add_UTC_to_timestamp),
        ('source.ip', 'ip'),
        ('source.port', 'port'),
    ],
    'optional_fields': [
        ('protocol.transport', 'protocol'),
        ('source.reverse_dns', 'hostname'),
        # ('classification.identifier', 'tag'),  # always set to 'open-redis' in constant_fields
        ('extra.', 'version', validate_to_none),
        ('source.asn', 'asn'),
        ('source.geolocation.cc', 'geo'),
        ('source.geolocation.region', 'region'),
        ('source.geolocation.city', 'city'),
        ('extra.', 'naics', invalidate_zero),
        ('extra.', 'sic', invalidate_zero),
        ('extra.', 'git_sha1', validate_to_none),
        ('extra.', 'git_dirty_flag', validate_to_none),
        ('extra.', 'build_id', validate_to_none),
        ('extra.', 'mode', validate_to_none),
        ('extra.os.name', 'os', validate_to_none),
        ('extra.', 'architecture', validate_to_none),
        ('extra.', 'multiplexing_api', validate_to_none),
        ('extra.', 'gcc_version', validate_to_none),
        ('extra.', 'process_id', validate_to_none),
        ('extra.', 'run_id', validate_to_none),
        ('extra.', 'uptime', validate_to_none),
        ('extra.', 'connected_clients', validate_to_none),
        ('extra.', 'sector', validate_to_none),
    ],
    'constant_fields': {
        'classification.taxonomy': 'vulnerable',
        'classification.type': 'vulnerable service',
        'classification.identifier': 'open-redis',
        'protocol.application': 'redis',
    },
}

# https://www.shadowserver.org/wiki/pmwiki.php/Services/Open-Portmapper
open_portmapper = {
    'required_fields': [
        ('time.source', 'timestamp', add_UTC_to_timestamp),
        ('source.ip', 'ip'),
        ('source.port', 'port'),
    ],
    'optional_fields': [
        ('protocol.transport', 'protocol'),
        ('source.reverse_dns', 'hostname'),
        # ('classification.identifier', 'tag'),  # always set to 'open-portmapper' in constant_fields
        ('source.asn', 'asn'),
        ('source.geolocation.cc', 'geo'),
        ('source.geolocation.region', 'region'),
        ('source.geolocation.city', 'city'),
        ('extra.', 'naics', invalidate_zero),
        ('extra.', 'sic', invalidate_zero),
        ('extra.', 'programs', validate_to_none),
        ('extra.', 'mountd_port', validate_to_none),
        ('extra.', 'exports', validate_to_none),
        ('extra.', 'sector', validate_to_none),
    ],
    'constant_fields': {
        'classification.taxonomy': 'vulnerable',
        'classification.type': 'vulnerable service',
        'classification.identifier': 'open-portmapper',
        'protocol.application': 'portmapper',
    },
}

# https://www.shadowserver.org/wiki/pmwiki.php/Services/Open-IPMI
open_ipmi = {
    'required_fields': [
        ('time.source', 'timestamp', add_UTC_to_timestamp),
        ('source.ip', 'ip'),
        ('source.port', 'port'),
    ],
    'optional_fields': [
        ('source.reverse_dns', 'hostname'),
        # ('classification.identifier', 'tag'),  # always set to 'open-ipmi' in constant_fields
        ('extra.', 'ipmi_version', validate_to_none),
        ('source.asn', 'asn'),
        ('source.geolocation.cc', 'geo'),
        ('source.geolocation.region', 'region'),
        ('source.geolocation.city', 'city'),
        ('extra.', 'none_auth', convert_bool),
        ('extra.', 'md2_auth', convert_bool),
        ('extra.', 'md5_auth', convert_bool),
        ('extra.', 'passkey_auth', convert_bool),
        ('extra.', 'oem_auth', convert_bool),
        ('extra.', 'defaultkg', validate_to_none),
        ('extra.', 'permessage_auth', convert_bool),
        ('extra.', 'userlevel_auth', convert_bool),
        ('extra.', 'usernames', convert_bool),
        ('extra.', 'nulluser', convert_bool),
        ('extra.', 'anon_login', convert_bool),
        ('extra.', 'error', validate_to_none),
        ('extra.', 'deviceid', validate_to_none),
        ('extra.', 'devicerev', validate_to_none),
        ('extra.', 'firmwarerev', validate_to_none),
        ('extra.', 'version', validate_to_none),
        ('extra.', 'manufacturerid', validate_to_none),
        ('extra.', 'manufacturername', validate_to_none),
        ('extra.', 'productid', validate_to_none),
        ('extra.', 'productname', validate_to_none),
    ],
    'constant_fields': {
        'classification.taxonomy': 'vulnerable',
        'classification.type': 'vulnerable service',
        'classification.identifier': 'open-ipmi',
        'protocol.application': 'ipmi',
        'protocol.transport': 'udp',
    },
}

# https://www.shadowserver.org/wiki/pmwiki.php/Services/Open-QOTD
open_qotd = {
    'required_fields': [
        ('time.source', 'timestamp', add_UTC_to_timestamp),
        ('source.ip', 'ip'),
        ('source.port', 'port'),
    ],
    'optional_fields': [
        ('protocol.transport', 'protocol'),
        ('source.reverse_dns', 'hostname'),
        # ('classification.identifier', 'tag'),  # always set to 'open-qotd' in constant_fields
        ('extra.', 'quote', validate_to_none),
        ('source.asn', 'asn'),
        ('source.geolocation.cc', 'geo'),
        ('source.geolocation.region', 'region'),
        ('source.geolocation.city', 'city'),
        ('extra.', 'naics', invalidate_zero),
        ('extra.', 'sic', invalidate_zero),
        ('extra.', 'sector', validate_to_none),
    ],
    'constant_fields': {
        'classification.taxonomy': 'vulnerable',
        'classification.type': 'vulnerable service',
        'classification.identifier': 'open-qotd',
        'protocol.application': 'qotd',
    },
}

# https://www.shadowserver.org/wiki/pmwiki.php/Services/Open-SSDP
open_ssdp = {
    'required_fields': [
        ('time.source', 'timestamp', add_UTC_to_timestamp),
        ('source.ip', 'ip'),
        ('source.port', 'port'),
    ],
    'optional_fields': [
        ('protocol.transport', 'protocol'),
        ('source.reverse_dns', 'hostname'),
        # ('classification.identifier', 'tag'),  # always set to 'open-ssdp' in constant_fields
        ('extra.', 'header', validate_to_none),
        ('source.asn', 'asn'),
        ('source.geolocation.cc', 'geo'),
        ('source.geolocation.region', 'region'),
        ('source.geolocation.city', 'city'),
        ('extra.', 'systime', validate_to_none),
        ('extra.', 'cache_control', validate_to_none),
        ('extra.', 'location', validate_to_none),
        ('extra.', 'server', validate_to_none),
        ('extra.', 'search_target', validate_to_none),
        ('extra.', 'unique_service_name', validate_to_none),
        ('extra.', 'host', validate_to_none),
        ('extra.', 'nts', validate_to_none),
        ('extra.', 'nt', validate_to_none),
        ('extra.', 'naics', invalidate_zero),
        ('extra.', 'sic', invalidate_zero),
        ('extra.', 'sector', validate_to_none),
    ],
    'constant_fields': {
        'classification.taxonomy': 'vulnerable',
        'classification.type': 'vulnerable service',
        'classification.identifier': 'open-ssdp',
        'protocol.application': 'ssdp',
    },
}

# https://www.shadowserver.org/wiki/pmwiki.php/Services/Open-SNMP
open_snmp = {
    'required_fields': [
        ('time.source', 'timestamp', add_UTC_to_timestamp),
        ('source.ip', 'ip'),
        ('source.port', 'port'),
    ],
    'optional_fields': [
        ('protocol.transport', 'protocol'),
        ('source.reverse_dns', 'hostname'),
        ('extra.', 'sysdesc', validate_to_none),
        ('extra.', 'sysname', validate_to_none),
        ('source.asn', 'asn'),
        ('source.geolocation.cc', 'geo'),
        ('source.geolocation.region', 'region'),
        ('source.geolocation.city', 'city'),
        ('extra.', 'version', convert_int),
        ('extra.', 'naics', invalidate_zero),
        ('extra.', 'sic', invalidate_zero),
        ('extra.', 'sector', validate_to_none),
    ],
    'constant_fields': {
        'classification.taxonomy': 'vulnerable',
        'classification.type': 'vulnerable service',
        'classification.identifier': 'open-snmp',
        'protocol.application': 'snmp',
    },
}

# https://www.shadowserver.org/wiki/pmwiki.php/Services/Open-MSSQL
open_mssql = {
    'required_fields': [
        ('time.source', 'timestamp', add_UTC_to_timestamp),
        ('source.ip', 'ip'),
        ('source.port', 'port'),
    ],
    'optional_fields': [
        ('protocol.transport', 'protocol'),
        ('source.reverse_dns', 'hostname'),
        # ('classification.identifier', 'tag'),  # always set to 'open-mssql' in constant_fields
        ('extra.', 'version', validate_to_none),
        ('source.asn', 'asn'),
        ('source.geolocation.cc', 'geo'),
        ('source.geolocation.region', 'region'),
        ('source.geolocation.city', 'city'),
        ('extra.', 'naics', invalidate_zero),
        ('extra.', 'sic', invalidate_zero),
        ('source.local_hostname', 'server_name'),
        ('extra.', 'instance_name', validate_to_none),
        ('extra.', 'tcp_port', convert_int),
        ('extra.', 'named_pipe', validate_to_none),
        ('extra.', 'response_length', convert_int),
        ('extra.', 'amplification', convert_float),
        ('extra.', 'sector', validate_to_none),
    ],
    'constant_fields': {
        'classification.taxonomy': 'vulnerable',
        'classification.type': 'vulnerable service',
        'classification.identifier': 'open-mssql',
        'protocol.application': 'mssql',
    },
}

# https://www.shadowserver.org/wiki/pmwiki.php/Services/Open-MongoDB
open_mongodb = {
    'required_fields': [
        ('time.source', 'timestamp', add_UTC_to_timestamp),
        ('source.ip', 'ip'),
        ('source.port', 'port'),
    ],
    'optional_fields': [
        ('protocol.transport', 'protocol'),
        ('source.reverse_dns', 'hostname'),
        # ('classification.identifier', 'tag'),  # always set to 'open-mongodb' in constant_fields
        ('extra.', 'version', validate_to_none),
        ('source.asn', 'asn'),
        ('source.geolocation.cc', 'geo'),
        ('source.geolocation.region', 'region'),
        ('source.geolocation.city', 'city'),
        ('extra.', 'naics', invalidate_zero),
        ('extra.', 'sic', invalidate_zero),
        ('extra.', 'gitversion', validate_to_none),
        ('extra.', 'sysinfo', validate_to_none),
        ('extra.', 'opensslversion', validate_to_none),
        ('extra.', 'allocator', validate_to_none),
        ('extra.', 'javascriptengine', validate_to_none),
        ('extra.', 'bits', validate_to_none),
        ('extra.', 'maxbsonobjectsize', validate_to_none),
        ('extra.', 'ok', validate_to_none),
        ('extra.', 'visible_databases', validate_to_none),
        ('extra.', 'sector', validate_to_none),
    ],
    'constant_fields': {
        'classification.taxonomy': 'vulnerable',
        'classification.type': 'vulnerable service',
        'classification.identifier': 'open-mongodb',
        'protocol.application': 'mongodb',
    },
}

# https://www.shadowserver.org/wiki/pmwiki.php/Services/Open-NetBIOS
open_netbios_nameservice = {
    'required_fields': [
        ('time.source', 'timestamp', add_UTC_to_timestamp),
        ('source.ip', 'ip'),
        ('source.port', 'port'),
    ],
    'optional_fields': [
        ('protocol.transport', 'protocol'),
        ('source.reverse_dns', 'hostname'),
        # ('classification.identifier', 'tag'),  # always set to 'open-netbios-nameservice' in constant_fields
        ('extra.', 'mac_address', validate_to_none),
        ('source.asn', 'asn'),
        ('source.geolocation.cc', 'geo'),
        ('source.geolocation.region', 'region'),
        ('source.geolocation.city', 'city'),
        ('extra.', 'workgroup', validate_to_none),
        ('extra.', 'machine_name', validate_to_none),
        ('source.account', 'username'),
        ('extra.', 'naics', invalidate_zero),
        ('extra.', 'sic', invalidate_zero),
        ('extra.', 'sector', validate_to_none),
    ],
    'constant_fields': {
        'classification.taxonomy': 'vulnerable',
        'classification.type': 'vulnerable service',
        'classification.identifier': 'open-netbios-nameservice',
        'protocol.application': 'netbios-nameservice',
    },
}

# https://www.shadowserver.org/wiki/pmwiki.php/Services/Open-Elasticsearch
open_elasticsearch = {
    'required_fields': [
        ('time.source', 'timestamp', add_UTC_to_timestamp),
        ('source.ip', 'ip'),
        ('source.port', 'port'),
    ],
    'optional_fields': [
        ('protocol.transport', 'protocol'),
        ('source.reverse_dns', 'hostname'),
        # ('classification.identifier', 'tag'),  # always set to 'open-elasticsearch' in constant_fields
        ('extra.', 'version', validate_to_none),
        ('source.asn', 'asn'),
        ('source.geolocation.cc', 'geo'),
        ('source.geolocation.region', 'region'),
        ('source.geolocation.city', 'city'),
        ('extra.', 'naics', invalidate_zero),
        ('extra.', 'sic', invalidate_zero),
        ('extra.', 'ok', convert_bool),
        ('extra.', 'name', validate_to_none),
        ('extra.', 'cluster_name', validate_to_none),
        ('extra.', 'status', convert_int),
        ('extra.', 'build_hash', validate_to_none),
        ('extra.', 'build_timestamp', validate_to_none),
        ('extra.', 'build_snapshot', convert_bool),
        ('extra.', 'lucene_version', validate_to_none),
        ('extra.', 'tagline', validate_to_none),
        ('extra.', 'sector', validate_to_none),
    ],
    'constant_fields': {
        'classification.taxonomy': 'vulnerable',
        'classification.type': 'vulnerable service',
        'classification.identifier': 'open-elasticsearch',
        'protocol.application': 'elasticsearch',
    },
}

# https://www.shadowserver.org/wiki/pmwiki.php/Services/DNS-open-resolvers
dns_open_resolvers = {
    'required_fields': [
        ('time.source', 'timestamp', add_UTC_to_timestamp),
        ('source.ip', 'ip'),
        ('source.port', 'port'),
    ],
    'optional_fields': [
        ('source.asn', 'asn'),
        ('source.geolocation.cc', 'geo'),
        ('source.geolocation.region', 'region'),
        ('source.geolocation.city', 'city'),
        ('protocol.transport', 'protocol'),
        ('source.reverse_dns', 'hostname'),
        # ('classification.identifier', 'tag'),  # always set to 'openresolver' in constant_fields
        ('extra.', 'min_amplification', convert_float),
        ('extra.', 'dns_version', validate_to_none),
        ('os.name', 'p0f_genre'),
        ('os.version', 'p0f_detail'),
        ('extra.', 'naics', invalidate_zero),
        ('extra.', 'sic', invalidate_zero),
        ('extra.', 'sector', validate_to_none),
    ],
    'constant_fields': {
        'classification.type': 'vulnerable service',
        'classification.taxonomy': 'vulnerable',
<<<<<<< HEAD
        'classification.identifier': 'dns-open-resolver',
=======
        'classification.identifier': 'opendns',
>>>>>>> ae5ab2ce
        'protocol.application': 'dns',
    },
}

# https://www.shadowserver.org/wiki/pmwiki.php/Services/NTP-Monitor
ntp_monitor = {
    'required_fields': [
        ('time.source', 'timestamp', add_UTC_to_timestamp),
        ('source.ip', 'ip'),
        ('source.port', 'port'),
    ],
    'optional_fields': [
        ('protocol.transport', 'protocol'),
        ('source.reverse_dns', 'hostname'),
        ('extra.', 'packets', convert_int),
        ('extra.', 'size', convert_int),
        ('source.asn', 'asn'),
        ('source.geolocation.cc', 'geo'),
        ('source.geolocation.region', 'region'),
        ('source.geolocation.city', 'city'),
        ('extra.', 'naics', invalidate_zero),
        ('extra.', 'sic', invalidate_zero),
        ('extra.', 'sector', validate_to_none),
    ],
    'constant_fields': {
        'classification.taxonomy': 'vulnerable',
        'classification.type': 'vulnerable service',
        'classification.identifier': 'ntp-monitor',
        'protocol.application': 'ntp',
    },
}

# https://www.shadowserver.org/wiki/pmwiki.php/Services/Ssl-Freak-Scan
ssl_freak_vulnerable_servers = {
    'required_fields': [
        ('time.source', 'timestamp', add_UTC_to_timestamp),
        ('source.ip', 'ip'),
        ('source.port', 'port'),
    ],
    'optional_fields': [
        ('source.reverse_dns', 'hostname'),
        # ('classification.identifier', 'tag'),  # always set to 'ssl-freak' in constant_fields
        ('extra.', 'handshake', validate_to_none),
        ('source.asn', 'asn'),
        ('source.geolocation.cc', 'geo'),
        ('source.geolocation.region', 'region'),
        ('source.geolocation.city', 'city'),
        ('extra.', 'cipher_suite', validate_to_none),
        ('extra.', 'cert_length', validate_to_none),
        ('extra.', 'subject_common_name', validate_to_none),
        ('extra.', 'issuer_common_name', validate_to_none),
        ('extra.', 'cert_issue_date', validate_to_none),
        ('extra.', 'cert_expiration_date', validate_to_none),
        ('extra.', 'sha1_fingerprint', validate_to_none),
        ('extra.', 'cert_serial_number', validate_to_none),
        ('extra.', 'signature_algorithm', validate_to_none),
        ('extra.', 'key_algorithm', validate_to_none),
        ('extra.', 'subject_organization_name', validate_to_none),
        ('extra.', 'subject_organization_unit_name', validate_to_none),
        ('extra.', 'subject_country', validate_to_none),
        ('extra.', 'subject_state_or_province_name', validate_to_none),
        ('extra.', 'subject_locality_name', validate_to_none),
        ('extra.', 'subject_street_address', validate_to_none),
        ('extra.', 'subject_postal_code', validate_to_none),
        ('extra.', 'subject_surname', validate_to_none),
        ('extra.', 'subject_given_name', validate_to_none),
        ('extra.', 'subject_email_address', validate_to_none),
        ('extra.', 'subject_business_category', validate_to_none),
        ('extra.', 'subject_serial_number', validate_to_none),
        ('extra.', 'issuer_organization_name', validate_to_none),
        ('extra.', 'issuer_organization_unit_name', validate_to_none),
        ('extra.', 'issuer_country', validate_to_none),
        ('extra.', 'issuer_state_or_province_name', validate_to_none),
        ('extra.', 'issuer_locality_name', validate_to_none),
        ('extra.', 'issuer_street_address', validate_to_none),
        ('extra.', 'issuer_postal_code', validate_to_none),
        ('extra.', 'issuer_surname', validate_to_none),
        ('extra.', 'issuer_given_name', validate_to_none),
        ('extra.', 'issuer_email_address', validate_to_none),
        ('extra.', 'issuer_business_category', validate_to_none),
        ('extra.', 'issuer_serial_number', validate_to_none),
        ('extra.', 'naics', invalidate_zero),
        ('extra.', 'sic', invalidate_zero),
        ('extra.', 'freak_vulnerable', convert_bool),
        ('extra.', 'freak_cipher_suite', validate_to_none),
        ('extra.', 'sector', validate_to_none),
        ('extra.', 'sha256_fingerprint', validate_to_none),
        ('extra.', 'sha512_fingerprint', validate_to_none),
        ('extra.', 'md5_fingerprint', validate_to_none),
        ('extra.', 'device_serial', validate_to_none),
    ],
    'constant_fields': {
        'classification.taxonomy': 'vulnerable',
        'classification.type': 'vulnerable service',
        'classification.identifier': 'ssl-freak',
        'protocol.application': 'https',
    },
}

# https://www.shadowserver.org/wiki/pmwiki.php/Services/Ssl-Scan
ssl_poodle_vulnerable_servers = {
    'required_fields': [
        ('time.source', 'timestamp', add_UTC_to_timestamp),
        ('source.ip', 'ip'),
        ('source.port', 'port'),
    ],
    'optional_fields': [
        ('source.reverse_dns', 'hostname'),
        # ('classification.identifier', 'tag'),  # always set to 'ssl-poodle' in constant_fields
        ('extra.', 'handshake', validate_to_none),
        ('source.asn', 'asn'),
        ('source.geolocation.cc', 'geo'),
        ('source.geolocation.region', 'region'),
        ('source.geolocation.city', 'city'),
        ('extra.', 'ssl_poodle', convert_bool),
        ('extra.', 'cert_length', validate_to_none),
        ('extra.', 'subject_common_name', validate_to_none),
        ('extra.', 'issuer_common_name', validate_to_none),
        ('extra.', 'cert_issue_date', validate_to_none),
        ('extra.', 'cert_expiration_date', validate_to_none),
        ('extra.', 'sha1_fingerprint', validate_to_none),
        ('extra.', 'cert_serial_number', validate_to_none),
        ('extra.', 'ssl_version', validate_to_none),
        ('extra.', 'signature_algorithm', validate_to_none),
        ('extra.', 'key_algorithm', validate_to_none),
        ('extra.', 'subject_organization_name', validate_to_none),
        ('extra.', 'subject_organization_unit_name', validate_to_none),
        ('extra.', 'subject_country', validate_to_none),
        ('extra.', 'subject_state_or_province_name', validate_to_none),
        ('extra.', 'subject_locality_name', validate_to_none),
        ('extra.', 'subject_street_address', validate_to_none),
        ('extra.', 'subject_postal_code', validate_to_none),
        ('extra.', 'subject_surname', validate_to_none),
        ('extra.', 'subject_given_name', validate_to_none),
        ('extra.', 'subject_email_address', validate_to_none),
        ('extra.', 'subject_business_category', validate_to_none),
        ('extra.', 'subject_serial_number', validate_to_none),
        ('extra.', 'issuer_organization_name', validate_to_none),
        ('extra.', 'issuer_organization_unit_name', validate_to_none),
        ('extra.', 'issuer_country', validate_to_none),
        ('extra.', 'issuer_state_or_province_name', validate_to_none),
        ('extra.', 'issuer_locality_name', validate_to_none),
        ('extra.', 'issuer_street_address', validate_to_none),
        ('extra.', 'issuer_postal_code', validate_to_none),
        ('extra.', 'issuer_surname', validate_to_none),
        ('extra.', 'issuer_given_name', validate_to_none),
        ('extra.', 'issuer_email_address', validate_to_none),
        ('extra.', 'issuer_business_category', validate_to_none),
        ('extra.', 'issuer_serial_number', validate_to_none),
        ('extra.', 'naics', invalidate_zero),
        ('extra.', 'sic', invalidate_zero),
        ('extra.', 'sector', validate_to_none),
        ('extra.', 'sha256_fingerprint', validate_to_none),
        ('extra.', 'sha512_fingerprint', validate_to_none),
        ('extra.', 'md5_fingerprint', validate_to_none),
        ('extra.', 'device_serial', validate_to_none),
    ],
    'constant_fields': {
        'classification.taxonomy': 'vulnerable',
        'classification.type': 'vulnerable service',
        'classification.identifier': 'ssl-poodle',
        'protocol.application': 'https',
    },
}

# https://www.shadowserver.org/wiki/pmwiki.php/Services/Open-Memcached
open_memcached = {
    'required_fields': [
        ('time.source', 'timestamp', add_UTC_to_timestamp),
        ('source.ip', 'ip'),
        ('source.port', 'port'),
    ],
    'optional_fields': [
        ('protocol.transport', 'protocol'),
        ('source.reverse_dns', 'hostname'),
        # ('classification.identifier', 'tag'),  # always set to 'open-memcached' in constant_fields
        ('extra.', 'version', validate_to_none),
        ('source.asn', 'asn'),
        ('source.geolocation.cc', 'geo'),
        ('source.geolocation.region', 'region'),
        ('source.geolocation.city', 'city'),
        ('extra.', 'naics', invalidate_zero),
        ('extra.', 'sic', invalidate_zero),
        ('extra.', 'pid', convert_int),
        ('extra.', 'pointer_size', convert_int),
        ('extra.', 'uptime', convert_int),
        ('extra.', 'time', validate_to_none),
        ('extra.', 'curr_connections', convert_int),
        ('extra.', 'total_connections', convert_int),
        ('extra.', 'sector', validate_to_none),
    ],
    'constant_fields': {
        'classification.taxonomy': 'vulnerable',
        'classification.type': 'vulnerable service',
        'classification.identifier': 'open-memcached',
        'protocol.application': 'memcached',
    },
}

# https://www.shadowserver.org/wiki/pmwiki.php/Services/Botnet-Drone-Hadoop
drone = {
    'required_fields': [
        ('time.source', 'timestamp', add_UTC_to_timestamp),
        ('source.ip', 'ip'),
        ('source.port', 'port'),
    ],
    'optional_fields': [
        ('source.asn', 'asn'),
        ('source.geolocation.cc', 'geo'),
        ('source.geolocation.region', 'region'),
        ('source.geolocation.city', 'city'),
        ('source.reverse_dns', 'hostname'),
        ('protocol.transport', 'type'),
        ('malware.name', 'infection'),
        ('destination.url', 'url', convert_hostname_and_url, True),
        ('user_agent', 'agent'),
        ('destination.ip', 'cc_ip', validate_ip),
        ('destination.port', 'cc_port'),
        ('destination.asn', 'cc_asn'),
        ('destination.geolocation.cc', 'cc_geo'),
        ('destination.fqdn', 'cc_dns', validate_fqdn),
        ('connection_count', 'count', convert_int),
        ('extra.', 'proxy', convert_bool),
        ('protocol.application', 'application'),
        ('os.name', 'p0f_genre'),
        ('os.version', 'p0f_detail'),
        ('extra.', 'machine_name', validate_to_none),
        ('extra.', 'id', validate_to_none),
        ('extra.', 'naics', invalidate_zero),
        ('extra.', 'sic', invalidate_zero),
        ('extra.destination.naics', 'cc_naics', invalidate_zero),
        ('extra.destination.sic', 'cc_sic', invalidate_zero),
        ('extra.destination.sector', 'cc_sector', validate_to_none),
        ('extra.', 'sector', validate_to_none),
        ('extra.', 'ssl_cipher', validate_to_none),
        ('extra.', 'family', validate_to_none),
        ('extra.', 'tag', validate_to_none),
        ('extra.', 'public_source', validate_to_none),
    ],
    'constant_fields': {
        'classification.taxonomy': 'malicious code',
        'classification.type': 'botnet drone',
        'classification.identifier': 'infected system',
    },
}

# https://www.shadowserver.org/wiki/pmwiki.php/Services/Open-XDMCP
open_xdmcp = {
    'required_fields': [
        ('time.source', 'timestamp', add_UTC_to_timestamp),
        ('source.ip', 'ip'),
        ('source.port', 'port'),
    ],
    'optional_fields': [
        ('protocol.transport', 'protocol'),
        ('source.reverse_dns', 'hostname'),
        # ('classification.identifier', 'tag'),  # always set to 'open-xdmcp' in constant_fields
        ('source.asn', 'asn'),
        ('source.geolocation.cc', 'geo'),
        ('source.geolocation.region', 'region'),
        ('source.geolocation.city', 'city'),
        ('extra.', 'naics', invalidate_zero),
        ('extra.', 'sic', invalidate_zero),
        ('extra.', 'opcode', validate_to_none),
        ('extra.', 'reported_hostname', validate_to_none),
        ('extra.', 'status', validate_to_none),
        ('extra.', 'size', convert_int),
    ],
    'constant_fields': {
        'classification.taxonomy': 'vulnerable',
        'classification.type': 'vulnerable service',
        'classification.identifier': 'open-xdmcp',
        'protocol.application': 'xdmcp',
    },
}

# https://www.shadowserver.org/wiki/pmwiki.php/Services/Compromised-Website
compromised_website = {
    'required_fields': [
        ('time.source', 'timestamp', add_UTC_to_timestamp),
        ('source.ip', 'ip'),
        ('source.port', 'port'),
    ],
    'optional_fields': [
        ('source.reverse_dns', 'hostname'),
        ('malware.name', 'tag'),
        ('protocol.application', 'application'),
        ('source.asn', 'asn'),
        ('source.geolocation.cc', 'geo'),
        ('source.geolocation.region', 'region'),
        ('source.geolocation.city', 'city'),
        ('source.url', 'url', convert_hostname_and_url, True),
        ('source.fqdn', 'http_host', validate_fqdn),
        ('event_description.text', 'category'),
        ('extra.', 'system', validate_to_none),
        ('extra.', 'detected_since', validate_to_none),
        ('extra.', 'server', validate_to_none),
        ('extra.', 'redirect_target', validate_to_none),
        ('extra.', 'naics', invalidate_zero),
        ('extra.', 'sic', invalidate_zero),
        ('extra.', 'sector', validate_to_none),
    ],
    'constant_fields': {
        'classification.taxonomy': 'intrusions',
        'classification.type': 'compromised',
        'classification.identifier': 'compromised-website',
    },
}

# https://www.shadowserver.org/wiki/pmwiki.php/Services/Open-NATPMP
open_natpmp = {
    'required_fields': [
        ('time.source', 'timestamp', add_UTC_to_timestamp),
        ('source.ip', 'ip'),
        ('source.port', 'port'),
    ],
    'optional_fields': [
        ('protocol.transport', 'protocol'),
        ('source.reverse_dns', 'hostname'),
        # ('classification.identifier', 'tag'),  # always set to 'open-natpmp' in constant_fields
        ('extra.', 'version', validate_to_none),
        ('source.asn', 'asn'),
        ('source.geolocation.cc', 'geo'),
        ('source.geolocation.region', 'region'),
        ('source.geolocation.city', 'city'),
        ('extra.', 'naics', invalidate_zero),
        ('extra.', 'sic', invalidate_zero),
        ('extra.', 'opcode', validate_to_none),
        ('extra.', 'uptime', validate_to_none),
        ('extra.', 'external_ip', validate_ip),
        ('extra.', 'sector', validate_to_none),
    ],
    'constant_fields': {
        'classification.taxonomy': 'vulnerable',
        'classification.type': 'vulnerable service',
        'classification.identifier': 'open-natpmp',
        'protocol.application': 'natpmp',
    },
}

# https://www.shadowserver.org/wiki/pmwiki.php/Services/Netis-Router
open_netis = {
    'required_fields': [
        ('time.source', 'timestamp', add_UTC_to_timestamp),
        ('source.ip', 'ip'),
        ('source.port', 'port'),
    ],
    'optional_fields': [
        ('source.reverse_dns', 'hostname'),
        # ('classification.identifier', 'tag'),  # always set to 'open-netis' in constant_fields
        ('extra.', 'response', validate_to_none),
        ('source.asn', 'asn'),
        ('source.geolocation.cc', 'geo'),
        ('source.geolocation.region', 'region'),
        ('source.geolocation.city', 'city'),
        ('extra.', 'naics', invalidate_zero),
        ('extra.', 'sic', invalidate_zero),
        ('extra.', 'sector', validate_to_none),
    ],
    'constant_fields': {
        'classification.taxonomy': 'vulnerable',
        'classification.type': 'vulnerable service',
        'classification.identifier': 'open-netis',
        'protocol.transport': 'udp',
    },
}

# https://www.shadowserver.org/wiki/pmwiki.php/Services/NTP-Version
ntp_version = {
    'required_fields': [
        ('time.source', 'timestamp', add_UTC_to_timestamp),
        ('source.ip', 'ip'),
        ('source.port', 'port'),
    ],
    'optional_fields': [
        ('protocol.transport', 'protocol'),
        ('source.reverse_dns', 'hostname'),
        ('source.asn', 'asn'),
        ('source.geolocation.cc', 'geo'),
        ('source.geolocation.region', 'region'),
        ('source.geolocation.city', 'city'),
        ('extra.', 'version', validate_to_none),
        ('extra.', 'clk_wander', convert_float),
        ('extra.', 'clock', validate_to_none),
        ('extra.', 'error', validate_to_none),
        ('extra.', 'frequency', convert_float),
        ('extra.', 'jitter', convert_float),
        ('extra.', 'leap', convert_int),
        ('extra.', 'mintc', validate_to_none),
        ('extra.', 'noise', convert_float),
        ('extra.', 'offset', convert_float),
        ('extra.', 'peer', convert_int),
        ('extra.', 'phase', convert_float),
        ('extra.', 'poll', convert_int),
        ('extra.', 'precision', convert_int),
        ('extra.', 'processor', validate_to_none),
        ('extra.', 'refid', validate_to_none),
        ('extra.', 'reftime', validate_to_none),
        ('extra.', 'rootdelay', convert_float),
        ('extra.', 'rootdispersion', convert_float),
        ('extra.', 'stability', convert_float),
        ('extra.', 'state', convert_int),
        ('extra.', 'stratum', convert_int),
        ('extra.', 'system', validate_to_none),
        ('extra.', 'tai', convert_int),
        ('extra.', 'tc', convert_int),
        ('extra.', 'naics', invalidate_zero),
        ('extra.', 'sic', invalidate_zero),
        ('extra.', 'sector', validate_to_none),
    ],
    'constant_fields': {
        'classification.taxonomy': 'vulnerable',
        'classification.type': 'vulnerable service',
        'classification.identifier': 'ntp-version',
        'protocol.application': 'ntp',
    },
}

# https://www.shadowserver.org/wiki/pmwiki.php/Services/Sandbox-URL
sandbox_url = {
    'required_fields': [
        ('time.source', 'timestamp', add_UTC_to_timestamp),
        ('source.ip', 'ip'),
    ],
    'optional_fields': [
        ('source.asn', 'asn'),
        ('source.geolocation.cc', 'geo'),
        ('malware.hash.md5', 'md5hash'),
        ('source.url', 'url'),
        ('user_agent', 'user_agent', validate_to_none),
        ('source.fqdn', 'host', validate_fqdn),
        ('extra.', 'method', validate_to_none),
    ],
    'constant_fields': {
        'classification.taxonomy': 'malicious code',
        'classification.type': 'malware',
        'classification.identifier': 'sandbox-url',
    },
}

# https://www.shadowserver.org/wiki/pmwiki.php/Services/Spam-URL
spam_url = {
    'required_fields': [
        ('time.source', 'timestamp', add_UTC_to_timestamp),
        ('source.ip', 'src'),
    ],
    'optional_fields': [
        ('source.url', 'url'),
        ('source.reverse_dns', 'host'),
        ('source.asn', 'asn'),
        ('source.geolocation.cc', 'geo'),
        ('source.geolocation.region', 'region'),
        ('source.geolocation.city', 'city'),
        ('extra.', 'subject', validate_to_none),
        ('extra.', 'ip', validate_ip),
        ('extra.', 'src_asn', convert_int),
        ('extra.', 'src_geo', validate_to_none),
        ('extra.', 'src_region', validate_to_none),
        ('extra.', 'src_city', validate_to_none),
        ('extra.', 'sender', validate_to_none),
        ('extra.', 'naics', invalidate_zero),
        ('extra.', 'sic', invalidate_zero),
        ('extra.', 'src_naics', invalidate_zero),
        ('extra.', 'src_sic', invalidate_zero),
    ],
    'constant_fields': {
        'classification.taxonomy': 'abusive content',
        'classification.type': 'spam',
        'classification.identifier': 'spam-url',
    },
}

# https://www.shadowserver.org/wiki/pmwiki.php/Services/Vulnerable-ISAKMP
vulnerable_isakmp = {
    'required_fields': [
        ('time.source', 'timestamp', add_UTC_to_timestamp),
        ('source.ip', 'ip'),
        ('source.port', 'port'),
    ],
    'optional_fields': [
        ('protocol.transport', 'protocol'),
        ('source.reverse_dns', 'hostname'),
        # ('classification.identifier', 'tag'),  # always set to 'open-ike' in constant_fields
        ('source.asn', 'asn'),
        ('source.geolocation.cc', 'geo'),
        ('source.geolocation.region', 'region'),
        ('source.geolocation.city', 'city'),
        ('extra.', 'naics', invalidate_zero),
        ('extra.', 'sic', invalidate_zero),
        ('extra.', 'initiator_spi', validate_to_none),
        ('extra.', 'responder_spi', validate_to_none),
        ('extra.', 'next_payload', convert_int),
        ('extra.', 'exchange_type', convert_int),
        ('extra.', 'flags', convert_int),
        ('extra.', 'message_id', validate_to_none),
        ('extra.', 'next_payload2', convert_int),
        ('extra.', 'domain_of_interpretation', convert_int),
        ('extra.', 'protocol_id', convert_int),
        ('extra.', 'spi_size', convert_int),
        ('extra.', 'notify_message_type', convert_int),
    ],
    'constant_fields': {
        'classification.taxonomy': 'vulnerable',
        'classification.type': 'vulnerable service',
        'classification.identifier': 'open-ike',
        'protocol.application': 'ipsec',
    }
}

# https://www.shadowserver.org/wiki/pmwiki.php/Services/Accessible-RDP
accessible_rdp = {
    'required_fields': [
        ('time.source', 'timestamp', add_UTC_to_timestamp),
        ('source.ip', 'ip'),
        ('source.port', 'port'),
    ],
    'optional_fields': [
        ('source.reverse_dns', 'hostname'),
        # ('classification.identifier', 'tag'),  # always set to 'open-rdp' in constant_fields
        ('extra.', 'handshake', validate_to_none),
        ('source.asn', 'asn'),
        ('source.geolocation.cc', 'geo'),
        ('source.geolocation.region', 'region'),
        ('source.geolocation.city', 'city'),
        ('extra.', 'rdp_protocol', validate_to_none),
        ('extra.', 'cert_length', convert_int),
        ('extra.', 'subject_common_name', validate_to_none),
        ('extra.', 'issuer_common_name', validate_to_none),
        ('extra.', 'cert_issue_date', validate_to_none),
        ('extra.', 'cert_expiration_date', validate_to_none),
        ('extra.', 'sha1_fingerprint', validate_to_none),
        ('extra.', 'cert_serial_number', validate_to_none),
        ('extra.', 'ssl_version', invalidate_zero),
        ('extra.', 'signature_algorithm', validate_to_none),
        ('extra.', 'key_algorithm', validate_to_none),
        ('extra.', 'sha256_fingerprint', validate_to_none),
        ('extra.', 'sha512_fingerprint', validate_to_none),
        ('extra.', 'md5_fingerprint', validate_to_none),
        ('extra.', 'naics', invalidate_zero),
        ('extra.', 'sic', invalidate_zero),
        ('extra.', 'sector', validate_to_none),
    ],
    'constant_fields': {
        'classification.taxonomy': 'vulnerable',
        'classification.type': 'vulnerable service',
        'classification.identifier': 'open-rdp',
        'protocol.transport': 'tcp',
        'protocol.application': 'rdp',
    },
}

# https://www.shadowserver.org/wiki/pmwiki.php/Services/Accessible-SMB
accessible_smb = {
    'required_fields': [
        ('time.source', 'timestamp', add_UTC_to_timestamp),
        ('source.ip', 'ip'),
        ('source.port', 'port'),
    ],
    'optional_fields': [
        ('source.reverse_dns', 'hostname'),
        ('source.asn', 'asn'),
        ('source.geolocation.cc', 'geo'),
        ('source.geolocation.region', 'region'),
        ('source.geolocation.city', 'city'),
        ('extra.', 'naics', invalidate_zero),
        ('extra.', 'sic', invalidate_zero),
        ('extra.', 'smb_implant', convert_bool),
        ('extra.', 'arch', validate_to_none),
        ('extra.', 'key', validate_to_none),
    ],
    'constant_fields': {
        'classification.taxonomy': 'vulnerable',
        'classification.type': 'vulnerable service',
        'classification.identifier': 'open-smb',
        'protocol.transport': 'tcp',
        'protocol.application': 'smb',
    },
}

# https://www.shadowserver.org/wiki/pmwiki.php/Services/Open-LDAP
open_ldap = {
    'required_fields': [
        ('time.source', 'timestamp', add_UTC_to_timestamp),
        ('source.ip', 'ip'),
        ('source.port', 'port'),
    ],
    'optional_fields': [
        ('protocol.transport', 'protocol'),
        ('source.reverse_dns', 'hostname'),
        # ('classification.identifier', 'tag'),  # always set to 'open-ldap' in constant_fields
        ('source.asn', 'asn'),
        ('source.geolocation.cc', 'geo'),
        ('source.geolocation.region', 'region'),
        ('source.geolocation.city', 'city'),
        ('extra.', 'naics', invalidate_zero),
        ('extra.', 'sic', invalidate_zero),
        ('extra.', 'size', convert_int),
        ('extra.', 'configuration_naming_context', validate_to_none),
        ('extra.', 'current_time', validate_to_none),
        ('extra.', 'default_naming_context', validate_to_none),
        ('source.local_hostname', 'dns_host_name'),
        ('extra.', 'domain_controller_functionality', convert_int),
        ('extra.', 'domain_functionality', convert_int),
        ('extra.', 'ds_service_name', validate_to_none),
        ('extra.', 'forest_functionality', convert_int),
        ('extra.', 'highest_committed_usn', convert_int),
        ('extra.', 'is_global_catalog_ready', convert_bool),
        ('extra.', 'is_synchronized', convert_bool),
        ('extra.', 'ldap_service_name', validate_to_none),
        ('extra.', 'naming_contexts', validate_to_none),
        ('extra.', 'root_domain_naming_context', validate_to_none),
        ('extra.', 'schema_naming_context', validate_to_none),
        ('extra.', 'server_name', validate_to_none),
        ('extra.', 'subschema_subentry', validate_to_none),
        ('extra.', 'supported_capabilities', validate_to_none),
        ('extra.', 'supported_control', validate_to_none),
        ('extra.', 'supported_ldap_policies', validate_to_none),
        ('extra.', 'supported_ldap_version', validate_to_none),
        ('extra.', 'supported_sasl_mechanisms', validate_to_none),
    ],
    'constant_fields': {
        'classification.taxonomy': 'vulnerable',
        'classification.type': 'vulnerable service',
        'classification.identifier': 'open-ldap',
        'protocol.application': 'ldap',
    }
}

# https://www.shadowserver.org/wiki/pmwiki.php/Services/Blacklist
blacklisted_ip = {
    'required_fields': [
        ('time.source', 'timestamp', add_UTC_to_timestamp),
        ('source.ip', 'ip'),
    ],
    'optional_fields': [
        ('source.reverse_dns', 'hostname'),
        ('extra.', 'source', validate_to_none),
        ('extra.', 'reason', validate_to_none),
        ('source.asn', 'asn'),
        ('source.geolocation.cc', 'geo'),
        ('source.geolocation.region', 'region'),
        ('source.geolocation.city', 'city'),
        ('extra.', 'naics', invalidate_zero),
        ('extra.', 'sic', invalidate_zero),
        ('extra.', 'sector', validate_to_none),
    ],
    'constant_fields': {
        'classification.taxonomy': 'other',
        'classification.type': 'blacklist',
        'classification.identifier': 'blacklisted-ip',
    }
}

accessible_telnet = {
    'required_fields': [
        ('time.source', 'timestamp', add_UTC_to_timestamp),
        ('source.ip', 'ip'),
        ('source.port', 'port'),
    ],
    'optional_fields': [
        ('protocol.transport', 'protocol'),
        ('source.reverse_dns', 'hostname'),
        # ('classification.identifier', 'tag'),  # always set to 'open-telnet' in constant_fields
        ('source.asn', 'asn'),
        ('source.geolocation.cc', 'geo'),
        ('source.geolocation.region', 'region'),
        ('source.geolocation.city', 'city'),
        ('extra.', 'naics', invalidate_zero),
        ('extra.', 'sic', invalidate_zero),
        ('extra.', 'banner', validate_to_none),
    ],
    'constant_fields': {
        'classification.taxonomy': 'vulnerable',
        'classification.type': 'vulnerable service',
        'classification.identifier': 'open-telnet',
        'protocol.application': 'telnet',
    }
}

accessible_cwmp = {
    'required_fields': [
        ('time.source', 'timestamp', add_UTC_to_timestamp),
        ('source.ip', 'ip'),
        ('source.port', 'port'),
    ],
    'optional_fields': [
        ('protocol.transport', 'protocol'),
        ('source.reverse_dns', 'hostname'),
        # ('classification.identifier', 'tag'),  # always set to 'open-cwmp' in constant_fields
        ('source.asn', 'asn'),
        ('source.geolocation.cc', 'geo'),
        ('source.geolocation.region', 'region'),
        ('source.geolocation.city', 'city'),
        ('extra.', 'naics', invalidate_zero),
        ('extra.', 'sic', invalidate_zero),
        ('extra.', 'http', validate_to_none),
        ('extra.', 'http_code', convert_int),
        ('extra.', 'http_reason', validate_to_none),
        ('extra.', 'content_type', validate_to_none),
        ('extra.', 'connection', validate_to_none),
        ('extra.', 'www_authenticate', validate_to_none),
        ('extra.', 'set_cookie', validate_to_none),
        ('extra.', 'server', validate_to_none),
        ('extra.', 'content_length', convert_int),
        ('extra.', 'transfer_encoding', validate_to_none),
        ('extra.', 'date', validate_to_none),
    ],
    'constant_fields': {
        'classification.taxonomy': 'vulnerable',
        'classification.type': 'vulnerable service',
        'classification.identifier': 'open-cwmp',
        'protocol.application': 'cwmp',
    }
}

accessible_vnc = {
    'required_fields': [
        ('time.source', 'timestamp', add_UTC_to_timestamp),
        ('source.ip', 'ip'),
        ('source.port', 'port'),
    ],
    'optional_fields': [
        ('source.reverse_dns', 'hostname'),
        ('source.asn', 'asn'),
        ('source.geolocation.cc', 'geo'),
        ('source.geolocation.region', 'region'),
        ('source.geolocation.city', 'city'),
        ('extra.', 'naics', invalidate_zero),
        ('extra.', 'sic', invalidate_zero),
        ('extra.', 'product', validate_to_none),
        ('extra.', 'banner', validate_to_none),
    ],
    'constant_fields': {
        'classification.taxonomy': 'vulnerable',
        'classification.type': 'vulnerable service',
        'classification.identifier': 'open-vnc',
        'protocol.transport': 'tcp',
        'protocol.application': 'vnc',
    }
}

accessible_cisco_smart_install = {
    'required_fields': [
        ('time.source', 'timestamp', add_UTC_to_timestamp),
        ('source.ip', 'ip'),
        ('source.port', 'port'),
    ],
    'optional_fields': [
        ('protocol.transport', 'protocol'),
        ('source.reverse_dns', 'hostname'),
        # ('classification.identifier', 'tag'),  # always set to 'accessible-cisco-smart-install' in constant_fields
        ('source.asn', 'asn'),
        ('source.geolocation.cc', 'geo'),
        ('source.geolocation.region', 'region'),
        ('source.geolocation.city', 'city'),
        ('extra.', 'naics', invalidate_zero),
        ('extra.', 'sic', invalidate_zero),
    ],
    'constant_fields': {
        'classification.taxonomy': 'vulnerable',
        'classification.type': 'vulnerable service',
        'classification.identifier': 'accessible-cisco-smart-install',
        'protocol.application': 'cisco-smart-install',
    }
}

#<|MERGE_RESOLUTION|>--- conflicted
+++ resolved
@@ -760,11 +760,7 @@
     'constant_fields': {
         'classification.type': 'vulnerable service',
         'classification.taxonomy': 'vulnerable',
-<<<<<<< HEAD
         'classification.identifier': 'dns-open-resolver',
-=======
-        'classification.identifier': 'opendns',
->>>>>>> ae5ab2ce
         'protocol.application': 'dns',
     },
 }
