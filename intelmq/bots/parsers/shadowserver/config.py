# -*- coding: utf-8 -*-
"""
Copyright (C) 2016 by Bundesamt für Sicherheit in der Informationstechnik
Software engineering by Intevation GmbH

This is a configuration File for the shadowserver parser

Mappings are "straight forward" each mapping is a dict
of at least three keys:
 1) required fields:
    the parser will work this keys first.
 2) optional fields:
    the parser will try to interpret these values.
    if it fails, the value is written to the extra field
 3) constant fields:
    Some information about an event may not be explicitly stated in a
    feed because it is implicit in the nature of the feed. For instance
    a feed that is exclusively about HTTP may not have a field for the
    protocol because it's always TCP.

The first value is the IntelMQ key,
the second value is the row in the shadowserver csv.


Reference material:
    * when setting the classification.* fields, please use the taxonomy from
    [eCSIRT II](https://www.trusted-introducer.org/Incident-Classification-Taxonomy.pdf)
    Also to be found on the
    [ENISA page](https://www.enisa.europa.eu/topics/csirt-cert-services/community-projects/existing-taxonomies)

    * please respect the Data harmonisation ontology: https://github.com/certtools/intelmq/blob/master/docs/Data-Harmonization.md


TODOs:
    There is a bunch of inline todos.
    Most of them show lines of code were the mapping  has to be validated

    @ Check-Implementation Tags for parser configs.
    dmth thinks it's not sufficient. Some CERT-Expertise is needed to
    check if the mappings are correct.

"""


def get_feed(feedname):
    # TODO should this be case insensitive?
    feed_idx = {
        "Botnet-Drone-Hadoop": botnet_drone_hadoop,
        "Open-Memcached": open_memcached,
<<<<<<< HEAD
        "Ssl-Scan": ssl_scan,  # Aka Poodle
        "Ssl-Freak-Scan": ssl_scan, # Only differs in a few extra fields
=======
        "Ssl-Scan": ssl_scan,  # a.k.a POODLE
        "Ssl-Freak-Scan": ssl_freak_scan,  # Only differs in a few extra fields
>>>>>>> 08e77e44
        "NTP-Monitor": ntp_monitor,
        "DNS-open-resolvers": dns_open_resolvers,  # TODO Check implementation.
        "Open-Elasticsearch": open_elasticsearch,
        "Open-NetBIOS": open_netbios,
        "Open-MongoDB": open_mongodb,
        "Open-MSSQL": open_mssql,  # TODO Check implementation.
        "Open-SNMP": open_snmp,
        "Open-SSDP": open_ssdp,  # TODO Check implementation.
        "Open-IPMI": open_ipmi,  # TODO VERIFY THIS FEED, as dmth did not have example data
        "Open-Portmapper": open_portmapper,
        "Open-Redis": open_redis,
        "Microsoft-Sinkhole": microsoft_sinkhole,
        "Open-TFTP": open_tftp,
        "Open-Chargen": open_chargen,
        "Open-QOTD": open_qotd,
        "Sinkhole-HTTP-Drone": sinkhole_http_drone,  # TODO Check implementation. Especially the TOR-Converter
        "Open-mDNS": open_mdns,  # TODO Check implementation.
        "Open-XDMCP": open_xdmcp,
        "Open-NATPMP": open_natpmp,
    }

    return feed_idx.get(feedname)


def add_UTC_to_timestamp(value):
    return value + ' UTC'


def convert_bool(value):
    if value.lower() in ('yes', 'true', 'enabled'):
        return True
    elif value.lower() in ('no', 'false', 'disabled'):
        return False


def validate_to_none(value):
    if value == '0' or not len(value):
        return None
    return value


def convert_int(value):
    """ Returns an int or None for empty strings. """
    if not value:
        return None
    else:
        return int(value)


def convert_host_and_url(value, row):
    """
    URLs are split into hostname and path, we can also guess the protocol here.
    """
    if row['http_host'] and row['url']:
        return 'http://' + row['http_host'] + row['url']
    return value


def invalidate_zero(value):
    """ Returns an int or None for empty strings or '0'. """
    if not value:
        return None
    elif int(value) != 0:
        return int(value)


# TODO this function is a wild guess...
def set_tor_node(value):
    if value:
        return True
    else:
        return None


def validate_ip(value):
    """Remove "invalid" IP."""
    if value == '0.0.0.0':
        return None
    return value

# https://www.shadowserver.org/wiki/pmwiki.php/Services/Open-mDNS
open_mdns = {
    'required_fields': [
        ('time.source', 'timestamp', add_UTC_to_timestamp),
        ('source.ip', 'ip'),
        ('source.port', 'port')
    ],
    'optional_fields': [
        ('protocol.transport', 'protocol'),
        ('source.reverse_dns', 'hostname'),
        ('source.asn', 'asn'),
        ('source.geolocation.cc', 'geo'),
        ('source.geolocation.region', 'region'),
        ('source.geolocation.city', 'city'),
        # Other known fields which will go into "extra"
        ('extra.', 'naics', invalidate_zero),
        ('extra.', 'sic', invalidate_zero),
        # tag
        # mdns_name
        # mdns_ipv4
        # mdns_ipv6
        # workstation_name
        # workstation_ipv4
        # workstation_ipv6
        # workstation_info
        # http_name"
        # http_ipv4
        # http_ipv6
        # http_ptr
        # http_info
        # http_target
        # http_port
    ],
    'constant_fields': {
        'classification.type': 'vulnerable service',
        'classification.taxonomy': 'Vulnerable',
        'protocol.application': 'mdns',
        'feed.code': 'shadowserver-openmdns',
        'feed.name': 'shadowserver',
        'classification.identifier': 'openmdns',
    },
}

# https://www.shadowserver.org/wiki/pmwiki.php/Services/Open-Chargen
open_chargen = {
    'required_fields': [
        ('time.source', 'timestamp', add_UTC_to_timestamp),
        ('source.ip', 'ip'),
        ('source.port', 'port')
    ],
    'optional_fields': [
        ('protocol.transport', 'protocol'),
        ('source.reverse_dns', 'hostname'),
        ('source.asn', 'asn'),
        ('source.geolocation.cc', 'geo'),
        ('source.geolocation.region', 'region'),
        ('source.geolocation.city', 'city'),
        # Other known fields which will go into "extra"
        ('response_size', 'size', convert_int),
        ('extra.', 'naics', invalidate_zero),
        ('extra.', 'sic', invalidate_zero),
        # tag
        # sector
    ],
    'constant_fields': {
        'classification.type': 'vulnerable service',
        'classification.taxonomy': 'Vulnerable',
        'classification.identifier': 'openchargen',
        'feed.code': 'shadowserver-openchargen',
        'feed.name': 'shadowserver',
        'protocol.application': 'chargen',
    },
}

# https://www.shadowserver.org/wiki/pmwiki.php/Services/Open-TFTP
open_tftp = {
    'required_fields': [
        ('time.source', 'timestamp', add_UTC_to_timestamp),
        ('source.ip', 'ip'),
        ('source.port', 'port')
    ],
    'optional_fields': [
        ('protocol.transport', 'protocol'),
        ('source.reverse_dns', 'hostname'),
        ('source.asn', 'asn'),
        ('source.geolocation.cc', 'geo'),
        ('source.geolocation.region', 'region'),
        ('source.geolocation.city', 'city'),
        # Other known fields which will go into "extra"
        ('extra.', 'size', convert_int),
        ('extra.', 'naics', invalidate_zero),
        ('extra.', 'sic', invalidate_zero),
        # tag
        # opcode
        # errocode
        # error
        # errormessage
    ],
    'constant_fields': {
        'classification.type': 'vulnerable service',
        'classification.taxonomy': 'Vulnerable',
        'classification.identifier': 'opentftp',
        'feed.code': 'shadowserver-opentftp',
        'feed.name': 'shadowserver',
        'protocol.application': 'tftp',
    },
}

# https://www.shadowserver.org/wiki/pmwiki.php/Services/Sinkhole-HTTP-Drone
sinkhole_http_drone = {
    'required_fields': [
        ('time.source', 'timestamp', add_UTC_to_timestamp),
        ('source.ip', 'ip'),
        ('source.port', 'src_port')
    ],
    'optional_fields': [
        ('source.asn', 'asn'),
        ('source.geolocation.cc', 'geo'),
        ('malware.name', 'type'),
        ('source.tor_node', 'tor', set_tor_node),
        ('source.reverse_dns', 'hostname'),
        ('destination.port', 'dst_port'),
        ('destination.ip', 'dst_ip', validate_ip),
        ('destination.asn', 'dst_asn'),
        ('destination.geolocation.cc', 'dst_geo'),
        ('destination.fqdn', 'http_host'),
        # Other known fields which will go into "extra"
        ('user_agent', 'http_agent'),
        ('os.name', 'p0f_genre'),
        ('os.version', 'p0f_detail'),
        ('extra.', 'naics', invalidate_zero),
        ('extra.', 'sic', invalidate_zero),
        # http_referer
        # http_referer_ip
        # http_referer_asn
        # http_referer_geo
    ],
    'constant_fields': {
        # The feed does not include explicit information about the
        # protocol, but since it is about HTTP the protocol is always
        # tcp.
        'protocol.transport': 'tcp',
        'classification.type': 'botnet drone',
        'classification.taxonomy': 'Malicious Code',
        'classification.identifier': 'botnet',
        'feed.code': 'shadowserver-sinkhole-http-drone',
        'feed.name': 'shadowserver',
    },
}

# https://www.shadowserver.org/wiki/pmwiki.php/Services/Microsoft-Sinkhole
# Format should be same as sinkhole-http-drone
microsoft_sinkhole = {
    'required_fields': [
        ('time.source', 'timestamp', add_UTC_to_timestamp),
        ('source.ip', 'ip'),
        ('source.port', 'src_port')
    ],
    'optional_fields': [
        ('source.asn', 'asn'),
        ('source.geolocation.cc', 'geo'),
        ('malware.name', 'type'),
        ('source.tor_node', 'tor', set_tor_node),
        ('source.reverse_dns', 'hostname'),
        ('destination.port', 'dst_port'),
        ('destination.ip', 'dst_ip', validate_ip),
        ('destination.fqdn', 'http_host'),
        ('destination.asn', 'dst_asn'),
        ('destination.geolocation.cc', 'dst_geo'),
        ('user_agent', 'http_agent'),
        ('os.name', 'p0f_genre'),
        ('os.version', 'p0f_detail'),
        ('destination.url', 'url', convert_host_and_url, True),
        # Other known fields which will go into "extra"
        ('extra.', 'naics', invalidate_zero),
        ('extra.', 'sic', invalidate_zero),
        ('extra.', 'http_referer', validate_to_none),
        # http_referer_ip
        # http_referer_asn
        # http_referer_geo
    ],
    'constant_fields': {
        'classification.type': 'botnet drone',
        'protocol.transport': 'tcp',
        'protocol.application': 'http',
        'classification.taxonomy': 'Malicious Code',
        'classification.identifier': 'botnet',
        'feed.code': 'shadowserver-microsoft-sinkhole',
        'feed.name': 'shadowserver',
    },
}

# https://www.shadowserver.org/wiki/pmwiki.php/Services/Open-Redis
open_redis = {
    'required_fields': [
        ('time.source', 'timestamp', add_UTC_to_timestamp),
        ('source.ip', 'ip'),
        ('source.port', 'port')
    ],
    'optional_fields': [
        ('protocol.transport', 'protocol'),
        ('source.reverse_dns', 'hostname'),
        ('source.asn', 'asn'),
        ('source.geolocation.cc', 'geo'),
        ('source.geolocation.region', 'region'),
        ('source.geolocation.city', 'city'),
        # Other known fields which will go into "extra"
        ('extra.', 'naics', invalidate_zero),
        ('extra.', 'sic', invalidate_zero),
        # tag
        # version
        # git_sha1
        # git_dirty_flag
        # build_id
        # mode
        # os
        # architecture
        # multiplexing_api
        # gcc_version
        # process_id
        # run_id
        # uptime
        # connected_clients
        # sector
    ],
    'constant_fields': {
        'classification.type': 'vulnerable service',
        'classification.taxonomy': 'Vulnerable',
        'classification.identifier': 'openredis',
        'feed.code': 'shadowserver-openredis',
        'feed.name': 'shadowserver',
        'protocol.application': 'redis',
    },
}

# https://www.shadowserver.org/wiki/pmwiki.php/Services/Open-Portmapper
open_portmapper = {
    'required_fields': [
        ('time.source', 'timestamp', add_UTC_to_timestamp),
        ('source.ip', 'ip'),
        ('source.port', 'port')
    ],
    'optional_fields': [
        ('protocol.transport', 'protocol'),
        ('source.reverse_dns', 'hostname'),
        ('source.asn', 'asn'),
        ('source.geolocation.cc', 'geo'),
        ('source.geolocation.region', 'region'),
        ('source.geolocation.city', 'city'),
        # Other known fields which will go into "extra"
        ('extra.', 'naics', invalidate_zero),
        ('extra.', 'sic', invalidate_zero),
        # tag
        # programs
        # mountd_port
        # exports
        # sector
    ],
    'constant_fields': {
        'classification.type': 'vulnerable service',
        'classification.taxonomy': 'Vulnerable',
        'classification.identifier': 'openportmapper',
        'feed.code': 'shadowserver-openportmapper',
        'feed.name': 'shadowserver',
        'protocol.application': 'portmapper',
    },
}

# https://www.shadowserver.org/wiki/pmwiki.php/Services/Open-IPMI
open_ipmi = {
    'required_fields': [
        ('time.source', 'timestamp', add_UTC_to_timestamp),
        ('source.ip', 'ip'),
        ('source.port', 'port')
    ],
    'optional_fields': [
        ('source.reverse_dns', 'hostname'),
        ('source.asn', 'asn'),
        ('source.geolocation.cc', 'geo'),
        ('source.geolocation.region', 'region'),
        ('source.geolocation.city', 'city'),
        # Other known fields which will go into "extra"
        # ipmi_version
        ('extra.', 'none_auth', convert_bool),
        ('extra.', 'md2_auth', convert_bool),
        ('extra.', 'md5_auth', convert_bool),
        ('extra.', 'passkey_auth', convert_bool),
        ('extra.', 'oem_auth', convert_bool),
        # defaultkg
        ('extra.', 'permessage_auth', convert_bool),
        ('extra.', 'userlevel_auth', convert_bool),
        ('extra.', 'usernames', convert_bool),
        ('extra.', 'nulluser', convert_bool),
        ('extra.', 'anon_login', convert_bool),
        # error
        # deviceid
        # devicerev
        # firmwarerev
        # version
        # manufacturerid
        # manufacturername
        # productid
        # productname
    ],
    'constant_fields': {
        'classification.type': 'vulnerable service',
        'classification.taxonomy': 'Vulnerable',
        'classification.identifier': 'openipmi',
        'feed.code': 'shadowserver-openipmi',
        'feed.name': 'shadowserver',
        'protocol.application': 'ipmi',
        'protocol.transport': 'udp',
    },
}


# https://www.shadowserver.org/wiki/pmwiki.php/Services/Open-QOTD
open_qotd = {
    'required_fields': [
        ('time.source', 'timestamp', add_UTC_to_timestamp),
        ('source.ip', 'ip'),
        ('source.port', 'port')
    ],
    'optional_fields': [
        ('protocol.transport', 'protocol'),
        ('source.reverse_dns', 'hostname'),
        ('source.asn', 'asn'),
        ('source.geolocation.cc', 'geo'),
        ('source.geolocation.region', 'region'),
        ('source.geolocation.city', 'city'),
        # Other known fields which will go into "extra"
        ('extra.', 'naics', invalidate_zero),
        ('extra.', 'sic', invalidate_zero),
        # tag
        # quote
        # sector
    ],
    'constant_fields': {
        'classification.type': 'vulnerable service',
        'classification.taxonomy': 'Vulnerable',
        'classification.identifier': 'openqotd',
        'feed.code': 'shadowserver-openqotd',
        'feed.name': 'shadowserver',
        'protocol.application': 'qotd',
    },
}


# https://www.shadowserver.org/wiki/pmwiki.php/Services/Open-SSDP
open_ssdp = {
    'required_fields': [
        ('time.source', 'timestamp', add_UTC_to_timestamp),
        ('source.ip', 'ip'),
        ('source.port', 'port')
    ],
    'optional_fields': [
        ('protocol.transport', 'protocol'),
        ('source.reverse_dns', 'hostname'),
        ('source.asn', 'asn'),
        ('source.geolocation.cc', 'geo'),
        ('source.geolocation.region', 'region'),
        ('source.geolocation.city', 'city'),
        # Other known fields which will go into "extra"
        ('extra.', 'naics', invalidate_zero),
        ('extra.', 'sic', invalidate_zero),
        # tag
        # header
        # systime
        # cache_control
        # location
        # server
        # search_target
        # unique_service_name
        # host
        # nts
        # nt
        # sector
    ],
    'constant_fields': {
        'classification.type': 'vulnerable service',
        'classification.taxonomy': 'Vulnerable',
        'classification.identifier': 'openssdp',
        'feed.code': 'shadowserver-openssdp',
        'feed.name': 'shadowserver',
        'protocol.application': 'ssdp',
    },
}

# https://www.shadowserver.org/wiki/pmwiki.php/Services/Open-SNMP
open_snmp = {
    'required_fields': [
        ('time.source', 'timestamp', add_UTC_to_timestamp),
        ('source.ip', 'ip'),
        ('source.port', 'port')
    ],
    'optional_fields': [
        ('protocol.transport', 'protocol'),
        ('source.reverse_dns', 'hostname'),
        ('source.asn', 'asn'),
        ('source.geolocation.cc', 'geo'),
        ('source.geolocation.region', 'region'),
        ('source.geolocation.city', 'city'),
        # Other known fields which will go into "extra"
        ('extra.', 'naics', invalidate_zero),
        ('extra.', 'sic', invalidate_zero),
        ('extra.', 'version', convert_int),
        # sysdesc
        # sysname
        # sector
    ],
    'constant_fields': {
        'classification.type': 'vulnerable service',
        'classification.taxonomy': 'Vulnerable',
        'protocol.application': 'snmp',
        'classification.identifier': 'opensnmp',
        'feed.code': 'shadowserver-opensnmp',
        'feed.name': 'shadowserver',
    },
}

# https://www.shadowserver.org/wiki/pmwiki.php/Services/Open-MSSQL
open_mssql = {
    'required_fields': [
        ('time.source', 'timestamp', add_UTC_to_timestamp),
        ('source.ip', 'ip'),
        ('source.port', 'port')  # TODO:  check if this is really the source.port!
    ],
    'optional_fields': [
        ('protocol.transport', 'protocol'),
        ('source.reverse_dns', 'hostname'),
        ('source.asn', 'asn'),
        ('source.geolocation.cc', 'geo'),
        ('source.geolocation.region', 'region'),
        ('source.geolocation.city', 'city'),
        ('source.local_hostname', 'server_name'),
        # Other known fields which will go into "extra"
        ('extra.', 'naics', invalidate_zero),
        ('extra.', 'sic', invalidate_zero),
        # tag
        # version
        # instance_name
        # tcp_port  # TODO:  is this the source.port?
        # named_pipe
        # response_lenght
        # sector
    ],
    'constant_fields': {
        'classification.type': 'vulnerable service',
        'classification.taxonomy': 'Vulnerable',
        'classification.identifier': 'openmssql',
        'feed.code': 'shadowserver-openmssql',
        'feed.name': 'shadowserver',
        'protocol.application': 'mssql',
    },
}

# https://www.shadowserver.org/wiki/pmwiki.php/Services/Open-MongoDB
open_mongodb = {
    'required_fields': [
        ('time.source', 'timestamp', add_UTC_to_timestamp),
        ('source.ip', 'ip'),
        ('source.port', 'port')
    ],
    'optional_fields': [
        ('protocol.transport', 'protocol'),
        ('source.reverse_dns', 'hostname'),
        ('source.asn', 'asn'),
        ('source.geolocation.cc', 'geo'),
        ('source.geolocation.region', 'region'),
        ('source.geolocation.city', 'city'),
        # Other known fields which will go into "extra"
        ('extra.', 'naics', invalidate_zero),
        ('extra.', 'sic', invalidate_zero),
        # tag
        # version
        # gitversion
        # sysinfo
        # opensslversion
        # allocator
        # javascriptengine
        # bits
        # maxbsonobjectsize
        # ok
        # visible_databases
        # sector
    ],
    'constant_fields': {
        'classification.type': 'vulnerable service',
        'classification.taxonomy': 'Vulnerable',
        'classification.identifier': 'openmongodb',
        'feed.code': 'shadowserver-openmongodb',
        'feed.name': 'shadowserver',
        'protocol.application': 'mongodb',
    },
}

# https://www.shadowserver.org/wiki/pmwiki.php/Services/Open-NetBIOS
open_netbios = {
    'required_fields': [
        ('time.source', 'timestamp', add_UTC_to_timestamp),
        ('source.ip', 'ip'),
        ('source.port', 'port')
    ],
    'optional_fields': [
        ('protocol.transport', 'protocol'),
        ('source.reverse_dns', 'hostname'),
        ('source.asn', 'asn'),
        ('source.geolocation.cc', 'geo'),
        ('source.geolocation.region', 'region'),
        ('source.geolocation.city', 'city'),
        ('source.account', 'username'),
        ('source.local_hostname', 'machine_name'),
        # Other known fields which will go into "extra"
        # tag
        # mac_address
        # workgroup
    ],
    'constant_fields': {
        'classification.type': 'vulnerable service',
        'classification.taxonomy': 'Vulnerable',
        'classification.identifier': 'opennetbios',
        'feed.code': 'shadowserver-opennetbios',
        'feed.name': 'shadowserver',
        'protocol.application': 'netbios',
    },
}

# https://www.shadowserver.org/wiki/pmwiki.php/Services/Open-Elasticsearch
open_elasticsearch = {
    'required_fields': [
        ('time.source', 'timestamp', add_UTC_to_timestamp),
        ('source.ip', 'ip'),
        ('source.port', 'port')
    ],
    'optional_fields': [
        ('source.asn', 'asn'),
        ('source.geolocation.cc', 'geo'),
        ('source.geolocation.region', 'region'),
        ('source.geolocation.city', 'city'),
        ('protocol.transport', 'protocol'),
        ('source.reverse_dns', 'hostname'),
        # Other known fields which will go into "extra"
        ('extra.', 'naics', invalidate_zero),
        ('extra.', 'sic', invalidate_zero),
        ('extra.', 'status', convert_int),
        ('extra.', 'build_snapshot', convert_bool),
        # version
        # ok
        # name
        # cluster_name
        # build_hash
        # build_timestamp
        # build_snapshot
        # lucene_version
        # tagline

    ],
    'constant_fields': {
        'classification.type': 'vulnerable service',
        'classification.taxonomy': 'Vulnerable',
        'classification.identifier': 'openelasticsearch',
        'feed.code': 'shadowserver-openelasticsearch',
        'feed.name': 'shadowserver',
        'protocol.application': 'elasticsearch',
    },
}

# https://www.shadowserver.org/wiki/pmwiki.php/Services/DNS-open-resolvers
dns_open_resolvers = {
    'required_fields': [
        ('time.source', 'timestamp', add_UTC_to_timestamp),
        ('source.ip', 'ip'),
        ('source.port', 'port')
    ],
    'optional_fields': [
        ('protocol.transport', 'protocol'),
        ('source.reverse_dns', 'hostname'),
        ('source.asn', 'asn'),
        ('source.geolocation.cc', 'geo'),
        ('source.geolocation.region', 'region'),
        ('source.geolocation.city', 'city'),
        ('os.name', 'p0f_genre'),
        ('os.version', 'p0f_detail'),
        # Other known fields which will go into "extra"
        # min_amplification
        # dns_version
    ],
    'constant_fields': {
        'classification.type': 'vulnerable service',
        'classification.taxonomy': 'Vulnerable',
        'classification.identifier': 'opendns',
        'feed.code': 'shadowserver-opendns',
        'feed.name': 'shadowserver',
        'protocol.application': 'dns',
    },
}

# https://www.shadowserver.org/wiki/pmwiki.php/Services/NTP-Monitor
ntp_monitor = {
    'required_fields': [
        ('time.source', 'timestamp', add_UTC_to_timestamp),
        ('source.ip', 'ip'),
        ('source.port', 'port')
    ],
    'optional_fields': [
        ('protocol.transport', 'protocol'),
        ('source.reverse_dns', 'hostname'),  # TODO
        ('source.asn', 'asn'),
        ('source.geolocation.cc', 'geo'),
        ('source.geolocation.region', 'region'),
        ('source.geolocation.city', 'city'),
    ],
    'constant_fields': {
        'classification.type': 'vulnerable service',
        'classification.taxonomy': 'Vulnerable',
        'classification.identifier': 'openntp',
        'feed.code': 'shadowserver-openntp',
        'feed.name': 'shadowserver',
        'protocol.application': 'ntp',
    },
}

# https://www.shadowserver.org/wiki/pmwiki.php/Services/Ssl-Freak-Scan
ssl_freak_scan = {
    'required_fields': [
        ('time.source', 'timestamp', add_UTC_to_timestamp),
        ('source.ip', 'ip'),
        ('source.port', 'port')
    ],
    'optional_fields': [
        ('source.reverse_dns', 'hostname'),
        ('source.asn', 'asn'),
        ('source.geolocation.cc', 'geo'),
        ('source.geolocation.region', 'region'),
        ('source.geolocation.city', 'city'),
    ],
    'constant_fields': {
        'classification.type': 'vulnerable service',
        'classification.taxonomy': 'Vulnerable',
        'classification.identifier': 'SSL-FREAK',
        'feed.code': 'shadowserver-ssl-freak-scan',
        'feed.name': 'shadowserver',
        'protocol.application': 'https',
    },
}


# https://www.shadowserver.org/wiki/pmwiki.php/Services/Ssl-Scan
ssl_scan = {
    'required_fields': [
        ('time.source', 'timestamp', add_UTC_to_timestamp),
        ('source.ip', 'ip'),
        ('source.port', 'port')
    ],
    'optional_fields': [
        ('source.reverse_dns', 'hostname'),
        ('source.asn', 'asn'),
        ('source.geolocation.cc', 'geo'),
        ('source.geolocation.region', 'region'),
        ('source.geolocation.city', 'city'),
    ],
    'constant_fields': {
        'classification.type': 'vulnerable service',
        'classification.taxonomy': 'Vulnerable',
        'classification.identifier': 'SSL-Poodle',
        'feed.code': 'shadowserver-ssl-scan',
        'feed.name': 'shadowserver',
        'protocol.application': 'https',
    },
}

# https://www.shadowserver.org/wiki/pmwiki.php/Services/Open-Memcached
open_memcached = {
    'required_fields': [
        ('time.source', 'timestamp', add_UTC_to_timestamp),
        ('source.ip', 'ip'),
        ('source.port', 'port')
    ],
    'optional_fields': [
        ('protocol.transport', 'protocol'),
        ('source.reverse_dns', 'hostname'),  # TODO
        ('source.asn', 'asn'),
        ('source.geolocation.cc', 'geo'),
        ('source.geolocation.region', 'region'),
        ('source.geolocation.city', 'city'),
    ],
    'constant_fields': {
        'classification.type': 'vulnerable service',
        'classification.taxonomy': 'Vulnerable',
        'classification.identifier': 'openmemcached',
        'feed.code': 'shadowserver-openmemcached',
        'feed.name': 'shadowserver',
        'protocol.application': 'memcached',
    },
}

# https://www.shadowserver.org/wiki/pmwiki.php/Services/Botnet-Drone-Hadoop
botnet_drone_hadoop = {
    'required_fields': [
        ('time.source', 'timestamp', add_UTC_to_timestamp),
        ('source.ip', 'ip'),
        ('source.port', 'port')
    ],
    'optional_fields': [
        ('destination.asn', 'cc_asn'),
        ('destination.geolocation.cc', 'cc_geo'),
        ('destination.ip', 'cc_ip', validate_ip),
        ('destination.port', 'cc_port'),
        ('destination.fqdn', 'cc_dns'),
        ('destination.url', 'url'),
        ('malware.name', 'infection'),
        ('protocol.application', 'application'),
        ('protocol.transport', 'type'),
        ('source.asn', 'asn'),
        ('source.geolocation.cc', 'geo'),
        ('source.geolocation.region', 'region'),
        ('source.geolocation.city', 'city'),
        ('source.reverse_dns', 'hostname'),
        # Other known fields which will go into "extra"
        ('connection_count', 'count', convert_int),
        ('user_agent', 'agent'),
        ('os.name', 'p0f_genre'),
        ('os.version', 'p0f_detail'),
        ('extra.', 'naics', invalidate_zero),
        ('extra.', 'sic', invalidate_zero),
    ],
    'constant_fields': {
        'classification.type': 'botnet drone',
        'classification.taxonomy': 'Malicious Code',
        'classification.identifier': 'botnet',
        'feed.code': 'shadowserver-botnet-drone-hadoop',
        'feed.name': 'shadowserver',
    },
}

# https://www.shadowserver.org/wiki/pmwiki.php/Services/Open-XDMCP
open_xdmcp = {
    'required_fields': [
        ('time.source', 'timestamp', add_UTC_to_timestamp),
        ('source.ip', 'ip'),
        ('source.port', 'port')
    ],
    'optional_fields': [
        ('protocol.transport', 'protocol'),
        ('source.reverse_dns', 'hostname'),
        ('source.asn', 'asn'),
        ('source.geolocation.cc', 'geo'),
        ('source.geolocation.region', 'region'),
        ('source.geolocation.city', 'city'),
        # Other known fields which will go into "extra"
        ('extra.', 'naics', invalidate_zero),
        ('extra.', 'sic', invalidate_zero),
        ('extra.', 'opcode'),
        ('extra.', 'reported_hostname'),
        ('extra.', 'status'),
    ],
    'constant_fields': {
        'classification.type': 'vulnerable service',
        'classification.taxonomy': 'Vulnerable',
        'protocol.application': 'xdmcp',
        'feed.code': 'shadowserver-openxdmcp',
        'feed.name': 'shadowserver',
        'feed.url': 'https://www.shadowserver.org/wiki/pmwiki.php/Services/Open-XDMCP',
        'classification.identifier': 'openxdmcp',
    },
}

# https://www.shadowserver.org/wiki/pmwiki.php/Services/Open-NATPMP
open_natpmp = {
    'required_fields': [
        ('time.source', 'timestamp', add_UTC_to_timestamp),
        ('source.ip', 'ip'),
        ('source.port', 'port')
    ],
    'optional_fields': [
        ('protocol.transport', 'protocol'),
        ('source.reverse_dns', 'hostname'),
        ('source.asn', 'asn'),
        ('source.geolocation.cc', 'geo'),
        ('source.geolocation.region', 'region'),
        ('source.geolocation.city', 'city'),
        # Other known fields which will go into "extra"
        ('extra.', 'naics', invalidate_zero),
        ('extra.', 'sic', invalidate_zero),
        ('extra.', 'version'),
        ('extra.', 'opcode'),
        ('extra.', 'uptime'),
        ('extra.', 'external_ip'),
    ],
    'constant_fields': {
        'classification.type': 'vulnerable service',
        'classification.taxonomy': 'Vulnerable',
        'protocol.application': 'nat-pmp',
        'feed.code': 'shadowserver-opennatpmp',
        'feed.name': 'shadowserver',
        'feed.url': 'https://www.shadowserver.org/wiki/pmwiki.php/Services/Open-NATPMP',
        'classification.identifier': 'opennatpmp',
    },
}<|MERGE_RESOLUTION|>--- conflicted
+++ resolved
@@ -47,13 +47,8 @@
     feed_idx = {
         "Botnet-Drone-Hadoop": botnet_drone_hadoop,
         "Open-Memcached": open_memcached,
-<<<<<<< HEAD
-        "Ssl-Scan": ssl_scan,  # Aka Poodle
-        "Ssl-Freak-Scan": ssl_scan, # Only differs in a few extra fields
-=======
         "Ssl-Scan": ssl_scan,  # a.k.a POODLE
         "Ssl-Freak-Scan": ssl_freak_scan,  # Only differs in a few extra fields
->>>>>>> 08e77e44
         "NTP-Monitor": ntp_monitor,
         "DNS-open-resolvers": dns_open_resolvers,  # TODO Check implementation.
         "Open-Elasticsearch": open_elasticsearch,
