# -*- coding: utf-8 -*-
"""
Copyright (c)2016-2018 by Bundesamt für Sicherheit in der Informationstechnik (BSI)

Software engineering by BSI & Intevation GmbH

This is a configuration File for the shadowserver parser

In the following, *intelmqkey* are arbitrary keys from intelmq's harmonization
and *shadowkey* is a column name from shadowserver's data.

Every bot-type is defined by a dictionary with three values:
- `required_fields`: A list of tuples containing intelmq's field name, field
  name from data and an optional conversion function. Errors are raised, if the
  field does not exists in data.
- `optional_fields`: Same format as above, but does not raise errors if the
  field does not exist. If there's no mapping to an intelmq field, you can set
  the intelmqkey to `extra.` and the field will be added to the extra field
  using the original field name. See section below for possible tuple-values.
- `constant_fields`: A dictionary with a static mapping of field name to data,
  e.g. to set classifications or protocols.

The tuples can be of following format:

- `('intelmqkey', 'shadowkey')`, the data from the column *shadowkey* will be
  saved in the event's field *intelmqkey*. Logically equivalent to:
  `event[`*intelmqkey*`] = row[`*shadowkey*`]`.
- `('intelmqkey', 'shadowkey', conversion_function)`, the given function will be
  used to convert and/or validate the data. Logically equivalent to:
  `event[`*intelmqkey*`] = conversion_function(row[`*shadowkey*`)]`.
- `('intelmqkey', 'shadowkey', conversion_function, True)`, the function gets
  two parameters here, the second one is the full row (as dictionary). Logically
  equivalent to:
  `event[`*intelmqkey*`] = conversion_function(row[`*shadowkey*`, row)]`.
- `('extra.', 'shadowkey', conversion_function)`, the data will be added to
  extra in this case, the resulting name is `extra.[shadowkey]`. The
  `conversion_function` is optional. Logically equivalent to:
  `event[extra.`*intelmqkey*`] = conversion_function(row[`*shadowkey*`)]`.

Mappings are "straight forward" each mapping is a dict
of at least three keys:

1. required fields:
   the parser will work this keys first.
2. optional fields:
   the parser will try to interpret these values.
   if it fails, the value is written to the extra field
3. constant fields:
   Some information about an event may not be explicitly stated in a
   feed because it is implicit in the nature of the feed. For instance
   a feed that is exclusively about HTTP may not have a field for the
   protocol because it's always TCP.

The first value is the IntelMQ key,
the second value is the row in the shadowserver csv.

Reference material:
    * when setting the classification.* fields, please use the taxonomy from
      [eCSIRT II](https://www.trusted-introducer.org/Incident-Classification-Taxonomy.pdf)
      Also to be found on the
      [ENISA page](https://www.enisa.europa.eu/topics/csirt-cert-services/community-projects/existing-taxonomies)
    * please respect the Data harmonization ontology: https://github.com/certtools/intelmq/blob/master/docs/Data-Harmonization.md


TODOs:
    There is a bunch of inline todos.
    Most of them show lines of code were the mapping has to be validated

    @ Check-Implementation Tags for parser configs.
    dmth thinks it's not sufficient. Some CERT-Expertise is needed to
    check if the mappings are correct.

    feed_idx is not complete.

"""
import re

import intelmq.lib.harmonization as harmonization


def get_feed_by_feedname(given_feedname):
    for feedname, filename, function in mapping:
        if given_feedname == feedname:
            return function
    else:
        return None


def get_feed_by_filename(given_filename):
    for feedname, filename, function in mapping:
        if given_filename == filename:
            return feedname, function
    else:
        return None


def add_UTC_to_timestamp(value):
    return value + ' UTC'


def convert_bool(value):
    if value.lower() in ('y', 'yes', 'true', 'enabled', '1'):
        return True
    elif value.lower() in ('n', 'no', 'false', 'disabled', '0'):
        return False


def validate_to_none(value):
    if not len(value) or value in ('0', 'unknown'):
        return None
    return value


def convert_int(value):
    """ Returns an int or None for empty strings. """
    if not value:
        return None
    else:
        return int(value)


def convert_float(value):
    """ Returns an float or None for empty strings. """
    if not value:
        return None
    else:
        return float(value)


def convert_http_host_and_url(value, row):
    """
    URLs are split into hostname and path. The column names differ in reports.
    Compromised-Website: http_host, url
    Drone: cc_dns, url
    IPv6-Sinkhole-HTTP-Drone: http_host, http_url
    Microsoft-Sinkhole: http_host, url
    Sinkhole-HTTP-Drone: http_host, url
    With some reports, url/http_url holds only the path, with others the full HTTP request.
    """
    if "cc_dns" in row:
        hostname = row.get('cc_dns', '')
    elif "http_host" in row:
        hostname = row.get('http_host', '')
    else:
        hostname = ''

    if "url" in row:
        path = row.get('url', '')
    elif "http_url" in row:
        path = row.get('http_url', '')
    else:
        path = ''

    if hostname and path:
        # remove potential leading/trailing HTTP request information
        path = re.sub(r'^[^/]*', '', path)
        path = re.sub(r'\s.*$', '', path)

        application = "http"
        if "application" in row:
            if row['application'] in ['http', 'https']:
                application = row['application']

        return application + "://" + hostname + path

    return value


def invalidate_zero(value):
    """ Returns an int or None for empty strings or '0'. """
    if not value:
        return None
    elif int(value) != 0:
        return int(value)


# TODO this function is a wild guess...
def set_tor_node(value):
    if value:
        return True
    else:
        return None


def validate_ip(value):
    """Remove "invalid" IP."""
    if value == '0.0.0.0':
        return None
    if harmonization.IPAddress.is_valid(value, sanitize=True):
        return value


def validate_fqdn(value):
    if value and harmonization.FQDN.is_valid(value, sanitize=True):
        return value


def convert_date(value):
    return harmonization.DateTime.sanitize(value)


# https://www.shadowserver.org/wiki/pmwiki.php/Services/Open-DB2
open_db2_discovery_service = {
    'required_fields': [
        ('time.source', 'timestamp', add_UTC_to_timestamp),
        ('source.ip', 'ip'),
        ('source.port', 'port')
    ],
    'optional_fields': [
        ('protocol.transport', 'protocol'),
        ('source.reverse_dns', 'hostname'),
        ('source.asn', 'asn'),
        ('source.geolocation.cc', 'geo'),
        ('source.geolocation.region', 'region'),
        ('source.geolocation.city', 'city'),
        ('extra.', 'db2_hostname', validate_to_none),
        ('extra.', 'naics', invalidate_zero),
        ('extra.', 'sic', invalidate_zero),
        ('extra.', 'size', convert_int),
        ('extra.', 'servername', validate_to_none),
    ],
    'constant_fields': {
        'classification.taxonomy': 'vulnerable',
        'classification.type': 'vulnerable service',
        'classification.identifier': 'open-db2-discovery-service',
    }
}

# https://www.shadowserver.org/wiki/pmwiki.php/Services/Open-HTTP
accessible_http = {
    'required_fields': [
        ('time.source', 'timestamp', add_UTC_to_timestamp),
        ('source.ip', 'ip'),
        ('source.port', 'port')
    ],
    'optional_fields': [
        ('protocol.transport', 'protocol'),
        ('source.reverse_dns', 'hostname'),
        ('source.asn', 'asn'),
        ('source.geolocation.cc', 'geo'),
        ('source.geolocation.region', 'region'),
        ('source.geolocation.city', 'city'),
        ('extra.', 'naics', invalidate_zero),
        ('extra.', 'sic', invalidate_zero),
        ('extra.', 'http', validate_to_none),
        ('extra.', 'http_code', convert_int),
        ('extra.', 'http_reason', validate_to_none),
        ('extra.', 'content_type', validate_to_none),
        ('extra.', 'connection', validate_to_none),
        ('extra.', 'www_authenticate', validate_to_none),
        ('extra.', 'set_cookie', validate_to_none),
        ('extra.', 'server', validate_to_none),
        ('extra.', 'content_length', invalidate_zero),
        ('extra.', 'transfer_encoding', validate_to_none),
        ('extra.', 'http_date', convert_date),
    ],
    'constant_fields': {
        'classification.taxonomy': 'other',
        'classification.type': 'other',
        'classification.identifier': 'accessible-http',
    }
}

# https://www.shadowserver.org/wiki/pmwiki.php/Services/Open-mDNS
open_mdns = {
    'required_fields': [
        ('time.source', 'timestamp', add_UTC_to_timestamp),
        ('source.ip', 'ip'),
        ('source.port', 'port'),
    ],
    'optional_fields': [
        ('protocol.transport', 'protocol'),
        ('source.reverse_dns', 'hostname'),
        # ('classification.identifier', 'tag'),  # always set to 'open-mdns' in constant_fields
        ('source.asn', 'asn'),
        ('source.geolocation.cc', 'geo'),
        ('source.geolocation.region', 'region'),
        ('source.geolocation.city', 'city'),
        ('extra.', 'naics', invalidate_zero),
        ('extra.', 'sic', invalidate_zero),
        ('extra.', 'mdns_name', validate_to_none),
        ('extra.', 'mdns_ipv4', validate_to_none),
        ('extra.', 'mdns_ipv6', validate_to_none),
        ('extra.', 'services', validate_to_none),
        ('extra.', 'workstation_name', validate_to_none),
        ('extra.', 'workstation_ipv4', validate_to_none),
        ('extra.', 'workstation_ipv6', validate_to_none),
        ('extra.', 'workstation_info', validate_to_none),
        ('extra.', 'http_name', validate_to_none),
        ('extra.', 'http_ipv4', validate_to_none),
        ('extra.', 'http_ipv6', validate_to_none),
        ('extra.', 'http_ptr', validate_to_none),
        ('extra.', 'http_info', validate_to_none),
        ('extra.', 'http_target', validate_to_none),
        ('extra.', 'http_port', validate_to_none),
    ],
    'constant_fields': {
        'classification.taxonomy': 'vulnerable',
        'classification.type': 'vulnerable service',
        'classification.identifier': 'open-mdns',
        'protocol.application': 'mdns',
    }
}

# https://www.shadowserver.org/wiki/pmwiki.php/Services/Open-Chargen
open_chargen = {
    'required_fields': [
        ('time.source', 'timestamp', add_UTC_to_timestamp),
        ('source.ip', 'ip'),
        ('source.port', 'port'),
    ],
    'optional_fields': [
        ('protocol.transport', 'protocol'),
        ('source.reverse_dns', 'hostname'),
        # ('classification.identifier', 'tag'),  # always set to 'open-chargen' in constant_fields
        ('source.asn', 'asn'),
        ('source.geolocation.cc', 'geo'),
        ('source.geolocation.region', 'region'),
        ('source.geolocation.city', 'city'),
        ('extra.response_size', 'size', convert_int),
        ('extra.', 'naics', invalidate_zero),
        ('extra.', 'sic', invalidate_zero),
        ('extra.', 'sector', validate_to_none),
    ],
    'constant_fields': {
        'classification.taxonomy': 'vulnerable',
        'classification.type': 'vulnerable service',
        'classification.identifier': 'open-chargen',
        'protocol.application': 'chargen',
    },
}

# https://www.shadowserver.org/wiki/pmwiki.php/Services/Open-TFTP
open_tftp = {
    'required_fields': [
        ('time.source', 'timestamp', add_UTC_to_timestamp),
        ('source.ip', 'ip'),
        ('source.port', 'port'),
    ],
    'optional_fields': [
        ('protocol.transport', 'protocol'),
        ('source.reverse_dns', 'hostname'),
        # ('classification.identifier', 'tag'),  # always set to 'open-tftp' in constant_fields
        ('source.asn', 'asn'),
        ('source.geolocation.cc', 'geo'),
        ('source.geolocation.region', 'region'),
        ('source.geolocation.city', 'city'),
        ('extra.', 'naics', invalidate_zero),
        ('extra.', 'sic', invalidate_zero),
        ('extra.', 'size', convert_int),
        ('extra.', 'opcode', validate_to_none),
        ('extra.', 'errorcode', validate_to_none),
        ('extra.', 'error', validate_to_none),
        ('extra.', 'errormessage', validate_to_none),
    ],
    'constant_fields': {
        'classification.taxonomy': 'vulnerable',
        'classification.type': 'vulnerable service',
        'classification.identifier': 'open-tftp',
        'protocol.application': 'tftp',
    },
}

# https://www.shadowserver.org/wiki/pmwiki.php/Services/Sinkhole-HTTP-Drone
sinkhole_http_drone = {
    'required_fields': [
        ('time.source', 'timestamp', add_UTC_to_timestamp),
        ('source.ip', 'ip'),
        ('source.port', 'src_port'),
    ],
    'optional_fields': [
        ('source.asn', 'asn'),
        ('source.geolocation.cc', 'geo'),
        ('destination.url', 'url', convert_http_host_and_url, True),
        ('malware.name', 'type'),
        ('user_agent', 'http_agent'),
        ('source.tor_node', 'tor', set_tor_node),
        ('os.name', 'p0f_genre'),
        ('os.version', 'p0f_detail'),
        ('source.reverse_dns', 'hostname'),
        ('destination.port', 'dst_port'),
        ('destination.fqdn', 'http_host', validate_fqdn),
        ('extra.', 'http_referer', validate_to_none),
        ('extra.', 'http_referer_ip', validate_ip),
        ('extra.', 'http_referer_asn', convert_int),
        ('extra.', 'http_referer_geo', validate_to_none),
        ('destination.ip', 'dst_ip', validate_ip),
        ('destination.asn', 'dst_asn'),
        ('destination.geolocation.cc', 'dst_geo'),
        ('extra.', 'naics', invalidate_zero),
        ('extra.', 'sic', invalidate_zero),
        ('extra.', 'http_referer_naics', validate_to_none),
        ('extra.', 'http_referer_sic', validate_to_none),
        ('extra.', 'sector', validate_to_none),
        ('extra.', 'ssl_cipher', validate_to_none),
        ('extra.', 'application', validate_to_none),
        ('extra.', 'version', validate_to_none),
    ],
    'constant_fields': {
        'classification.taxonomy': 'malicious code',
        'classification.type': 'infected-system',
        # classification.identifier will be set to (harmonized) malware name by modify expert
        # The feed does not include explicit information on the protocol
        # but since it is about HTTP the protocol is always set to 'tcp'.
        'protocol.transport': 'tcp',
        'protocol.application': 'http',
    },
}

# https://www.shadowserver.org/wiki/pmwiki.php/Services/Sinkhole6-HTTP-Drone
ipv6_sinkhole_http_drone = {
    'required_fields': [
        ('time.source', 'timestamp', add_UTC_to_timestamp),
        ('source.ip', 'src_ip'),
        ('source.port', 'src_port')
    ],
    'optional_fields': [
        ('source.asn', 'src_asn'),
        ('source.geolocation.cc', 'src_geo'),
        ('source.geolocation.region', 'src_region'),
        ('destination.ip', 'dst_ip', validate_ip),
        ('destination.asn', 'dst_asn'),
        ('destination.geolocation.cc', 'dst_geo'),
        ('destination.geolocation.region', 'dst_region'),
        ('destination.port', 'dst_port'),
        ('protocol.transport', 'protocol'),
        ('malware.name', 'tag'),
        ('source.reverse_dns', 'hostname'),
        ('extra.', 'sysdesc', validate_to_none),
        ('extra.', 'sysname', validate_to_none),
        ('destination.url', 'http_url', convert_http_host_and_url, True),
        ('extra.', 'http_agent', validate_to_none),
        ('destination.fqdn', 'http_host'),
        ('extra.', 'http_referer', validate_to_none),
        ('extra.', 'http_referer_ip', validate_to_none),
        ('extra.', 'http_referer_asn', validate_to_none),
        ('extra.', 'http_referer_geo', validate_to_none),
        ('extra.', 'http_referer_region', validate_to_none),
        ('extra.', 'forwarded_by', validate_to_none),
    ],
    'constant_fields': {
        'classification.taxonomy': 'malicious code',
        'classification.type': 'infected-system',
        # classification.identifier will be set to (harmonized) malware name by modify expert
        # The feed does not include explicit information on the protocol
        # but since it is about HTTP the protocol is always set to 'tcp'.
        'protocol.transport': 'tcp',
    },
}

# https://www.shadowserver.org/wiki/pmwiki.php/Services/Microsoft-Sinkhole
microsoft_sinkhole = {
    'required_fields': [
        ('time.source', 'timestamp', add_UTC_to_timestamp),
        ('source.ip', 'ip'),
        ('source.port', 'src_port'),
    ],
    'optional_fields': [
        ('source.asn', 'asn'),
        ('source.geolocation.cc', 'geo'),
        ('destination.url', 'url', convert_http_host_and_url, True),
        ('malware.name', 'type'),
        ('source.tor_node', 'tor', set_tor_node),
        ('os.name', 'p0f_genre'),
        ('os.version', 'p0f_detail'),
        ('source.reverse_dns', 'hostname'),
        ('destination.port', 'dst_port'),
        ('destination.fqdn', 'http_host', validate_fqdn),
        ('extra.', 'http_agent', validate_to_none),
        ('extra.', 'http_referer', validate_to_none),
        ('extra.', 'http_referer_ip', validate_ip),
        ('extra.', 'http_referer_asn', convert_int),
        ('extra.', 'http_referer_geo', validate_to_none),
        ('destination.ip', 'dst_ip', validate_ip),
        ('destination.asn', 'dst_asn'),
        ('destination.geolocation.cc', 'dst_geo'),
        ('extra.', 'naics', invalidate_zero),
        ('extra.', 'sic', invalidate_zero),
        ('extra.', 'http_referer_naics', invalidate_zero),
        ('extra.', 'http_referer_sic', invalidate_zero),
        ('extra.', 'sector', validate_to_none),
        ('extra.', 'ssl_cipher', validate_to_none),
        ('extra.', 'application', validate_to_none),
        ('extra.', 'version', validate_to_none),
    ],
    'constant_fields': {
        'classification.taxonomy': 'malicious code',
        'classification.type': 'infected-system',
        # classification.identifier will be set to (harmonized) malware name by modify expert
        'protocol.transport': 'tcp',
        'protocol.application': 'http',
    },
}

# https://www.shadowserver.org/wiki/pmwiki.php/Services/Open-Redis
open_redis = {
    'required_fields': [
        ('time.source', 'timestamp', add_UTC_to_timestamp),
        ('source.ip', 'ip'),
        ('source.port', 'port'),
    ],
    'optional_fields': [
        ('protocol.transport', 'protocol'),
        ('source.reverse_dns', 'hostname'),
        # ('classification.identifier', 'tag'),  # always set to 'open-redis' in constant_fields
        ('extra.', 'version', validate_to_none),
        ('source.asn', 'asn'),
        ('source.geolocation.cc', 'geo'),
        ('source.geolocation.region', 'region'),
        ('source.geolocation.city', 'city'),
        ('extra.', 'naics', invalidate_zero),
        ('extra.', 'sic', invalidate_zero),
        ('extra.', 'git_sha1', validate_to_none),
        ('extra.', 'git_dirty_flag', validate_to_none),
        ('extra.', 'build_id', validate_to_none),
        ('extra.', 'mode', validate_to_none),
        ('extra.os.name', 'os', validate_to_none),
        ('extra.', 'architecture', validate_to_none),
        ('extra.', 'multiplexing_api', validate_to_none),
        ('extra.', 'gcc_version', validate_to_none),
        ('extra.', 'process_id', validate_to_none),
        ('extra.', 'run_id', validate_to_none),
        ('extra.', 'uptime', validate_to_none),
        ('extra.', 'connected_clients', validate_to_none),
        ('extra.', 'sector', validate_to_none),
    ],
    'constant_fields': {
        'classification.taxonomy': 'vulnerable',
        'classification.type': 'vulnerable service',
        'classification.identifier': 'open-redis',
        'protocol.application': 'redis',
    },
}

# https://www.shadowserver.org/wiki/pmwiki.php/Services/Open-Portmapper
open_portmapper = {
    'required_fields': [
        ('time.source', 'timestamp', add_UTC_to_timestamp),
        ('source.ip', 'ip'),
        ('source.port', 'port'),
    ],
    'optional_fields': [
        ('protocol.transport', 'protocol'),
        ('source.reverse_dns', 'hostname'),
        # ('classification.identifier', 'tag'),  # always set to 'open-portmapper' in constant_fields
        ('source.asn', 'asn'),
        ('source.geolocation.cc', 'geo'),
        ('source.geolocation.region', 'region'),
        ('source.geolocation.city', 'city'),
        ('extra.', 'naics', invalidate_zero),
        ('extra.', 'sic', invalidate_zero),
        ('extra.', 'programs', validate_to_none),
        ('extra.', 'mountd_port', validate_to_none),
        ('extra.', 'exports', validate_to_none),
        ('extra.', 'sector', validate_to_none),
    ],
    'constant_fields': {
        'classification.taxonomy': 'vulnerable',
        'classification.type': 'vulnerable service',
        'classification.identifier': 'open-portmapper',
        'protocol.application': 'portmapper',
    },
}

# https://www.shadowserver.org/wiki/pmwiki.php/Services/Open-IPMI
open_ipmi = {
    'required_fields': [
        ('time.source', 'timestamp', add_UTC_to_timestamp),
        ('source.ip', 'ip'),
        ('source.port', 'port'),
    ],
    'optional_fields': [
        ('source.reverse_dns', 'hostname'),
        # ('classification.identifier', 'tag'),  # always set to 'open-ipmi' in constant_fields
        ('extra.', 'ipmi_version', validate_to_none),
        ('source.asn', 'asn'),
        ('source.geolocation.cc', 'geo'),
        ('source.geolocation.region', 'region'),
        ('source.geolocation.city', 'city'),
        ('extra.', 'none_auth', convert_bool),
        ('extra.', 'md2_auth', convert_bool),
        ('extra.', 'md5_auth', convert_bool),
        ('extra.', 'passkey_auth', convert_bool),
        ('extra.', 'oem_auth', convert_bool),
        ('extra.', 'defaultkg', validate_to_none),
        ('extra.', 'permessage_auth', convert_bool),
        ('extra.', 'userlevel_auth', convert_bool),
        ('extra.', 'usernames', convert_bool),
        ('extra.', 'nulluser', convert_bool),
        ('extra.', 'anon_login', convert_bool),
        ('extra.', 'error', validate_to_none),
        ('extra.', 'deviceid', validate_to_none),
        ('extra.', 'devicerev', validate_to_none),
        ('extra.', 'firmwarerev', validate_to_none),
        ('extra.', 'version', validate_to_none),
        ('extra.', 'manufacturerid', validate_to_none),
        ('extra.', 'manufacturername', validate_to_none),
        ('extra.', 'productid', validate_to_none),
        ('extra.', 'productname', validate_to_none),
    ],
    'constant_fields': {
        'classification.taxonomy': 'vulnerable',
        'classification.type': 'vulnerable service',
        'classification.identifier': 'open-ipmi',
        'protocol.application': 'ipmi',
        'protocol.transport': 'udp',
    },
}

# https://www.shadowserver.org/wiki/pmwiki.php/Services/Open-QOTD
open_qotd = {
    'required_fields': [
        ('time.source', 'timestamp', add_UTC_to_timestamp),
        ('source.ip', 'ip'),
        ('source.port', 'port'),
    ],
    'optional_fields': [
        ('protocol.transport', 'protocol'),
        ('source.reverse_dns', 'hostname'),
        # ('classification.identifier', 'tag'),  # always set to 'open-qotd' in constant_fields
        ('extra.', 'quote', validate_to_none),
        ('source.asn', 'asn'),
        ('source.geolocation.cc', 'geo'),
        ('source.geolocation.region', 'region'),
        ('source.geolocation.city', 'city'),
        ('extra.', 'naics', invalidate_zero),
        ('extra.', 'sic', invalidate_zero),
        ('extra.', 'sector', validate_to_none),
    ],
    'constant_fields': {
        'classification.taxonomy': 'vulnerable',
        'classification.type': 'vulnerable service',
        'classification.identifier': 'open-qotd',
        'protocol.application': 'qotd',
    },
}

# https://www.shadowserver.org/wiki/pmwiki.php/Services/Open-SSDP
open_ssdp = {
    'required_fields': [
        ('time.source', 'timestamp', add_UTC_to_timestamp),
        ('source.ip', 'ip'),
        ('source.port', 'port'),
    ],
    'optional_fields': [
        ('protocol.transport', 'protocol'),
        ('source.reverse_dns', 'hostname'),
        # ('classification.identifier', 'tag'),  # always set to 'open-ssdp' in constant_fields
        ('extra.', 'header', validate_to_none),
        ('source.asn', 'asn'),
        ('source.geolocation.cc', 'geo'),
        ('source.geolocation.region', 'region'),
        ('source.geolocation.city', 'city'),
        ('extra.', 'systime', validate_to_none),
        ('extra.', 'cache_control', validate_to_none),
        ('extra.', 'location', validate_to_none),
        ('extra.', 'server', validate_to_none),
        ('extra.', 'search_target', validate_to_none),
        ('extra.', 'unique_service_name', validate_to_none),
        ('extra.', 'host', validate_to_none),
        ('extra.', 'nts', validate_to_none),
        ('extra.', 'nt', validate_to_none),
        ('extra.', 'naics', invalidate_zero),
        ('extra.', 'sic', invalidate_zero),
        ('extra.', 'sector', validate_to_none),
    ],
    'constant_fields': {
        'classification.taxonomy': 'vulnerable',
        'classification.type': 'vulnerable service',
        'classification.identifier': 'open-ssdp',
        'protocol.application': 'ssdp',
    },
}

# https://www.shadowserver.org/wiki/pmwiki.php/Services/Open-SNMP
open_snmp = {
    'required_fields': [
        ('time.source', 'timestamp', add_UTC_to_timestamp),
        ('source.ip', 'ip'),
        ('source.port', 'port'),
    ],
    'optional_fields': [
        ('protocol.transport', 'protocol'),
        ('source.reverse_dns', 'hostname'),
        ('extra.', 'sysdesc', validate_to_none),
        ('extra.', 'sysname', validate_to_none),
        ('source.asn', 'asn'),
        ('source.geolocation.cc', 'geo'),
        ('source.geolocation.region', 'region'),
        ('source.geolocation.city', 'city'),
        ('extra.', 'version', convert_int),
        ('extra.', 'naics', invalidate_zero),
        ('extra.', 'sic', invalidate_zero),
        ('extra.', 'sector', validate_to_none),
    ],
    'constant_fields': {
        'classification.taxonomy': 'vulnerable',
        'classification.type': 'vulnerable service',
        'classification.identifier': 'open-snmp',
        'protocol.application': 'snmp',
    },
}

# https://www.shadowserver.org/wiki/pmwiki.php/Services/Open-MSSQL
open_mssql = {
    'required_fields': [
        ('time.source', 'timestamp', add_UTC_to_timestamp),
        ('source.ip', 'ip'),
        ('source.port', 'port'),
    ],
    'optional_fields': [
        ('protocol.transport', 'protocol'),
        ('source.reverse_dns', 'hostname'),
        # ('classification.identifier', 'tag'),  # always set to 'open-mssql' in constant_fields
        ('extra.', 'version', validate_to_none),
        ('source.asn', 'asn'),
        ('source.geolocation.cc', 'geo'),
        ('source.geolocation.region', 'region'),
        ('source.geolocation.city', 'city'),
        ('extra.', 'naics', invalidate_zero),
        ('extra.', 'sic', invalidate_zero),
        ('source.local_hostname', 'server_name'),
        ('extra.', 'instance_name', validate_to_none),
        ('extra.', 'tcp_port', convert_int),
        ('extra.', 'named_pipe', validate_to_none),
        ('extra.', 'response_length', convert_int),
        ('extra.', 'amplification', convert_float),
        ('extra.', 'sector', validate_to_none),
    ],
    'constant_fields': {
        'classification.taxonomy': 'vulnerable',
        'classification.type': 'vulnerable service',
        'classification.identifier': 'open-mssql',
        'protocol.application': 'mssql',
    },
}

# https://www.shadowserver.org/wiki/pmwiki.php/Services/Open-MongoDB
open_mongodb = {
    'required_fields': [
        ('time.source', 'timestamp', add_UTC_to_timestamp),
        ('source.ip', 'ip'),
        ('source.port', 'port'),
    ],
    'optional_fields': [
        ('protocol.transport', 'protocol'),
        ('source.reverse_dns', 'hostname'),
        # ('classification.identifier', 'tag'),  # always set to 'open-mongodb' in constant_fields
        ('extra.', 'version', validate_to_none),
        ('source.asn', 'asn'),
        ('source.geolocation.cc', 'geo'),
        ('source.geolocation.region', 'region'),
        ('source.geolocation.city', 'city'),
        ('extra.', 'naics', invalidate_zero),
        ('extra.', 'sic', invalidate_zero),
        ('extra.', 'gitversion', validate_to_none),
        ('extra.', 'sysinfo', validate_to_none),
        ('extra.', 'opensslversion', validate_to_none),
        ('extra.', 'allocator', validate_to_none),
        ('extra.', 'javascriptengine', validate_to_none),
        ('extra.', 'bits', validate_to_none),
        ('extra.', 'maxbsonobjectsize', validate_to_none),
        ('extra.', 'ok', validate_to_none),
        ('extra.', 'visible_databases', validate_to_none),
        ('extra.', 'sector', validate_to_none),
    ],
    'constant_fields': {
        'classification.taxonomy': 'vulnerable',
        'classification.type': 'vulnerable service',
        'classification.identifier': 'open-mongodb',
        'protocol.application': 'mongodb',
    },
}

# https://www.shadowserver.org/wiki/pmwiki.php/Services/Open-NetBIOS
open_netbios_nameservice = {
    'required_fields': [
        ('time.source', 'timestamp', add_UTC_to_timestamp),
        ('source.ip', 'ip'),
        ('source.port', 'port'),
    ],
    'optional_fields': [
        ('protocol.transport', 'protocol'),
        ('source.reverse_dns', 'hostname'),
        # ('classification.identifier', 'tag'),  # always set to 'open-netbios-nameservice' in constant_fields
        ('extra.', 'mac_address', validate_to_none),
        ('source.asn', 'asn'),
        ('source.geolocation.cc', 'geo'),
        ('source.geolocation.region', 'region'),
        ('source.geolocation.city', 'city'),
        ('extra.', 'workgroup', validate_to_none),
        ('extra.', 'machine_name', validate_to_none),
        ('source.account', 'username'),
        ('extra.', 'naics', invalidate_zero),
        ('extra.', 'sic', invalidate_zero),
        ('extra.', 'sector', validate_to_none),
    ],
    'constant_fields': {
        'classification.taxonomy': 'vulnerable',
        'classification.type': 'vulnerable service',
        'classification.identifier': 'open-netbios-nameservice',
        'protocol.application': 'netbios-nameservice',
    },
}

# https://www.shadowserver.org/wiki/pmwiki.php/Services/Open-Elasticsearch
open_elasticsearch = {
    'required_fields': [
        ('time.source', 'timestamp', add_UTC_to_timestamp),
        ('source.ip', 'ip'),
        ('source.port', 'port'),
    ],
    'optional_fields': [
        ('protocol.transport', 'protocol'),
        ('source.reverse_dns', 'hostname'),
        # ('classification.identifier', 'tag'),  # always set to 'open-elasticsearch' in constant_fields
        ('extra.', 'version', validate_to_none),
        ('source.asn', 'asn'),
        ('source.geolocation.cc', 'geo'),
        ('source.geolocation.region', 'region'),
        ('source.geolocation.city', 'city'),
        ('extra.', 'naics', invalidate_zero),
        ('extra.', 'sic', invalidate_zero),
        ('extra.', 'ok', convert_bool),
        ('extra.', 'name', validate_to_none),
        ('extra.', 'cluster_name', validate_to_none),
        ('extra.', 'status', convert_int),
        ('extra.', 'build_hash', validate_to_none),
        ('extra.', 'build_timestamp', validate_to_none),
        ('extra.', 'build_snapshot', convert_bool),
        ('extra.', 'lucene_version', validate_to_none),
        ('extra.', 'tagline', validate_to_none),
        ('extra.', 'sector', validate_to_none),
    ],
    'constant_fields': {
        'classification.taxonomy': 'vulnerable',
        'classification.type': 'vulnerable service',
        'classification.identifier': 'open-elasticsearch',
        'protocol.application': 'elasticsearch',
    },
}

# https://www.shadowserver.org/wiki/pmwiki.php/Services/DNS-open-resolvers
dns_open_resolvers = {
    'required_fields': [
        ('time.source', 'timestamp', add_UTC_to_timestamp),
        ('source.ip', 'ip'),
        ('source.port', 'port'),
    ],
    'optional_fields': [
        ('source.asn', 'asn'),
        ('source.geolocation.cc', 'geo'),
        ('source.geolocation.region', 'region'),
        ('source.geolocation.city', 'city'),
        ('protocol.transport', 'protocol'),
        ('source.reverse_dns', 'hostname'),
        # ('classification.identifier', 'tag'),  # always set to 'dns-open-resolver' in constant_fields
        ('extra.', 'min_amplification', convert_float),
        ('extra.', 'dns_version', validate_to_none),
        ('os.name', 'p0f_genre'),
        ('os.version', 'p0f_detail'),
        ('extra.', 'naics', invalidate_zero),
        ('extra.', 'sic', invalidate_zero),
        ('extra.', 'sector', validate_to_none),
    ],
    'constant_fields': {
        'classification.type': 'vulnerable service',
        'classification.taxonomy': 'vulnerable',
        'classification.identifier': 'dns-open-resolver',
        'protocol.application': 'dns',
    },
}

# https://www.shadowserver.org/wiki/pmwiki.php/Services/NTP-Monitor
ntp_monitor = {
    'required_fields': [
        ('time.source', 'timestamp', add_UTC_to_timestamp),
        ('source.ip', 'ip'),
        ('source.port', 'port'),
    ],
    'optional_fields': [
        ('protocol.transport', 'protocol'),
        ('source.reverse_dns', 'hostname'),
        ('extra.', 'packets', convert_int),
        ('extra.', 'size', convert_int),
        ('source.asn', 'asn'),
        ('source.geolocation.cc', 'geo'),
        ('source.geolocation.region', 'region'),
        ('source.geolocation.city', 'city'),
        ('extra.', 'naics', invalidate_zero),
        ('extra.', 'sic', invalidate_zero),
        ('extra.', 'sector', validate_to_none),
    ],
    'constant_fields': {
        'classification.taxonomy': 'vulnerable',
        'classification.type': 'vulnerable service',
        'classification.identifier': 'ntp-monitor',
        'protocol.application': 'ntp',
    },
}

# https://www.shadowserver.org/wiki/pmwiki.php/Services/Ssl-Freak-Scan
ssl_freak_vulnerable_servers = {
    'required_fields': [
        ('time.source', 'timestamp', add_UTC_to_timestamp),
        ('source.ip', 'ip'),
        ('source.port', 'port'),
    ],
    'optional_fields': [
        ('source.reverse_dns', 'hostname'),
        # ('classification.identifier', 'tag'),  # always set to 'ssl-freak' in constant_fields
        ('extra.', 'handshake', validate_to_none),
        ('source.asn', 'asn'),
        ('source.geolocation.cc', 'geo'),
        ('source.geolocation.region', 'region'),
        ('source.geolocation.city', 'city'),
        ('extra.', 'cipher_suite', validate_to_none),
        ('extra.', 'cert_length', validate_to_none),
        ('extra.', 'subject_common_name', validate_to_none),
        ('extra.', 'issuer_common_name', validate_to_none),
        ('extra.', 'cert_issue_date', validate_to_none),
        ('extra.', 'cert_expiration_date', validate_to_none),
        ('extra.', 'sha1_fingerprint', validate_to_none),
        ('extra.', 'cert_serial_number', validate_to_none),
        ('extra.', 'signature_algorithm', validate_to_none),
        ('extra.', 'key_algorithm', validate_to_none),
        ('extra.', 'subject_organization_name', validate_to_none),
        ('extra.', 'subject_organization_unit_name', validate_to_none),
        ('extra.', 'subject_country', validate_to_none),
        ('extra.', 'subject_state_or_province_name', validate_to_none),
        ('extra.', 'subject_locality_name', validate_to_none),
        ('extra.', 'subject_street_address', validate_to_none),
        ('extra.', 'subject_postal_code', validate_to_none),
        ('extra.', 'subject_surname', validate_to_none),
        ('extra.', 'subject_given_name', validate_to_none),
        ('extra.', 'subject_email_address', validate_to_none),
        ('extra.', 'subject_business_category', validate_to_none),
        ('extra.', 'subject_serial_number', validate_to_none),
        ('extra.', 'issuer_organization_name', validate_to_none),
        ('extra.', 'issuer_organization_unit_name', validate_to_none),
        ('extra.', 'issuer_country', validate_to_none),
        ('extra.', 'issuer_state_or_province_name', validate_to_none),
        ('extra.', 'issuer_locality_name', validate_to_none),
        ('extra.', 'issuer_street_address', validate_to_none),
        ('extra.', 'issuer_postal_code', validate_to_none),
        ('extra.', 'issuer_surname', validate_to_none),
        ('extra.', 'issuer_given_name', validate_to_none),
        ('extra.', 'issuer_email_address', validate_to_none),
        ('extra.', 'issuer_business_category', validate_to_none),
        ('extra.', 'issuer_serial_number', validate_to_none),
        ('extra.', 'naics', invalidate_zero),
        ('extra.', 'sic', invalidate_zero),
        ('extra.', 'freak_vulnerable', convert_bool),
        ('extra.', 'freak_cipher_suite', validate_to_none),
        ('extra.', 'sector', validate_to_none),
        ('extra.', 'sha256_fingerprint', validate_to_none),
        ('extra.', 'sha512_fingerprint', validate_to_none),
        ('extra.', 'md5_fingerprint', validate_to_none),
        ('extra.', 'http_response_type', validate_to_none),
        ('extra.', 'http_code', convert_int),
        ('extra.', 'http_reason', validate_to_none),
        ('extra.', 'content_type', validate_to_none),
        ('extra.', 'http_connection', validate_to_none),
        ('extra.', 'www_authenticate', validate_to_none),
        ('extra.', 'set_cookie', validate_to_none),
        ('extra.', 'server_type', validate_to_none),
        ('extra.', 'content_length', validate_to_none),
        ('extra.', 'transfer_encoding', validate_to_none),
        ('extra.', 'http_date', convert_date),
        ('extra.', 'cert_valid', convert_bool),
        ('extra.', 'self_signed', convert_bool),
        ('extra.', 'cert_expired', convert_bool),
        ('extra.', 'browser_trusted', convert_bool),
        ('extra.', 'validation_level', validate_to_none),
        ('extra.', 'browser_error', validate_to_none),
    ],
    'constant_fields': {
        'classification.taxonomy': 'vulnerable',
        'classification.type': 'vulnerable service',
        'classification.identifier': 'ssl-freak',
        'protocol.application': 'https',
    },
}

# https://www.shadowserver.org/wiki/pmwiki.php/Services/Ssl-Scan
ssl_poodle_vulnerable_servers = {
    'required_fields': [
        ('time.source', 'timestamp', add_UTC_to_timestamp),
        ('source.ip', 'ip'),
        ('source.port', 'port'),
    ],
    'optional_fields': [
        ('source.reverse_dns', 'hostname'),
        # ('classification.identifier', 'tag'),  # always set to 'ssl-poodle' in constant_fields
        ('extra.', 'handshake', validate_to_none),
        ('source.asn', 'asn'),
        ('source.geolocation.cc', 'geo'),
        ('source.geolocation.region', 'region'),
        ('source.geolocation.city', 'city'),
        ('extra.', 'cipher_suite', validate_to_none),
        ('extra.', 'ssl_poodle', convert_bool),
        ('extra.', 'cert_length', validate_to_none),
        ('extra.', 'subject_common_name', validate_to_none),
        ('extra.', 'issuer_common_name', validate_to_none),
        ('extra.', 'cert_issue_date', validate_to_none),
        ('extra.', 'cert_expiration_date', validate_to_none),
        ('extra.', 'sha1_fingerprint', validate_to_none),
        ('extra.', 'cert_serial_number', validate_to_none),
        ('extra.', 'ssl_version', validate_to_none),
        ('extra.', 'signature_algorithm', validate_to_none),
        ('extra.', 'key_algorithm', validate_to_none),
        ('extra.', 'subject_organization_name', validate_to_none),
        ('extra.', 'subject_organization_unit_name', validate_to_none),
        ('extra.', 'subject_country', validate_to_none),
        ('extra.', 'subject_state_or_province_name', validate_to_none),
        ('extra.', 'subject_locality_name', validate_to_none),
        ('extra.', 'subject_street_address', validate_to_none),
        ('extra.', 'subject_postal_code', validate_to_none),
        ('extra.', 'subject_surname', validate_to_none),
        ('extra.', 'subject_given_name', validate_to_none),
        ('extra.', 'subject_email_address', validate_to_none),
        ('extra.', 'subject_business_category', validate_to_none),
        ('extra.', 'subject_serial_number', validate_to_none),
        ('extra.', 'issuer_organization_name', validate_to_none),
        ('extra.', 'issuer_organization_unit_name', validate_to_none),
        ('extra.', 'issuer_country', validate_to_none),
        ('extra.', 'issuer_state_or_province_name', validate_to_none),
        ('extra.', 'issuer_locality_name', validate_to_none),
        ('extra.', 'issuer_street_address', validate_to_none),
        ('extra.', 'issuer_postal_code', validate_to_none),
        ('extra.', 'issuer_surname', validate_to_none),
        ('extra.', 'issuer_given_name', validate_to_none),
        ('extra.', 'issuer_email_address', validate_to_none),
        ('extra.', 'issuer_business_category', validate_to_none),
        ('extra.', 'issuer_serial_number', validate_to_none),
        ('extra.', 'naics', invalidate_zero),
        ('extra.', 'sic', invalidate_zero),
        ('extra.', 'sector', validate_to_none),
        ('extra.', 'sha256_fingerprint', validate_to_none),
        ('extra.', 'sha512_fingerprint', validate_to_none),
        ('extra.', 'md5_fingerprint', validate_to_none),
        ('extra.', 'http_response_type', validate_to_none),
        ('extra.', 'http_code', convert_int),
        ('extra.', 'http_reason', validate_to_none),
        ('extra.', 'content_type', validate_to_none),
        ('extra.', 'http_connection', validate_to_none),
        ('extra.', 'www_authenticate', validate_to_none),
        ('extra.', 'set_cookie', validate_to_none),
        ('extra.', 'server_type', validate_to_none),
        ('extra.', 'content_length', validate_to_none),
        ('extra.', 'transfer_encoding', validate_to_none),
        ('extra.', 'http_date', convert_date),
        ('extra.', 'cert_valid', convert_bool),
        ('extra.', 'self_signed', convert_bool),
        ('extra.', 'cert_expired', convert_bool),
        ('extra.', 'browser_trusted', convert_bool),
        ('extra.', 'validation_level', validate_to_none),
        ('extra.', 'browser_error', validate_to_none),
        ('extra.', 'tlsv13_support', validate_to_none),
        ('extra.', 'tlsv13_cipher', validate_to_none),
    ],
    'constant_fields': {
        'classification.taxonomy': 'vulnerable',
        'classification.type': 'vulnerable service',
        'classification.identifier': 'ssl-poodle',
        'protocol.application': 'https',
    },
}

# https://www.shadowserver.org/wiki/pmwiki.php/Services/Open-Memcached
open_memcached = {
    'required_fields': [
        ('time.source', 'timestamp', add_UTC_to_timestamp),
        ('source.ip', 'ip'),
        ('source.port', 'port'),
    ],
    'optional_fields': [
        ('protocol.transport', 'protocol'),
        ('source.reverse_dns', 'hostname'),
        # ('classification.identifier', 'tag'),  # always set to 'open-memcached' in constant_fields
        ('extra.', 'version', validate_to_none),
        ('source.asn', 'asn'),
        ('source.geolocation.cc', 'geo'),
        ('source.geolocation.region', 'region'),
        ('source.geolocation.city', 'city'),
        ('extra.', 'naics', invalidate_zero),
        ('extra.', 'sic', invalidate_zero),
        ('extra.', 'pid', convert_int),
        ('extra.', 'pointer_size', convert_int),
        ('extra.', 'uptime', convert_int),
        ('extra.', 'time', validate_to_none),
        ('extra.', 'curr_connections', convert_int),
        ('extra.', 'total_connections', convert_int),
        ('extra.', 'sector', validate_to_none),
    ],
    'constant_fields': {
        'classification.taxonomy': 'vulnerable',
        'classification.type': 'vulnerable service',
        'classification.identifier': 'open-memcached',
        'protocol.application': 'memcached',
    },
}

# https://www.shadowserver.org/what-we-do/network-reporting/drone-botnet-drone-report/
drone = {
    'required_fields': [
        ('time.source', 'timestamp', add_UTC_to_timestamp),
        ('source.ip', 'ip'),
        ('source.port', 'port'),
    ],
    'optional_fields': [
        ('source.asn', 'asn'),
        ('source.geolocation.cc', 'geo'),
        ('source.geolocation.region', 'region'),
        ('source.geolocation.city', 'city'),
        ('source.reverse_dns', 'hostname'),
        ('protocol.transport', 'type'),
        ('malware.name', 'infection'),
        ('destination.url', 'url', convert_http_host_and_url, True),
        ('user_agent', 'agent'),
        ('destination.ip', 'cc_ip', validate_ip),
        ('destination.port', 'cc_port'),
        ('destination.asn', 'cc_asn'),
        ('destination.geolocation.cc', 'cc_geo'),
        ('destination.fqdn', 'cc_dns', validate_fqdn),
        ('connection_count', 'count', convert_int),
        ('extra.', 'proxy', convert_bool),
        ('protocol.application', 'application'),
        ('os.name', 'p0f_genre'),
        ('os.version', 'p0f_detail'),
        ('extra.', 'machine_name', validate_to_none),
        ('extra.', 'id', validate_to_none),
        ('extra.', 'naics', invalidate_zero),
        ('extra.', 'sic', invalidate_zero),
        ('extra.destination.naics', 'cc_naics', invalidate_zero),
        ('extra.destination.sic', 'cc_sic', invalidate_zero),
        ('extra.destination.sector', 'cc_sector', validate_to_none),
        ('extra.', 'sector', validate_to_none),
        ('extra.', 'ssl_cipher', validate_to_none),
        ('extra.', 'family', validate_to_none),
        ('extra.', 'tag', validate_to_none),
        ('extra.', 'public_source', validate_to_none),
    ],
    'constant_fields': {
        'classification.taxonomy': 'malicious code',
        'classification.type': 'infected-system',
        # classification.identifier will be set to (harmonized) malware name by modify expert
    },
}
drone_spam = {
    'required_fields': [
        ('time.source', 'timestamp', add_UTC_to_timestamp),
        ('source.ip', 'ip'),
        ('source.port', 'port'),
    ],
    'optional_fields': [
        ('source.asn', 'asn'),
        ('source.geolocation.cc', 'geo'),
        ('source.geolocation.region', 'region'),
        ('source.geolocation.city', 'city'),
        ('source.fqdn', 'hostname'),
        ('protocol.transport', 'type'),
        (False, 'infection'),  # is just 'spam'
        ('source.url', 'url', convert_http_host_and_url, True),
        ('user_agent', 'agent'),
        ('destination.ip', 'cc_ip', validate_ip),
        ('destination.port', 'cc_port'),
        ('destination.asn', 'cc_asn'),
        ('destination.geolocation.cc', 'cc_geo'),
        ('destination.fqdn', 'cc_dns', validate_fqdn),
        ('connection_count', 'count', convert_int),
        ('extra.', 'proxy', convert_bool),
        ('protocol.application', 'application'),
        ('os.name', 'p0f_genre'),
        ('os.version', 'p0f_detail'),
        ('extra.', 'machine_name', validate_to_none),
        ('extra.', 'id', validate_to_none),
        ('extra.', 'naics', invalidate_zero),
        ('extra.', 'sic', invalidate_zero),
        ('extra.destination.naics', 'cc_naics', invalidate_zero),
        ('extra.destination.sic', 'cc_sic', invalidate_zero),
        ('extra.destination.sector', 'cc_sector', validate_to_none),
        ('extra.', 'sector', validate_to_none),
        ('extra.', 'ssl_cipher', validate_to_none),
        ('extra.', 'family', validate_to_none),
        ('extra.', 'tag', validate_to_none),
        ('extra.', 'public_source', validate_to_none),
    ],
    'constant_fields': {
        'classification.taxonomy': 'abusive content',
        'classification.type': 'spam',
        'classification.identifier': 'spam',
    },
}

# https://www.shadowserver.org/wiki/pmwiki.php/Services/Open-XDMCP
open_xdmcp = {
    'required_fields': [
        ('time.source', 'timestamp', add_UTC_to_timestamp),
        ('source.ip', 'ip'),
        ('source.port', 'port'),
    ],
    'optional_fields': [
        ('protocol.transport', 'protocol'),
        ('source.reverse_dns', 'hostname'),
        # ('classification.identifier', 'tag'),  # always set to 'open-xdmcp' in constant_fields
        ('source.asn', 'asn'),
        ('source.geolocation.cc', 'geo'),
        ('source.geolocation.region', 'region'),
        ('source.geolocation.city', 'city'),
        ('extra.', 'naics', invalidate_zero),
        ('extra.', 'sic', invalidate_zero),
        ('extra.', 'opcode', validate_to_none),
        ('extra.', 'reported_hostname', validate_to_none),
        ('extra.', 'status', validate_to_none),
        ('extra.', 'size', convert_int),
    ],
    'constant_fields': {
        'classification.taxonomy': 'vulnerable',
        'classification.type': 'vulnerable service',
        'classification.identifier': 'open-xdmcp',
        'protocol.application': 'xdmcp',
    },
}

# https://www.shadowserver.org/wiki/pmwiki.php/Services/Compromised-Website
compromised_website = {
    'required_fields': [
        ('time.source', 'timestamp', add_UTC_to_timestamp),
        ('source.ip', 'ip'),
        ('source.port', 'port'),
    ],
    'optional_fields': [
        ('source.reverse_dns', 'hostname'),
        ('malware.name', 'tag'),
        ('protocol.application', 'application'),
        ('source.asn', 'asn'),
        ('source.geolocation.cc', 'geo'),
        ('source.geolocation.region', 'region'),
        ('source.geolocation.city', 'city'),
        ('source.url', 'url', convert_http_host_and_url, True),
        ('source.fqdn', 'http_host', validate_fqdn),
        ('event_description.text', 'category'),
        ('extra.', 'system', validate_to_none),
        ('extra.', 'detected_since', validate_to_none),
        ('extra.', 'server', validate_to_none),
        ('extra.', 'redirect_target', validate_to_none),
        ('extra.', 'naics', invalidate_zero),
        ('extra.', 'sic', invalidate_zero),
        ('extra.', 'sector', validate_to_none),
    ],
    'constant_fields': {
        'classification.taxonomy': 'intrusions',
        'classification.type': 'compromised',
        'classification.identifier': 'compromised-website',
    },
}

# https://www.shadowserver.org/wiki/pmwiki.php/Services/Open-NATPMP
open_natpmp = {
    'required_fields': [
        ('time.source', 'timestamp', add_UTC_to_timestamp),
        ('source.ip', 'ip'),
        ('source.port', 'port'),
    ],
    'optional_fields': [
        ('protocol.transport', 'protocol'),
        ('source.reverse_dns', 'hostname'),
        # ('classification.identifier', 'tag'),  # always set to 'open-natpmp' in constant_fields
        ('extra.', 'version', validate_to_none),
        ('source.asn', 'asn'),
        ('source.geolocation.cc', 'geo'),
        ('source.geolocation.region', 'region'),
        ('source.geolocation.city', 'city'),
        ('extra.', 'naics', invalidate_zero),
        ('extra.', 'sic', invalidate_zero),
        ('extra.', 'opcode', validate_to_none),
        ('extra.', 'uptime', validate_to_none),
        ('extra.', 'external_ip', validate_ip),
        ('extra.', 'sector', validate_to_none),
    ],
    'constant_fields': {
        'classification.taxonomy': 'vulnerable',
        'classification.type': 'vulnerable service',
        'classification.identifier': 'open-natpmp',
        'protocol.application': 'natpmp',
    },
}

# https://www.shadowserver.org/wiki/pmwiki.php/Services/Netis-Router
open_netis = {
    'required_fields': [
        ('time.source', 'timestamp', add_UTC_to_timestamp),
        ('source.ip', 'ip'),
        ('source.port', 'port'),
    ],
    'optional_fields': [
        ('source.reverse_dns', 'hostname'),
        # ('classification.identifier', 'tag'),  # always set to 'open-netis' in constant_fields
        ('extra.', 'response', validate_to_none),
        ('source.asn', 'asn'),
        ('source.geolocation.cc', 'geo'),
        ('source.geolocation.region', 'region'),
        ('source.geolocation.city', 'city'),
        ('extra.', 'naics', invalidate_zero),
        ('extra.', 'sic', invalidate_zero),
        ('extra.', 'sector', validate_to_none),
    ],
    'constant_fields': {
        'classification.taxonomy': 'vulnerable',
        'classification.type': 'vulnerable service',
        'classification.identifier': 'open-netis',
        'protocol.transport': 'udp',
    },
}

# https://www.shadowserver.org/wiki/pmwiki.php/Services/NTP-Version
ntp_version = {
    'required_fields': [
        ('time.source', 'timestamp', add_UTC_to_timestamp),
        ('source.ip', 'ip'),
        ('source.port', 'port'),
    ],
    'optional_fields': [
        ('protocol.transport', 'protocol'),
        ('source.reverse_dns', 'hostname'),
        ('source.asn', 'asn'),
        ('source.geolocation.cc', 'geo'),
        ('source.geolocation.region', 'region'),
        ('source.geolocation.city', 'city'),
        ('extra.', 'version', validate_to_none),
        ('extra.', 'clk_wander', convert_float),
        ('extra.', 'clock', validate_to_none),
        ('extra.', 'error', validate_to_none),
        ('extra.', 'frequency', convert_float),
        ('extra.', 'jitter', convert_float),
        ('extra.', 'leap', convert_int),
        ('extra.', 'mintc', validate_to_none),
        ('extra.', 'noise', convert_float),
        ('extra.', 'offset', convert_float),
        ('extra.', 'peer', convert_int),
        ('extra.', 'phase', convert_float),
        ('extra.', 'poll', convert_int),
        ('extra.', 'precision', convert_int),
        ('extra.', 'processor', validate_to_none),
        ('extra.', 'refid', validate_to_none),
        ('extra.', 'reftime', validate_to_none),
        ('extra.', 'rootdelay', convert_float),
        ('extra.', 'rootdispersion', convert_float),
        ('extra.', 'stability', convert_float),
        ('extra.', 'state', convert_int),
        ('extra.', 'stratum', convert_int),
        ('extra.', 'system', validate_to_none),
        ('extra.', 'tai', convert_int),
        ('extra.', 'tc', convert_int),
        ('extra.', 'naics', invalidate_zero),
        ('extra.', 'sic', invalidate_zero),
        ('extra.', 'sector', validate_to_none),
    ],
    'constant_fields': {
        'classification.taxonomy': 'vulnerable',
        'classification.type': 'vulnerable service',
        'classification.identifier': 'ntp-version',
        'protocol.application': 'ntp',
    },
}

# https://www.shadowserver.org/wiki/pmwiki.php/Services/Sandbox-URL
sandbox_url = {
    'required_fields': [
        ('time.source', 'timestamp', add_UTC_to_timestamp),
        ('source.ip', 'ip'),
    ],
    'optional_fields': [
        ('source.asn', 'asn'),
        ('source.geolocation.cc', 'geo'),
        ('malware.hash.md5', 'md5hash'),
        ('source.url', 'url'),
        ('user_agent', 'user_agent', validate_to_none),
        ('source.fqdn', 'host', validate_fqdn),
        ('extra.', 'method', validate_to_none),
    ],
    'constant_fields': {
        'classification.taxonomy': 'malicious code',
        'classification.type': 'malware',
        'classification.identifier': 'sandbox-url',
    },
}

# https://www.shadowserver.org/wiki/pmwiki.php/Services/Spam-URL
spam_url = {
    'required_fields': [
        ('time.source', 'timestamp', add_UTC_to_timestamp),
        ('source.ip', 'src'),
    ],
    'optional_fields': [
        ('source.url', 'url'),
        ('source.reverse_dns', 'host'),
        ('source.asn', 'asn'),
        ('source.geolocation.cc', 'geo'),
        ('source.geolocation.region', 'region'),
        ('source.geolocation.city', 'city'),
        ('extra.', 'subject', validate_to_none),
        ('extra.', 'ip', validate_ip),
        ('extra.', 'src_asn', convert_int),
        ('extra.', 'src_geo', validate_to_none),
        ('extra.', 'src_region', validate_to_none),
        ('extra.', 'src_city', validate_to_none),
        ('extra.', 'sender', validate_to_none),
        ('extra.', 'naics', invalidate_zero),
        ('extra.', 'sic', invalidate_zero),
    ],
    'constant_fields': {
        'classification.taxonomy': 'abusive content',
        'classification.type': 'spam',
        'classification.identifier': 'spam-url',
    },
}

# https://www.shadowserver.org/wiki/pmwiki.php/Services/Vulnerable-ISAKMP
vulnerable_isakmp = {
    'required_fields': [
        ('time.source', 'timestamp', add_UTC_to_timestamp),
        ('source.ip', 'ip'),
        ('source.port', 'port'),
    ],
    'optional_fields': [
        ('protocol.transport', 'protocol'),
        ('source.reverse_dns', 'hostname'),
        # ('classification.identifier', 'tag'),  # always set to 'open-ike' in constant_fields
        ('source.asn', 'asn'),
        ('source.geolocation.cc', 'geo'),
        ('source.geolocation.region', 'region'),
        ('source.geolocation.city', 'city'),
        ('extra.', 'naics', invalidate_zero),
        ('extra.', 'sic', invalidate_zero),
        ('extra.', 'initiator_spi', validate_to_none),
        ('extra.', 'responder_spi', validate_to_none),
        ('extra.', 'next_payload', convert_int),
        ('extra.', 'exchange_type', convert_int),
        ('extra.', 'flags', convert_int),
        ('extra.', 'message_id', validate_to_none),
        ('extra.', 'next_payload2', convert_int),
        ('extra.', 'domain_of_interpretation', convert_int),
        ('extra.', 'protocol_id', convert_int),
        ('extra.', 'spi_size', convert_int),
        ('extra.', 'notify_message_type', convert_int),
    ],
    'constant_fields': {
        'classification.taxonomy': 'vulnerable',
        'classification.type': 'vulnerable service',
        'classification.identifier': 'open-ike',
        'protocol.application': 'ipsec',
    }
}

# https://www.shadowserver.org/wiki/pmwiki.php/Services/Accessible-RDP
accessible_rdp = {
    'required_fields': [
        ('time.source', 'timestamp', add_UTC_to_timestamp),
        ('source.ip', 'ip'),
        ('source.port', 'port'),
    ],
    'optional_fields': [
        ('source.reverse_dns', 'hostname'),
        # ('classification.identifier', 'tag'),  # always set to 'open-rdp' in constant_fields
        ('extra.', 'handshake', validate_to_none),
        ('source.asn', 'asn'),
        ('source.geolocation.cc', 'geo'),
        ('source.geolocation.region', 'region'),
        ('source.geolocation.city', 'city'),
        ('extra.', 'rdp_protocol', validate_to_none),
        ('extra.', 'cert_length', convert_int),
        ('extra.', 'subject_common_name', validate_to_none),
        ('extra.', 'issuer_common_name', validate_to_none),
        ('extra.', 'cert_issue_date', validate_to_none),
        ('extra.', 'cert_expiration_date', validate_to_none),
        ('extra.', 'sha1_fingerprint', validate_to_none),
        ('extra.', 'cert_serial_number', validate_to_none),
        ('extra.', 'ssl_version', invalidate_zero),
        ('extra.', 'signature_algorithm', validate_to_none),
        ('extra.', 'key_algorithm', validate_to_none),
        ('extra.', 'sha256_fingerprint', validate_to_none),
        ('extra.', 'sha512_fingerprint', validate_to_none),
        ('extra.', 'md5_fingerprint', validate_to_none),
        ('extra.', 'naics', invalidate_zero),
        ('extra.', 'sic', invalidate_zero),
        ('extra.', 'sector', validate_to_none),
        ('extra.', 'tlsv13_support', validate_to_none),  # always empty so far
        ('extra.', 'tlsv13_cipher', validate_to_none),  # always empty so far
        ('extra.', 'cve20190708_vulnerable', convert_bool),
        ('extra.', 'bluekeep_vulnerable', convert_bool),
    ],
    'constant_fields': {
        'classification.taxonomy': 'vulnerable',
        'classification.type': 'vulnerable service',
        'classification.identifier': 'open-rdp',
        'protocol.transport': 'tcp',
        'protocol.application': 'rdp',
    },
}

# https://www.shadowserver.org/wiki/pmwiki.php/Services/Accessible-SMB
accessible_smb = {
    'required_fields': [
        ('time.source', 'timestamp', add_UTC_to_timestamp),
        ('source.ip', 'ip'),
        ('source.port', 'port'),
    ],
    'optional_fields': [
        ('source.reverse_dns', 'hostname'),
        ('source.asn', 'asn'),
        ('source.geolocation.cc', 'geo'),
        ('source.geolocation.region', 'region'),
        ('source.geolocation.city', 'city'),
        ('extra.', 'naics', invalidate_zero),
        ('extra.', 'sic', invalidate_zero),
        ('extra.', 'smb_implant', convert_bool),
        ('extra.', 'arch', validate_to_none),
        ('extra.', 'key', validate_to_none),
    ],
    'constant_fields': {
        'classification.taxonomy': 'vulnerable',
        'classification.type': 'vulnerable service',
        'classification.identifier': 'open-smb',
        'protocol.transport': 'tcp',
        'protocol.application': 'smb',
    },
}

# https://www.shadowserver.org/wiki/pmwiki.php/Services/Open-LDAP
open_ldap = {
    'required_fields': [
        ('time.source', 'timestamp', add_UTC_to_timestamp),
        ('source.ip', 'ip'),
        ('source.port', 'port'),
    ],
    'optional_fields': [
        ('protocol.transport', 'protocol'),
        ('source.reverse_dns', 'hostname'),
        # ('classification.identifier', 'tag'),  # always set to 'open-ldap' in constant_fields
        ('source.asn', 'asn'),
        ('source.geolocation.cc', 'geo'),
        ('source.geolocation.region', 'region'),
        ('source.geolocation.city', 'city'),
        ('extra.', 'naics', invalidate_zero),
        ('extra.', 'sic', invalidate_zero),
        ('extra.', 'size', convert_int),
        ('extra.', 'configuration_naming_context', validate_to_none),
        ('extra.', 'current_time', validate_to_none),
        ('extra.', 'default_naming_context', validate_to_none),
        ('source.local_hostname', 'dns_host_name'),
        ('extra.', 'domain_controller_functionality', convert_int),
        ('extra.', 'domain_functionality', convert_int),
        ('extra.', 'ds_service_name', validate_to_none),
        ('extra.', 'forest_functionality', convert_int),
        ('extra.', 'highest_committed_usn', convert_int),
        ('extra.', 'is_global_catalog_ready', convert_bool),
        ('extra.', 'is_synchronized', convert_bool),
        ('extra.', 'ldap_service_name', validate_to_none),
        ('extra.', 'naming_contexts', validate_to_none),
        ('extra.', 'root_domain_naming_context', validate_to_none),
        ('extra.', 'schema_naming_context', validate_to_none),
        ('extra.', 'server_name', validate_to_none),
        ('extra.', 'subschema_subentry', validate_to_none),
        ('extra.', 'supported_capabilities', validate_to_none),
        ('extra.', 'supported_control', validate_to_none),
        ('extra.', 'supported_ldap_policies', validate_to_none),
        ('extra.', 'supported_ldap_version', validate_to_none),
        ('extra.', 'supported_sasl_mechanisms', validate_to_none),
    ],
    'constant_fields': {
        'classification.taxonomy': 'vulnerable',
        'classification.type': 'vulnerable service',
        'classification.identifier': 'open-ldap',
        'protocol.application': 'ldap',
    }
}

# https://www.shadowserver.org/what-we-do/network-reporting/blocklist-report/
blocklist = {
    'required_fields': [
        ('time.source', 'timestamp', add_UTC_to_timestamp),
        ('source.ip', 'ip'),
    ],
    'optional_fields': [
        ('source.reverse_dns', 'hostname'),
        ('extra.', 'source', validate_to_none),
        ('extra.', 'reason', validate_to_none),
        ('source.asn', 'asn'),
        ('source.geolocation.cc', 'geo'),
        ('source.geolocation.region', 'region'),
        ('source.geolocation.city', 'city'),
        ('extra.', 'naics', invalidate_zero),
        ('extra.', 'sic', invalidate_zero),
        ('extra.', 'sector', validate_to_none),
    ],
    'constant_fields': {
        'classification.taxonomy': 'other',
        'classification.type': 'blacklist',
        'classification.identifier': 'blacklisted-ip',
    }
}

# https://www.shadowserver.org/wiki/pmwiki.php/Services/Accessible-Telnet
accessible_telnet = {
    'required_fields': [
        ('time.source', 'timestamp', add_UTC_to_timestamp),
        ('source.ip', 'ip'),
        ('source.port', 'port'),
    ],
    'optional_fields': [
        ('protocol.transport', 'protocol'),
        ('source.reverse_dns', 'hostname'),
        # ('classification.identifier', 'tag'),  # always set to 'open-telnet' in constant_fields
        ('source.asn', 'asn'),
        ('source.geolocation.cc', 'geo'),
        ('source.geolocation.region', 'region'),
        ('source.geolocation.city', 'city'),
        ('extra.', 'naics', invalidate_zero),
        ('extra.', 'sic', invalidate_zero),
        ('extra.', 'banner', validate_to_none),
    ],
    'constant_fields': {
        'classification.taxonomy': 'vulnerable',
        'classification.type': 'vulnerable service',
        'classification.identifier': 'open-telnet',
        'protocol.application': 'telnet',
    }
}

# https://www.shadowserver.org/wiki/pmwiki.php/Services/Open-CWMP
accessible_cwmp = {
    'required_fields': [
        ('time.source', 'timestamp', add_UTC_to_timestamp),
        ('source.ip', 'ip'),
        ('source.port', 'port'),
    ],
    'optional_fields': [
        ('protocol.transport', 'protocol'),
        ('source.reverse_dns', 'hostname'),
        # ('classification.identifier', 'tag'),  # always set to 'open-cwmp' in constant_fields
        ('source.asn', 'asn'),
        ('source.geolocation.cc', 'geo'),
        ('source.geolocation.region', 'region'),
        ('source.geolocation.city', 'city'),
        ('extra.', 'naics', invalidate_zero),
        ('extra.', 'sic', invalidate_zero),
        ('extra.', 'http', validate_to_none),
        ('extra.', 'http_code', convert_int),
        ('extra.', 'http_reason', validate_to_none),
        ('extra.', 'content_type', validate_to_none),
        ('extra.', 'connection', validate_to_none),
        ('extra.', 'www_authenticate', validate_to_none),
        ('extra.', 'set_cookie', validate_to_none),
        ('extra.', 'server', validate_to_none),
        ('extra.', 'content_length', convert_int),
        ('extra.', 'transfer_encoding', validate_to_none),
        ('extra.', 'date', validate_to_none),
    ],
    'constant_fields': {
        'classification.taxonomy': 'vulnerable',
        'classification.type': 'vulnerable service',
        'classification.identifier': 'open-cwmp',
        'protocol.application': 'cwmp',
    }
}

# https://www.shadowserver.org/wiki/pmwiki.php/Services/Accessible-VNC
accessible_vnc = {
    'required_fields': [
        ('time.source', 'timestamp', add_UTC_to_timestamp),
        ('source.ip', 'ip'),
        ('source.port', 'port'),
    ],
    'optional_fields': [
        ('source.reverse_dns', 'hostname'),
        ('source.asn', 'asn'),
        ('source.geolocation.cc', 'geo'),
        ('source.geolocation.region', 'region'),
        ('source.geolocation.city', 'city'),
        ('extra.', 'naics', invalidate_zero),
        ('extra.', 'sic', invalidate_zero),
        ('extra.', 'product', validate_to_none),
        ('extra.', 'banner', validate_to_none),
    ],
    'constant_fields': {
        'classification.taxonomy': 'vulnerable',
        'classification.type': 'vulnerable service',
        'classification.identifier': 'open-vnc',
        'protocol.transport': 'tcp',
        'protocol.application': 'vnc',
    }
}

# https://www.shadowserver.org/wiki/pmwiki.php/Services/Accessible-CiscoSmartInstall
accessible_cisco_smart_install = {
    'required_fields': [
        ('time.source', 'timestamp', add_UTC_to_timestamp),
        ('source.ip', 'ip'),
        ('source.port', 'port'),
    ],
    'optional_fields': [
        ('protocol.transport', 'protocol'),
        ('source.reverse_dns', 'hostname'),
        # ('classification.identifier', 'tag'),  # always set to 'accessible-cisco-smart-install' in constant_fields
        ('source.asn', 'asn'),
        ('source.geolocation.cc', 'geo'),
        ('source.geolocation.region', 'region'),
        ('source.geolocation.city', 'city'),
        ('extra.', 'naics', invalidate_zero),
        ('extra.', 'sic', invalidate_zero),
    ],
    'constant_fields': {
        'classification.taxonomy': 'vulnerable',
        'classification.type': 'vulnerable service',
        'classification.identifier': 'accessible-cisco-smart-install',
        'protocol.application': 'cisco-smart-install',
    }
}

# https://www.shadowserver.org/wiki/pmwiki.php/Services/Drone-BruteForce
drone_brute_force = {
    'required_fields': [
        ('time.source', 'timestamp', add_UTC_to_timestamp),
        ('source.ip', 'ip'),
        ('source.port', 'port'),
    ],
    'optional_fields': [
        ('source.asn', 'asn'),
        ('source.geolocation.cc', 'geo'),
        ('source.geolocation.region', 'region'),
        ('source.geolocation.city', 'city'),
        ('source.reverse_dns', 'hostname'),
        ('destination.ip', 'dest_ip', validate_ip),
        ('destination.port', 'dest_port'),
        ('destination.asn', 'dest_asn'),
        ('destination.geolocation.cc', 'dest_geo'),
        ('destination.fqdn', 'dest_dns'),
        ('protocol.application', 'service'),
        ('classification.identifier', 'service'),
        ('extra.', 'naics', invalidate_zero),
        ('extra.', 'sic', invalidate_zero),
        ('extra.destination.naics', 'dest_naics', invalidate_zero),
        ('extra.destination.sic', 'dest_sic', invalidate_zero),
        ('extra.', 'sector', validate_to_none),
        ('extra.destination.sector', 'dest_sector', validate_to_none),
        ('extra.', 'public_source', validate_to_none),
        ('extra.', 'start_time', validate_to_none),
        ('extra.', 'end_time', validate_to_none),
        ('extra.', 'client_version', validate_to_none),
        ('destination.account', 'username', validate_to_none),
        ('extra.', 'password', validate_to_none),
        ('extra.', 'payload_url', validate_to_none),
        ('extra.', 'payload_md5', validate_to_none),
    ],
    'constant_fields': {
        'classification.taxonomy': 'intrusion attempts',
        'classification.type': 'brute-force',
    }
}

# https://www.shadowserver.org/wiki/pmwiki.php/Services/Accessible-Hadoop
accessible_hadoop = {
    'required_fields': [
        ('time.source', 'timestamp', add_UTC_to_timestamp),
        ('source.ip', 'ip'),
        ('source.port', 'port'),
    ],
    'optional_fields': [
        ('source.reverse_dns', 'hostname'),
        ('source.asn', 'asn'),
        ('source.geolocation.cc', 'geo'),
        ('source.geolocation.region', 'region'),
        ('source.geolocation.city', 'city'),
        ('extra.', 'naics', invalidate_zero),
        ('extra.', 'sic', invalidate_zero),
        ('extra.', 'version', validate_to_none),
        ('extra.', 'server_type', validate_to_none),
        ('extra.', 'clusterid', validate_to_none),
        ('extra.', 'total_disk', invalidate_zero),
        ('extra.', 'used_disk', invalidate_zero),
        ('extra.', 'free_disk', invalidate_zero),
        ('extra.', 'livenodes', validate_to_none),
        ('extra.', 'namenodeaddress', validate_to_none),
        ('extra.', 'volumeinfo', validate_to_none),
    ],
    'constant_fields': {
        'protocol.application': 'hadoop',
        'protocol.transport': 'tcp',
        'classification.taxonomy': 'vulnerable',
        'classification.type': 'vulnerable service',
        'classification.identifier': 'accessible-hadoop',
    }
}

# https://www.shadowserver.org/wiki/pmwiki.php/Services/Accessible-ADB
accessible_adb = {
    'required_fields': [
        ('time.source', 'timestamp', add_UTC_to_timestamp),
        ('source.ip', 'ip'),
        ('source.port', 'port'),
    ],
    'optional_fields': [
        ('protocol.transport', 'protocol'),
        ('source.reverse_dns', 'hostname'),
        # ('classification.identifier', 'tag'),  # always set to 'accessible-adb' in constant_fields
        ('source.asn', 'asn'),
        ('source.geolocation.cc', 'geo'),
        ('source.geolocation.region', 'region'),
        ('source.geolocation.city', 'city'),
        ('extra.', 'naics', invalidate_zero),
        ('extra.', 'sic', invalidate_zero),
        ('extra.', 'name', validate_to_none),
        ('extra.', 'model', validate_to_none),
        ('extra.', 'device', validate_to_none),
        ('extra.', 'features', validate_to_none),
    ],
    'constant_fields': {
        'classification.taxonomy': 'vulnerable',
        'classification.type': 'vulnerable service',
        'classification.identifier': 'accessible-adb',
        'protocol.application': 'adb',
    },
}

# https://www.shadowserver.org/wiki/pmwiki.php/Services/Outdated-DNSSEC-Key
# https://www.shadowserver.org/wiki/pmwiki.php/Services/Outdated-DNSSEC-Key-IPv6
outdated_dnssec_key = {
    'required_fields': [
        ('time.source', 'timestamp', add_UTC_to_timestamp),
        ('source.ip', 'ip'),
    ],
    'optional_fields': [
        ('source.asn', 'asn'),
        ('source.geolocation.cc', 'geo'),
        ('source.geolocation.region', 'region'),
        ('source.geolocation.city', 'city'),
        ('source.reverse_dns', 'hostname'),
        ('destination.ip', 'dst_ip', validate_ip),
        ('destination.port', 'dst_port', convert_int),
        ('destination.asn', 'dst_asn', convert_int),
        ('destination.geolocation.cc', 'dst_geo'),
        ('extra.', 'naics', invalidate_zero),
        ('extra.', 'sic', invalidate_zero),
        ('extra.destination.naics', 'dst_naics', invalidate_zero),
        ('extra.destination.sic', 'dst_sic', invalidate_zero),
        ('extra.', 'sector', validate_to_none),
        ('extra.destination.sector', 'dst_sector', validate_to_none),
        # ('classification.identifier', 'tag'),  # always set to 'outdated-dnssec-key' in constant_fields
        ('extra.', 'public_source', validate_to_none),
        ('protocol.transport', 'protocol'),
    ],
    'constant_fields': {
        'protocol.application': 'dns',
        'classification.taxonomy': 'availability',
        'classification.type': 'other',  # change to "misconfiguration" when available
        'classification.identifier': 'outdated-dnssec-key',
    }
}

# https://www.shadowserver.org/wiki/pmwiki.php/Services/Accessible-rsync
accessible_rsync = {
    'required_fields': [
        ('time.source', 'timestamp', add_UTC_to_timestamp),
        ('source.ip', 'ip'),
        ('source.port', 'port'),
    ],
    'optional_fields': [
        ('protocol.transport', 'protocol'),
        ('source.reverse_dns', 'hostname'),
        # ('classification.identifier', 'tag'),  # always set to 'accessible-rsync' in constant_fields
        ('source.asn', 'asn'),
        ('source.geolocation.cc', 'geo'),
        ('source.geolocation.region', 'region'),
        ('source.geolocation.city', 'city'),
        ('extra.', 'naics', invalidate_zero),
        ('extra.', 'sic', invalidate_zero),
        ('extra.', 'module', validate_to_none),
        ('extra.', 'motd', validate_to_none),
        ('extra.', 'password', convert_bool),
    ],
    'constant_fields': {
        'classification.taxonomy': 'vulnerable',
        'classification.type': 'vulnerable service',
        'classification.identifier': 'accessible-rsync',
        'protocol.application': 'rsync',
    },
}

# https://www.shadowserver.org/wiki/pmwiki.php/Services/Accessible-AFP
accessible_afp = {
    'required_fields': [
        ('time.source', 'timestamp', add_UTC_to_timestamp),
        ('source.ip', 'ip'),
        ('source.port', 'port'),
    ],
    'optional_fields': [
        ('protocol.transport', 'protocol'),
        ('source.reverse_dns', 'hostname'),
        # ('classification.identifier', 'tag'),  # always set to 'accessible-afp' in constant_fields
        ('source.asn', 'asn'),
        ('source.geolocation.cc', 'geo'),
        ('source.geolocation.region', 'region'),
        ('source.geolocation.city', 'city'),
        ('extra.', 'naics', invalidate_zero),
        ('extra.', 'sic', invalidate_zero),
        ('extra.', 'machine_type', validate_to_none),
        ('extra.', 'afp_versions', validate_to_none),
        ('extra.', 'uams', validate_to_none),
        ('extra.', 'flags', validate_to_none),
        ('extra.', 'server_name', validate_to_none),
        ('extra.', 'signature', validate_to_none),
        ('extra.', 'directory_service', validate_to_none),
        ('extra.', 'utf8_servername', validate_to_none),
        ('extra.', 'network_address', validate_to_none),
    ],
    'constant_fields': {
        'classification.taxonomy': 'vulnerable',
        'classification.type': 'vulnerable service',
        'classification.identifier': 'accessible-afp',
        'protocol.application': 'afp',
    },
}

# https://www.shadowserver.org/wiki/pmwiki.php/Services/Darknet
darknet = {
    'required_fields': [
        ('time.source', 'timestamp', add_UTC_to_timestamp),
        ('source.ip', 'ip'),
    ],
    'optional_fields': [
        ('source.port', 'port'),
        ('source.asn', 'asn'),
        ('source.geolocation.cc', 'geo'),
        ('source.geolocation.region', 'region'),
        ('source.geolocation.city', 'city'),
        ('source.reverse_dns', 'hostname'),
        ('extra.', 'type', validate_to_none),
        ('destination.ip', 'dst_ip', validate_ip),
        ('destination.port', 'dst_port', convert_int),
        ('destination.asn', 'dst_asn', convert_int),
        ('destination.geolocation.cc', 'dst_geo'),
        ('extra.', 'count', convert_int),
        ('extra.', 'naics', invalidate_zero),
        ('extra.', 'sic', invalidate_zero),
        ('extra.destination.naics', 'dst_naics', invalidate_zero),
        ('extra.destination.sic', 'dst_sic', invalidate_zero),
        ('extra.', 'sector', validate_to_none),
        ('extra.destination.sector', 'dst_sector', validate_to_none),
        ('extra.', 'family', validate_to_none),
        ('classification.identifier', 'tag'),  # different values possible in this report
        ('extra.', 'public_source', validate_to_none),
    ],
    'constant_fields': {
        'classification.taxonomy': 'other',
        'classification.type': 'other',
    },
}

# https://www.shadowserver.org/wiki/pmwiki.php/Services/Amplification-DDoS-Victim
amplification_ddos_victim = {
    'required_fields': [
        ('time.source', 'timestamp', add_UTC_to_timestamp),
        ('source.ip', 'ip'),
    ],
    'optional_fields': [
        ('source.port', 'src_port'),
        ('protocol.transport', 'protocol'),
        ('destination.port', 'dst_port'),
        ('source.reverse_dns', 'hostname'),
        ('source.asn', 'asn'),
        ('source.geolocation.cc', 'geo'),
        ('source.geolocation.region', 'region'),
        ('source.geolocation.city', 'city'),
        ('extra.', 'tag', validate_to_none),
        ('extra.', 'naics', invalidate_zero),
        ('extra.', 'sic', invalidate_zero),
        ('extra.', 'request', validate_to_none),
        ('extra.', 'count', convert_int),
        ('extra.', 'bytes', convert_int),
        ('extra.', 'sensor_geo', validate_to_none),
        ('extra.', 'sector', validate_to_none),
        ('extra.', 'end_time', validate_to_none),
        ('extra.', 'public_source', validate_to_none),
    ],
    'constant_fields': {
        'classification.taxonomy': 'availability',
        'classification.type': 'ddos',
        'classification.identifier': 'amplification-ddos-victim',
    }
}

# https://www.shadowserver.org/wiki/pmwiki.php/Services/HTTP-Scanners
http_scanners = {
    'required_fields': [
        ('time.source', 'timestamp', add_UTC_to_timestamp),
        ('source.ip', 'ip'),
        ('source.port', 'port'),
    ],
    'optional_fields': [
        ('source.asn', 'asn'),
        ('source.geolocation.cc', 'geo'),
        ('source.geolocation.region', 'region'),
        ('source.geolocation.city', 'city'),
        ('source.reverse_dns', 'hostname'),
        ('destination.ip', 'dst_ip'),
        ('destination.port', 'dst_port'),
        ('destination.asn', 'dst_asn'),
        ('destination.geolocation.cc', 'dst_geo'),
        ('destination.fqdn', 'dst_dns', validate_fqdn),
        ('extra.', 'type', validate_to_none),
        ('extra.', 'naics', invalidate_zero),
        ('extra.', 'sic', invalidate_zero),
        ('extra.', 'sector', validate_to_none),
        ('extra.destination.sector', 'dst_sector', validate_to_none),
        ('extra.', 'public_source', validate_to_none),
        ('extra.', 'sensorid', validate_to_none),
        ('extra.', 'pattern', validate_to_none),
        ('extra.', 'url', validate_to_none),
        ('extra.file.md5', 'file_md5', validate_to_none),
        ('extra.file.sha256', 'file_sha256', validate_to_none),
        ('extra.', 'request_raw', validate_to_none),
    ],
    'constant_fields': {
        'classification.taxonomy': 'information gathering',
        'classification.type': 'scanner',
        'classification.identifier': 'http',
        'protocol.application': 'http',
        'protocol.transport': 'tcp',
    }
}

# https://www.shadowserver.org/wiki/pmwiki.php/Services/ICS-Scanners
ics_scanners = {
    'required_fields': [
        ('time.source', 'timestamp', add_UTC_to_timestamp),
        ('source.ip', 'ip'),
        ('source.port', 'port'),
    ],
    'optional_fields': [
        ('source.asn', 'asn'),
        ('source.geolocation.cc', 'geo'),
        ('source.geolocation.region', 'region'),
        ('source.geolocation.city', 'city'),
        ('source.reverse_dns', 'hostname'),
        ('protocol.application', 'protocol'),
        ('destination.ip', 'dst_ip'),
        ('destination.port', 'dst_port'),
        ('destination.asn', 'dst_asn'),
        ('destination.geolocation.cc', 'dst_geo'),
        ('destination.fqdn', 'dst_dns', validate_fqdn),
        ('extra.', 'type', validate_to_none),
        ('extra.', 'naics', invalidate_zero),
        ('extra.', 'sic', invalidate_zero),
        ('extra.', 'sector', validate_to_none),
        ('extra.destination.sector', 'dst_sector', validate_to_none),
        ('extra.', 'public_source', validate_to_none),
        ('extra.', 'sensorid', validate_to_none),
        ('extra.', 'state', validate_to_none),
        ('extra.', 'slave_id', validate_to_none),
        ('extra.', 'function_code', convert_int),
        ('extra.', 'request', validate_to_none),
        ('extra.', 'response', convert_int),
    ],
    'constant_fields': {
        'classification.taxonomy': 'information gathering',
        'classification.type': 'scanner',
        'classification.identifier': 'ics',
    }
}

# https://www.shadowserver.org/wiki/pmwiki.php/Services/Open-Ubiquiti
accessible_ubiquiti_discovery_service = {
    'required_fields': [
        ('time.source', 'timestamp', add_UTC_to_timestamp),
        ('source.ip', 'ip'),
        ('source.port', 'port'),
    ],
    'optional_fields': [
        ('protocol.transport', 'protocol'),
        ('source.reverse_dns', 'hostname'),
        # ('classification.identifier', 'tag'),  # always set to 'accessible-ubiquiti-discovery-service' in constant_fields
        ('source.asn', 'asn'),
        ('source.geolocation.cc', 'geo'),
        ('source.geolocation.region', 'region'),
        ('source.geolocation.city', 'city'),
        ('extra.', 'naics', invalidate_zero),
        ('extra.', 'sic', invalidate_zero),
        ('extra.mac_address', 'mac', validate_to_none),
        ('extra.radio_name', 'radioname', validate_to_none),
        ('extra.', 'essid', validate_to_none),
        ('extra.model', 'modelshort', validate_to_none),
        ('extra.model_full', 'modelfull', validate_to_none),
        ('extra.firmwarerev', 'firmware', validate_to_none),
        ('extra.response_size', 'size', convert_int),
    ],
    'constant_fields': {
        'classification.taxonomy': 'vulnerable',
        'classification.type': 'vulnerable service',
        'classification.identifier': 'accessible-ubiquiti-discovery-service',
    }
}

# https://www.shadowserver.org/wiki/pmwiki.php/Services/Accessible-FTP
accessible_ftp = {
    'required_fields': [
        ('time.source', 'timestamp', add_UTC_to_timestamp),
        ('source.ip', 'ip'),
        ('source.port', 'port'),
    ],
    'optional_fields': [
        ('protocol.transport', 'protocol'),
        ('source.reverse_dns', 'hostname'),
        # ('classification.identifier', 'tag'),  # always set to 'accessible-ftp' in constant_fields
        ('source.asn', 'asn'),
        ('source.geolocation.cc', 'geo'),
        ('source.geolocation.region', 'region'),
        ('source.geolocation.city', 'city'),
        ('extra.', 'naics', invalidate_zero),
        ('extra.', 'sic', invalidate_zero),
        ('extra.', 'banner', validate_to_none),
        ('extra.', 'handshake', validate_to_none),
        ('extra.', 'cipher_suite', validate_to_none),
        ('extra.', 'cert_length', convert_int),
        ('extra.', 'subject_common_name', validate_to_none),
        ('extra.', 'issuer_common_name', validate_to_none),
        ('extra.', 'cert_issue_date', validate_to_none),
        ('extra.', 'cert_expiration_date', validate_to_none),
        ('extra.', 'sha1_fingerprint', validate_to_none),
        ('extra.', 'cert_serial_number', validate_to_none),
        ('extra.', 'ssl_version', validate_to_none),
        ('extra.', 'signature_algorithm', validate_to_none),
        ('extra.', 'key_algorithm', validate_to_none),
        ('extra.', 'subject_organization_name', validate_to_none),
        ('extra.', 'subject_organization_unit_name', validate_to_none),
        ('extra.', 'subject_country', validate_to_none),
        ('extra.', 'subject_state_or_province_name', validate_to_none),
        ('extra.', 'subject_locality_name', validate_to_none),
        ('extra.', 'subject_street_address', validate_to_none),
        ('extra.', 'subject_postal_code', validate_to_none),
        ('extra.', 'subject_surname', validate_to_none),
        ('extra.', 'subject_given_name', validate_to_none),
        ('extra.', 'subject_email_address', validate_to_none),
        ('extra.', 'subject_business_category', validate_to_none),
        ('extra.', 'subject_serial_number', validate_to_none),
        ('extra.', 'issuer_organization_name', validate_to_none),
        ('extra.', 'issuer_organization_unit_name', validate_to_none),
        ('extra.', 'issuer_country', validate_to_none),
        ('extra.', 'issuer_state_or_province_name', validate_to_none),
        ('extra.', 'issuer_locality_name', validate_to_none),
        ('extra.', 'issuer_street_address', validate_to_none),
        ('extra.', 'issuer_postal_code', validate_to_none),
        ('extra.', 'issuer_surname', validate_to_none),
        ('extra.', 'issuer_given_name', validate_to_none),
        ('extra.', 'issuer_email_address', validate_to_none),
        ('extra.', 'issuer_business_category', validate_to_none),
        ('extra.', 'issuer_serial_number', validate_to_none),
        ('extra.', 'sha256_fingerprint', validate_to_none),
        ('extra.', 'sha512_fingerprint', validate_to_none),
        ('extra.', 'md5_fingerprint', validate_to_none),
        ('extra.', 'cert_valid', convert_bool),
        ('extra.', 'self_signed', convert_bool),
        ('extra.', 'cert_expired', convert_bool),
        ('extra.', 'validation_level', validate_to_none),
        ('extra.', 'auth_tls_response', validate_to_none),
        ('extra.', 'auth_ssl_response', validate_to_none)
    ],
    'constant_fields': {
        'classification.taxonomy': 'vulnerable',
        'classification.type': 'vulnerable service',
        'classification.identifier': 'accessible-ftp',
        'protocol.application': 'ftp',
    }
}

# https://www.shadowserver.org/what-we-do/network-reporting/open-mqtt-report/
open_mqtt = {
    'required_fields': [
        ('time.source', 'timestamp', add_UTC_to_timestamp),
        ('source.ip', 'ip'),
        ('source.port', 'port'),
    ],
    'optional_fields': [
        ('protocol.transport', 'protocol'),
        ('source.reverse_dns', 'hostname'),
        # ('classification.identifier', 'tag'),  # always set to 'open-mqtt' in constant_fields
        ('source.asn', 'asn'),
        ('source.geolocation.cc', 'geo'),
        ('source.geolocation.region', 'region'),
        ('source.geolocation.city', 'city'),
        ('extra.', 'naics', invalidate_zero),
        ('extra.', 'sic', invalidate_zero),
        ('extra.', 'anonymous_access', convert_bool),
        ('extra.', 'raw_response', validate_to_none),
        ('extra.', 'hex_code', validate_to_none),
        ('extra.', 'code', validate_to_none)
    ],
    'constant_fields': {
        'classification.taxonomy': 'vulnerable',
        'classification.type': 'vulnerable service',
        'classification.identifier': 'open-mqtt',
        'protocol.application': 'mqtt',
    }
}

# https://www.shadowserver.org/what-we-do/network-reporting/open-ipp-report/
open_ipp = {
    'required_fields': [
        ('time.source', 'timestamp', add_UTC_to_timestamp),
        ('source.ip', 'ip'),
        ('source.port', 'port'),
    ],
    'optional_fields': [
        ('protocol.transport', 'protocol'),
        ('source.reverse_dns', 'hostname'),
        # ('classification.identifier', 'tag'),  # always set to 'open-ipp' in constant_fields
        ('source.asn', 'asn'),
        ('source.geolocation.cc', 'geo'),
        ('source.geolocation.region', 'region'),
        ('source.geolocation.city', 'city'),
        ('extra.', 'naics', invalidate_zero),
        ('extra.', 'sic', invalidate_zero),
        ('extra.', 'ipp_version', validate_to_none),
        ('extra.', 'cups_version', validate_to_none),
        ('extra.', 'printer_uris', validate_to_none),
        ('extra.', 'printer_name', validate_to_none),
        ('extra.', 'printer_info', validate_to_none),
        ('extra.', 'printer_more_info', validate_to_none),
        ('extra.', 'printer_make_and_model', validate_to_none),
        ('extra.', 'printer_firmware_name', validate_to_none),
        ('extra.', 'printer_firmware_string_version', validate_to_none),
        ('extra.', 'printer_firmware_version', validate_to_none),
        ('extra.', 'printer_organization', validate_to_none),
        ('extra.', 'printer_organization_unit', validate_to_none),
        ('extra.', 'printer_uuid', validate_to_none),
        ('extra.', 'printer_wifi_ssid', validate_to_none)
    ],
    'constant_fields': {
        'classification.taxonomy': 'vulnerable',
        'classification.type': 'vulnerable service',
        'classification.identifier': 'open-ipp',
        'protocol.application': 'ipp',
    }
}

# https://www.shadowserver.org/what-we-do/network-reporting/accessible-coap-report/
accessible_coap = {
    'required_fields': [
        ('time.source', 'timestamp', add_UTC_to_timestamp),
        ('source.ip', 'ip'),
        ('source.port', 'port'),
    ],
    'optional_fields': [
        ('protocol.transport', 'protocol'),
        ('source.reverse_dns', 'hostname'),
        # ('classification.identifier', 'tag'),  # always set to 'accessible-coap' in constant_fields
        ('source.asn', 'asn'),
        ('source.geolocation.cc', 'geo'),
        ('source.geolocation.region', 'region'),
        ('source.geolocation.city', 'city'),
        ('extra.', 'naics', invalidate_zero),
        ('extra.', 'sic', invalidate_zero),
        ('extra.', 'response', validate_to_none)
    ],
    'constant_fields': {
        'classification.taxonomy': 'vulnerable',
        'classification.type': 'vulnerable service',
        'classification.identifier': 'accessible-coap',
        'protocol.application': 'coap',
    }
}

# https://www.shadowserver.org/what-we-do/network-reporting/accessible-apple-remote-desktop-ard-report/
accessible_ard = {
    'required_fields': [
        ('time.source', 'timestamp', add_UTC_to_timestamp),
        ('source.ip', 'ip'),
        ('source.port', 'port'),
    ],
    'optional_fields': [
        ('source.reverse_dns', 'hostname'),
        ('source.asn', 'asn'),
        # ('classification.identifier', 'tag'),  # always 'ard' - set in constant fields
        ('source.geolocation.cc', 'geo'),
        ('source.geolocation.region', 'region'),
        ('source.geolocation.city', 'city'),
        ('protocol.transport', 'protocol'),
        ('extra.', 'naics', invalidate_zero),
        ('extra.', 'sic', invalidate_zero),
        ('extra.', 'machine_name', validate_to_none),
        ('extra.', 'response_size', convert_int),
    ],
    'constant_fields': {
        'classification.taxonomy': 'vulnerable',
        'classification.type': 'vulnerable service',
        'classification.identifier': 'accessible-ard',
    }
}

mapping = (
    # feed name, file name, function
    ('Accessible-ADB', 'scan_adb', accessible_adb),
    ('Accessible-AFP', 'scan_afp', accessible_afp),
    ('Accessible-ARD', 'scan_ard', accessible_ard),
    ('Accessible-CoAP', 'scan_coap', accessible_coap),
    ('Accessible-CWMP', 'scan_cwmp', accessible_cwmp),
    ('Accessible-Cisco-Smart-Install', 'cisco_smart_install', accessible_cisco_smart_install),
    ('Accessible-FTP', 'scan_ftp', accessible_ftp),
    ('Accessible-HTTP', 'scan_http', accessible_http),
    ('Accessible-Hadoop', 'scan_hadoop', accessible_hadoop),
    ('Accessible-RDP', 'scan_rdp', accessible_rdp),
    ('Accessible-Rsync', 'scan_rsync', accessible_rsync),
    ('Accessible-SMB', 'scan_smb', accessible_smb),
    ('Accessible-Telnet', 'scan_telnet', accessible_telnet),
    ('Accessible-Ubiquiti-Discovery-Service', 'scan_ubiquiti', accessible_ubiquiti_discovery_service),
    ('Accessible-VNC', 'scan_vnc', accessible_vnc),
    ('Amplification-DDoS-Victim', 'ddos_amplification', amplification_ddos_victim),
<<<<<<< HEAD
=======
    ('Blacklisted-IP', 'blacklist', blocklist),
>>>>>>> c1c9f847
    ('Blocklist', 'blocklist', blocklist),
    ('Compromised-Website', 'compromised_website', compromised_website),
    ('DNS-Open-Resolvers', 'scan_dns', dns_open_resolvers),
    ('Darknet', 'darknet', darknet),
    ('Drone', 'botnet_drone', drone),
    ('Drone-Brute-Force', 'drone_brute_force', drone_brute_force),
    ('HTTP-Scanners', 'hp_http_scan', http_scanners),
    ('ICS-Scanners', 'hp_ics_scan', ics_scanners),
    ('IPv6-Sinkhole-HTTP-Drone', 'sinkhole6_http', ipv6_sinkhole_http_drone),
    ('Microsoft-Sinkhole', 'microsoft_sinkhole', microsoft_sinkhole),
    ('NTP-Monitor', 'scan_ntpmonitor', ntp_monitor),
    ('NTP-Version', 'scan_ntp', ntp_version),
    ('Open-Chargen', 'scan_chargen', open_chargen),
    ('Open-DB2-Discovery-Service', 'scan_db2', open_db2_discovery_service),
    ('Open-Elasticsearch', 'scan_elasticsearch', open_elasticsearch),
    ('Open-IPMI', 'scan_ipmi', open_ipmi),
    ('Open-IPP', 'scan_ipp', open_ipp),
    ('Open-LDAP', 'scan_ldap', open_ldap),
    ('Open-LDAP-TCP', 'scan_ldap_tcp', open_ldap),
    ('Open-MQTT', 'scan_mqtt', open_mqtt),
    ('Open-MSSQL', 'scan_mssql', open_mssql),
    ('Open-Memcached', 'scan_memcached', open_memcached),
    ('Open-MongoDB', 'scan_mongodb', open_mongodb),
    ('Open-NATPMP', 'scan_nat_pmp', open_natpmp),
    ('Open-NetBIOS-Nameservice', 'scan_netbios', open_netbios_nameservice),
    ('Open-Netis', 'netis_router', open_netis),
    ('Open-Portmapper', 'scan_portmapper', open_portmapper),
    ('Open-QOTD', 'scan_qotd', open_qotd),
    ('Open-Redis', 'scan_redis', open_redis),
    ('Open-SNMP', 'scan_snmp', open_snmp),
    ('Open-SSDP', 'scan_ssdp', open_ssdp),
    ('Open-TFTP', 'scan_tftp', open_tftp),
    ('Open-XDMCP', 'scan_xdmcp', open_xdmcp),
    ('Open-mDNS', 'scan_mdns', open_mdns),
    ('Outdated-DNSSEC-Key', 'outdated_dnssec_key', outdated_dnssec_key),
    ('Outdated-DNSSEC-Key-IPv6', 'outdated_dnssec_key_v6', outdated_dnssec_key),
    ('SSL-FREAK-Vulnerable-Servers', 'scan_ssl_freak', ssl_freak_vulnerable_servers),
    ('SSL-POODLE-Vulnerable-Servers', 'scan_ssl_poodle', ssl_poodle_vulnerable_servers),
    ('Sandbox-URL', 'cwsandbox_url', sandbox_url),
    ('Sinkhole-HTTP-Drone', 'sinkhole_http_drone', sinkhole_http_drone),
    ('Spam-URL', 'spam_url', spam_url),
    ('Vulnerable-ISAKMP', 'scan_isakmp', vulnerable_isakmp),
)<|MERGE_RESOLUTION|>--- conflicted
+++ resolved
@@ -2316,10 +2316,7 @@
     ('Accessible-Ubiquiti-Discovery-Service', 'scan_ubiquiti', accessible_ubiquiti_discovery_service),
     ('Accessible-VNC', 'scan_vnc', accessible_vnc),
     ('Amplification-DDoS-Victim', 'ddos_amplification', amplification_ddos_victim),
-<<<<<<< HEAD
-=======
     ('Blacklisted-IP', 'blacklist', blocklist),
->>>>>>> c1c9f847
     ('Blocklist', 'blocklist', blocklist),
     ('Compromised-Website', 'compromised_website', compromised_website),
     ('DNS-Open-Resolvers', 'scan_dns', dns_open_resolvers),
