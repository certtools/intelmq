# Shadowserver-Parser Readme

## Structure of this Parser Bot:
The parser consists of two files:
 * config.py
 * parser.py

Both files are required for the parser to work properly.


## How to use the Parser:
Add the Shadowserver parser to your Botnet.

**Parameters**
 * feedname: The Name of the feed, see list below for possible values.
 * override: If an existing `feed.name` should be overriden.

Set at least the parameter `feedname`. it is required to find the correct
configuration. If this parameter is not set or not correct, the bot fail!
Feed-names are the Names of the Shadowserver Format specification pages.
E.g. `Botnet-Drone-Hadoop` for the feed corresponding to:
https://www.shadowserver.org/wiki/pmwiki.php/Services/Botnet-Drone-Hadoop

Possible feednames:
<<<<<<< HEAD
* DNS-open-resolvers
* Open-MongoDB
* Open-Elasticsearch
* Open-SNMP
* Ssl-Scan
* Open-Redis
* Open-Memcached
* Open-m DNS
* Open-TFTP
* Open-NetBIOS
* NTP-Monitor
* Open-SSDP
* Open-Chargen
* Open-Portmapper
* Botnet-Drone-Hadoop
* Open-IPMI
* Open-MSSQL
* Sinkhole-HTTP-Drone
* Microsoft-Sinkhole
=======
* `DNS-open-resolvers`
* `Open-MongoDB`
* `Open-Elasticsearch`
* `Open-SNMP`
* `Ssl-Scan`
* `Open-Redis`
* `Open-Memcached`
* `Open-mDNS`
* `Open-TFTP`
* `Open-NetBIOS`
* `NTP-Monitor`
* `Open-SSDP`
* `Open-Chargen`
* `Open-Portmapper`
* `Botnet-Drone-Hadoop`
* `Open-IPMI`
* `Open-MSSQL`
* `Sinkhole-HTTP-Drone`
* `Microsoft-Sinkhole`
>>>>>>> f9df14fc


## Add new Feedformats:
Add a new feedformat and conversions if required to the file
`config.py`. Don't forget to update the `feed_idx` dict.
It is required to look up the correct configuration.

### Configuration

In the following, *intelmqkey* are arbitrary keys from intelmq's harmonization
and *shadowkey* is a column name from shadowserver's data.

Every bot-type is defined by a dictionary with three values:
- `required_fields`: A list of tuples containing intelmq's field name, field
  name from data and an optional conversion function. Errors are raised, if the
  field does not exists in data.
- `optional_fields`: Same format as above, but does not raise errors if the
  field does not exist. If there's no mapping to an intelmq field, you can set
  the intelmqkey to `extra.` and the field will be added to the extra field
  using the original field name. See section below for possible tuple-values.
- `constant_fields`: A dictionary with a static mapping of field name to data,
  e.g. to set classifications or protocols.

The tuples can be of following format:

- `('intelmqkey', 'shadowkey')`, the data from the column *shadowkey* will be
  saved in the event's field *intelmqkey*. Logically equivalent to:
  `event[`*intelmqkey*`] = row[`*shadowkey*`]`.
- `('intelmqkey', 'shadowkey', conversion_function)`, the given function will be
  used to convert and/or validate the data. Logically equivalent to:
  `event[`*intelmqkey*`] = conversion_function(row[`*shadowkey*`)]`.
- `('intelmqkey', 'shadowkey', conversion_function, True)`, the function gets
  two parameters here, the second one is the full row (as dictionary). Logically
  equivalent to:
  `event[`*intelmqkey*`] = conversion_function(row[`*shadowkey*`, row)]`.
- `('extra.', 'shadowkey', conversion_function)`, the data will be added to
  extra in this case, the resulting name is `extra.[shadowkey]`. The
  `conversion_function` is optional. Logically equivalent to:
  `event[extra.`*intelmqkey*`] = conversion_function(row[`*shadowkey*`)]`.<|MERGE_RESOLUTION|>--- conflicted
+++ resolved
@@ -22,27 +22,6 @@
 https://www.shadowserver.org/wiki/pmwiki.php/Services/Botnet-Drone-Hadoop
 
 Possible feednames:
-<<<<<<< HEAD
-* DNS-open-resolvers
-* Open-MongoDB
-* Open-Elasticsearch
-* Open-SNMP
-* Ssl-Scan
-* Open-Redis
-* Open-Memcached
-* Open-m DNS
-* Open-TFTP
-* Open-NetBIOS
-* NTP-Monitor
-* Open-SSDP
-* Open-Chargen
-* Open-Portmapper
-* Botnet-Drone-Hadoop
-* Open-IPMI
-* Open-MSSQL
-* Sinkhole-HTTP-Drone
-* Microsoft-Sinkhole
-=======
 * `DNS-open-resolvers`
 * `Open-MongoDB`
 * `Open-Elasticsearch`
@@ -62,7 +41,6 @@
 * `Open-MSSQL`
 * `Sinkhole-HTTP-Drone`
 * `Microsoft-Sinkhole`
->>>>>>> f9df14fc
 
 
 ## Add new Feedformats:
