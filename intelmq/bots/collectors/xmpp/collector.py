"""
XMPP Collector Bot
Connects to a XMPP Server and a Room and reads data from the room.
If no room is provided, which is equivalent to an empty string,
it only collects events which were sent to the xmpp user directly.

<<<<<<< HEAD
=======
TLS is used by default.

>>>>>>> 08e77e44
Tested with Python >= 3.4
Tested with sleekxmpp >= 1.0.0-beta5

Copyright (C) 2016 by Bundesamt für Sicherheit in der Informationstechnik
Software engineering by Intevation GmbH

Parameters:
<<<<<<< HEAD
=======
ca_certs: string to a CA-bundle file or false/empty string for no checks
>>>>>>> 08e77e44
strip_message: boolean
xmpp_user: string
xmpp_server: string
xmpp_password: boolean
xmpp_room: string
xmpp_room_password: string
xmpp_room_nick: string
"""

import sys

from intelmq.lib.bot import CollectorBot
from intelmq.lib.message import Report

try:
    import sleekxmpp

    class XMPPClient(sleekxmpp.ClientXMPP):
        def __init__(self,
                     jid,
                     password,
                     room,
                     room_nick,
                     room_password,
                     logger):
            sleekxmpp.ClientXMPP.__init__(self, jid, password)

            self.logger = logger
            self.logger.info("Initiated")
            self.xmpp_room = room
            self.xmpp_room_nick = room_nick
            self.xmpp_room_password = room_password

            self.add_event_handler("session_start", self.session_start)

        def session_start(self, event):
            self.send_presence()
            self.logger.debug("Session started")

            try:
                self.get_roster()
            except sleekxmpp.exceptions.IqError as err:
                self.logger.error('There was an error getting the roster')
                self.logger.error(err.iq['error']['condition'])
                self.disconnect()
            except sleekxmpp.exceptions.IqTimeout:
                self.logger.error('Server is taking too long to respond')
                self.disconnect()

            if self.xmpp_room and self.plugin.get('xep_0045'):
                self.logger.debug("Joining room: %s", self.xmpp_room)
                pwd = self.xmpp_room_password if self.xmpp_room_password else ""
                self.plugin['xep_0045'].joinMUC(self.xmpp_room,
                                                self.xmpp_room_nick,
                                                password=pwd,
                                                wait=True)
except ImportError:
    sleekxmpp = None


class XMPPCollectorBot(CollectorBot):

    xmpp = None

    def init(self):
        if sleekxmpp is None:
            self.logger.error('Could not import sleekxmpp. Please install it.')
            self.stop()

    def process(self):
        if self.xmpp is None:
            self.xmpp = XMPPClient(self.parameters.xmpp_user + '@' +
                                   self.parameters.xmpp_server,
                                   self.parameters.xmpp_password,
                                   self.parameters.xmpp_room,
                                   self.parameters.xmpp_room_nick,
                                   self.parameters.xmpp_room_password,
                                   self.logger)
<<<<<<< HEAD
=======
            if self.parameters.ca_certs:
                self.xmpp.ca_certs = self.parameters.ca_certs
>>>>>>> 08e77e44
            self.xmpp.connect(reattempt=True)
            self.xmpp.process()

            # Add Handlers and register Plugins
            self.xmpp.register_plugin('xep_0030')  # Service Discovery
            self.xmpp.register_plugin('xep_0045')  # Multi-User Chat
            self.xmpp.add_event_handler("message", self.log_message)

    def stop(self):
        if self.xmpp:
            self.xmpp.disconnect()
            self.logger.info("Disconnected from XMPP")

            super(XMPPCollectorBot, self).stop()
        else:
            self.logger.info("There was no XMPPClient I could stop.")

    def log_message(self, msg):
<<<<<<< HEAD
        if self.parameters.strip_message:
            body = msg['body'].strip()
        else:
            body = msg['body']
=======
        if self.parameters.pass_full_xml:
            body = str(msg)
        else:
            if self.parameters.strip_message:
                body = msg['body'].strip()
            else:
                body = msg['body']
>>>>>>> 08e77e44

        if len(body) > 400:
            tmp_body = body[:397] + '...'
        else:
            tmp_body = body

        self.logger.debug("Received Stanza: %r from %r", tmp_body,
                          msg['from'])

        raw_msg = body

        # Read msg-body and add as raw to a new report.
        # now it's up to a parser to do the interpretation of the message.
        if raw_msg:
            report = Report()
            report.add("raw", raw_msg)
            self.send_message(report)
<<<<<<< HEAD


class XMPPClient(sleekxmpp.ClientXMPP):
    def __init__(self,
                 jid,
                 password,
                 room,
                 room_nick,
                 room_password,
                 logger):
        sleekxmpp.ClientXMPP.__init__(self, jid, password)

        self.logger = logger
        self.logger.info("Initiated")
        self.xmpp_room = room
        self.xmpp_room_nick = room_nick
        self.xmpp_room_password = room_password

        self.add_event_handler("session_start", self.session_start)

    def session_start(self, event):
        self.send_presence()
        self.logger.debug("Session started")

        try:
            self.get_roster()
        except sleekxmpp.exceptions.IqError as err:
            self.logger.error('There was an error getting the roster')
            self.logger.error(err.iq['error']['condition'])
            self.disconnect()
        except sleekxmpp.exceptions.IqTimeout:
            self.logger.error('Server is taking too long to respond')
            self.disconnect()

        if self.xmpp_room and self.plugin.get('xep_0045'):
            self.logger.debug("Joining room: %s", self.xmpp_room)
            pwd = self.xmpp_room_password if self.xmpp_room_password else ""
            self.plugin['xep_0045'].joinMUC(self.xmpp_room,
                                            self.xmpp_room_nick,
                                            password=pwd,
                                            wait=True)
=======
>>>>>>> 08e77e44


if __name__ == "__main__":
    bot = XMPPCollectorBot(sys.argv[1])
    bot.start()<|MERGE_RESOLUTION|>--- conflicted
+++ resolved
@@ -4,11 +4,8 @@
 If no room is provided, which is equivalent to an empty string,
 it only collects events which were sent to the xmpp user directly.
 
-<<<<<<< HEAD
-=======
 TLS is used by default.
 
->>>>>>> 08e77e44
 Tested with Python >= 3.4
 Tested with sleekxmpp >= 1.0.0-beta5
 
@@ -16,10 +13,7 @@
 Software engineering by Intevation GmbH
 
 Parameters:
-<<<<<<< HEAD
-=======
 ca_certs: string to a CA-bundle file or false/empty string for no checks
->>>>>>> 08e77e44
 strip_message: boolean
 xmpp_user: string
 xmpp_server: string
@@ -98,11 +92,8 @@
                                    self.parameters.xmpp_room_nick,
                                    self.parameters.xmpp_room_password,
                                    self.logger)
-<<<<<<< HEAD
-=======
             if self.parameters.ca_certs:
                 self.xmpp.ca_certs = self.parameters.ca_certs
->>>>>>> 08e77e44
             self.xmpp.connect(reattempt=True)
             self.xmpp.process()
 
@@ -121,12 +112,6 @@
             self.logger.info("There was no XMPPClient I could stop.")
 
     def log_message(self, msg):
-<<<<<<< HEAD
-        if self.parameters.strip_message:
-            body = msg['body'].strip()
-        else:
-            body = msg['body']
-=======
         if self.parameters.pass_full_xml:
             body = str(msg)
         else:
@@ -134,7 +119,6 @@
                 body = msg['body'].strip()
             else:
                 body = msg['body']
->>>>>>> 08e77e44
 
         if len(body) > 400:
             tmp_body = body[:397] + '...'
@@ -152,50 +136,6 @@
             report = Report()
             report.add("raw", raw_msg)
             self.send_message(report)
-<<<<<<< HEAD
-
-
-class XMPPClient(sleekxmpp.ClientXMPP):
-    def __init__(self,
-                 jid,
-                 password,
-                 room,
-                 room_nick,
-                 room_password,
-                 logger):
-        sleekxmpp.ClientXMPP.__init__(self, jid, password)
-
-        self.logger = logger
-        self.logger.info("Initiated")
-        self.xmpp_room = room
-        self.xmpp_room_nick = room_nick
-        self.xmpp_room_password = room_password
-
-        self.add_event_handler("session_start", self.session_start)
-
-    def session_start(self, event):
-        self.send_presence()
-        self.logger.debug("Session started")
-
-        try:
-            self.get_roster()
-        except sleekxmpp.exceptions.IqError as err:
-            self.logger.error('There was an error getting the roster')
-            self.logger.error(err.iq['error']['condition'])
-            self.disconnect()
-        except sleekxmpp.exceptions.IqTimeout:
-            self.logger.error('Server is taking too long to respond')
-            self.disconnect()
-
-        if self.xmpp_room and self.plugin.get('xep_0045'):
-            self.logger.debug("Joining room: %s", self.xmpp_room)
-            pwd = self.xmpp_room_password if self.xmpp_room_password else ""
-            self.plugin['xep_0045'].joinMUC(self.xmpp_room,
-                                            self.xmpp_room_nick,
-                                            password=pwd,
-                                            wait=True)
-=======
->>>>>>> 08e77e44
 
 
 if __name__ == "__main__":
