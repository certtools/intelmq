"""
XMPP Collector Bot
Connects to a XMPP Server and a Room and reads data from the room.
If no room is provided, which is equivalent to an empty string,
it only collects events which were sent to the xmpp user directly.

<<<<<<< HEAD
Requires Python >= 3.4
Requires sleekxmpp >= 1.0.0-beta5
=======
TLS is used by default.

Tested with Python >= 3.4
Tested with sleekxmpp >= 1.0.0-beta5
>>>>>>> 55babbdd

Copyright (C) 2016 by Bundesamt für Sicherheit in der Informationstechnik
Software engineering by Intevation GmbH

Parameters:
<<<<<<< HEAD
=======
ca_certs: string to a CA-bundle file or false/empty string for no checks
strip_message: boolean
>>>>>>> 55babbdd
xmpp_user: string
xmpp_server: string
xmpp_password: boolean
xmpp_room: string
xmpp_room_password: string
xmpp_room_nick: string
<<<<<<< HEAD
"""

import sys

from intelmq.lib.bot import Bot
from intelmq.lib.message import Report

=======
pass_full_xml: boolean
strip_message: boolean
xmpp_userlist: array
xmpp_whitelist_mode: boolean
"""


from intelmq.lib.bot import CollectorBot

>>>>>>> 55babbdd
try:
    import sleekxmpp

    class XMPPClient(sleekxmpp.ClientXMPP):
        def __init__(self,
                     jid,
                     password,
                     room,
                     room_nick,
                     room_password,
                     logger):
            sleekxmpp.ClientXMPP.__init__(self, jid, password)

            self.logger = logger
            self.logger.info("Initiated.")
            self.xmpp_room = room
            self.xmpp_room_nick = room_nick
            self.xmpp_room_password = room_password

            self.add_event_handler("session_start", self.session_start)

        def session_start(self, event):
            self.send_presence()
            self.logger.debug("Session started.")

            try:
                self.get_roster()
            except sleekxmpp.exceptions.IqError as err:
                self.logger.error('There was an error getting the roster.')
                self.logger.error(err.iq['error']['condition'])
                self.disconnect()
            except sleekxmpp.exceptions.IqTimeout:
                self.logger.error('Server is taking too long to respond.')
                self.disconnect()

            if self.xmpp_room:  # and self.plugin.get('xep_0045') # this check should also exist!
                self.logger.debug("Joining room: %s." % self.xmpp_room)
                pwd = self.xmpp_room_password if self.xmpp_room_password else ""
                self.plugin['xep_0045'].joinMUC(self.xmpp_room,
                                                self.xmpp_room_nick,
                                                password=pwd,
                                                wait=True)
except ImportError:
    sleekxmpp = None


<<<<<<< HEAD
class XMPPCollectorBot(Bot):
=======
class XMPPCollectorBot(CollectorBot):

>>>>>>> 55babbdd
    xmpp = None

    def init(self):
        if sleekxmpp is None:
            self.logger.error('Could not import sleekxmpp. Please install it.')
            self.stop()

<<<<<<< HEAD
    def process(self):
        if self.xmpp is None:
            self.xmpp = XMPPClientBot(self.parameters.xmpp_user + '@'
                                      + self.parameters.xmpp_server,
                                      self.parameters.xmpp_password,
                                      self.parameters.xmpp_room,
                                      self.parameters.xmpp_room_nick,
                                      self.parameters.xmpp_room_password,
                                      self.logger)
            self.xmpp.connect(reattempt=True)
            self.xmpp.process()

            # Add Handlers and register Plugins
            self.xmpp.register_plugin('xep_0030')  # Service Discovery
            self.xmpp.register_plugin('xep_0045')  # Multi-User Chat
            self.xmpp.add_event_handler("message", self.log_message)
            self.xmpp.add_event_handler("groupchat_message", self.log_message)

    def stop(self):
        self.xmpp.disconnect()
        self.logger.info("Disconnected from xmpp")

        super(XMPPCollectorBot, self).stop()

    def log_message(self, msg):
        self.logger.debug("Received Stanza: %r , from %r", msg['body'],
                          msg['from'])
        self.logger.info("Stanza received")

        raw_msg = msg['body']
=======
        # Retrieve Parameters from configuration
        xmpp_user = getattr(self.parameters, "xmpp_user", None)
        xmpp_server = getattr(self.parameters, "xmpp_server", None)
        xmpp_password = getattr(self.parameters, "xmpp_password", None)

        if None in (xmpp_user, xmpp_server, xmpp_password):
            self.logger.error('No User / Password provided')
            self.stop()
        else:
            xmpp_login = xmpp_user + '@' + xmpp_server

        self.userlist = getattr(self.parameters, "xmpp_userlist", [])
        # When configured in manager this is most likely a ,-separated string, we'd like an array
        if type(self.userlist) is str:
            self.userlist = [u.strip() for u in self.userlist.split(",")]

        self.whitelist_mode = getattr(self.parameters, "xmpp_whitelist_mode", False)

        self.muc = getattr(self.parameters, "use_muc", None)
        xmpp_room = getattr(self.parameters, "xmpp_room", None) if self.muc else None
        xmpp_room_nick = getattr(self.parameters, "xmpp_room_nick", None) if self.muc else None
        xmpp_room_password = getattr(self.parameters, "xmpp_room_password", None) if self.muc else None

        self.pass_full_xml = getattr(self.parameters, "pass_full_xml", None)
        self.strip_message = getattr(self.parameters, "strip_message", None)

        ca_certs = getattr(self.parameters, "ca_certs", None)

        if self.muc and not xmpp_room:
            self.logger.error('No room provided')
            self.stop()

        if self.muc:
            if not xmpp_room_nick:
                # create the room_nick from user and server
                xmpp_room_nick = xmpp_login

        self.xmpp = XMPPClient(xmpp_login, xmpp_password,
                               xmpp_room,
                               xmpp_room_nick,
                               xmpp_room_password,
                               self.logger)

        if ca_certs:
            # Set CA-Certificates
            self.xmpp.ca_certs = ca_certs

        self.xmpp.connect(reattempt=True)
        self.xmpp.process()

        # Add Handlers and register Plugins
        self.xmpp.register_plugin('xep_0030')  # Service Discovery
        self.xmpp.register_plugin('xep_0045')  # Multi-User Chat

        self.xmpp.add_event_handler("message", self.log_message)

    def process(self):
        # Processing is done by function called from the eventhandler...
        pass

    def shutdown(self):
        if self.xmpp:
            self.xmpp.disconnect()
            self.logger.info("Disconnected from XMPP.")
        else:
            self.logger.info("There was no XMPPClient I could stop.")

    def log_message(self, msg):

        # Check if the message was sent by a users that is on
        # the white or blacklist, determine if the message shall
        # be processed.
        if self.muc:
            if not msg['mucnick'] in self.userlist and self.whitelist_mode:
                # Whitelist-Case
                return
            elif msg['mucnick'] in self.userlist and not self.whitelist_mode:
                # Blacklist Case
                return

        if self.pass_full_xml:
            body = str(msg)
        else:
            if self.strip_message:
                body = msg['body'].strip()
            else:
                body = msg['body']

        if len(body) > 400:
            tmp_body = body[:397] + '...'
        else:
            tmp_body = body

        self.logger.debug("Received Stanza: %r from %r." % (tmp_body, msg['from']))

        raw_msg = body
>>>>>>> 55babbdd

        # Read msg-body and add as raw to a new report.
        # now it's up to a parser to do the interpretation of the message.
        if raw_msg:
<<<<<<< HEAD
            report = Report()
=======
            report = self.new_report()
>>>>>>> 55babbdd
            report.add("raw", raw_msg)
            self.send_message(report)


<<<<<<< HEAD
class XMPPClientBot(sleekxmpp.ClientXMPP):
    def __init__(self,
                 jid,
                 password,
                 room,
                 room_nick,
                 room_password,
                 logger):
        sleekxmpp.ClientXMPP.__init__(self, jid, password)

        self.logger = logger
        self.logger.info("Initiated")
        self.xmpp_room = room
        self.xmpp_room_nick = room_nick
        self.xmpp_room_password = room_password

        self.add_event_handler("session_start", self.session_start)

    def session_start(self, event):
        self.send_presence()
        self.logger.debug("Session started")

        try:
            self.get_roster()
        except sleekxmpp.exceptions.IqError as err:
            self.logger.error('There was an error getting the roster')
            self.logger.error(err.iq['error']['condition'])
            self.disconnect()
        except sleekxmpp.exceptions.IqTimeout:
            self.logger.error('Server is taking too long to respond')
            self.disconnect()

        if self.xmpp_room:
            self.logger.debug("Joining room: %s", self.xmpp_room)
            pwd = self.xmpp_room_password if self.xmpp_room_password else ""
            self.plugin['xep_0045'].joinMUC(self.xmpp_room,
                                            self.xmpp_room_nick,
                                            password=pwd,
                                            wait=True)


if __name__ == "__main__":
    bot = XMPPCollectorBot(sys.argv[1])
    bot.start()
=======
BOT = XMPPCollectorBot
>>>>>>> 55babbdd
<|MERGE_RESOLUTION|>--- conflicted
+++ resolved
@@ -4,40 +4,23 @@
 If no room is provided, which is equivalent to an empty string,
 it only collects events which were sent to the xmpp user directly.
 
-<<<<<<< HEAD
-Requires Python >= 3.4
-Requires sleekxmpp >= 1.0.0-beta5
-=======
 TLS is used by default.
 
 Tested with Python >= 3.4
 Tested with sleekxmpp >= 1.0.0-beta5
->>>>>>> 55babbdd
 
 Copyright (C) 2016 by Bundesamt für Sicherheit in der Informationstechnik
 Software engineering by Intevation GmbH
 
 Parameters:
-<<<<<<< HEAD
-=======
 ca_certs: string to a CA-bundle file or false/empty string for no checks
 strip_message: boolean
->>>>>>> 55babbdd
 xmpp_user: string
 xmpp_server: string
 xmpp_password: boolean
 xmpp_room: string
 xmpp_room_password: string
 xmpp_room_nick: string
-<<<<<<< HEAD
-"""
-
-import sys
-
-from intelmq.lib.bot import Bot
-from intelmq.lib.message import Report
-
-=======
 pass_full_xml: boolean
 strip_message: boolean
 xmpp_userlist: array
@@ -47,7 +30,6 @@
 
 from intelmq.lib.bot import CollectorBot
 
->>>>>>> 55babbdd
 try:
     import sleekxmpp
 
@@ -94,12 +76,8 @@
     sleekxmpp = None
 
 
-<<<<<<< HEAD
-class XMPPCollectorBot(Bot):
-=======
 class XMPPCollectorBot(CollectorBot):
 
->>>>>>> 55babbdd
     xmpp = None
 
     def init(self):
@@ -107,38 +85,6 @@
             self.logger.error('Could not import sleekxmpp. Please install it.')
             self.stop()
 
-<<<<<<< HEAD
-    def process(self):
-        if self.xmpp is None:
-            self.xmpp = XMPPClientBot(self.parameters.xmpp_user + '@'
-                                      + self.parameters.xmpp_server,
-                                      self.parameters.xmpp_password,
-                                      self.parameters.xmpp_room,
-                                      self.parameters.xmpp_room_nick,
-                                      self.parameters.xmpp_room_password,
-                                      self.logger)
-            self.xmpp.connect(reattempt=True)
-            self.xmpp.process()
-
-            # Add Handlers and register Plugins
-            self.xmpp.register_plugin('xep_0030')  # Service Discovery
-            self.xmpp.register_plugin('xep_0045')  # Multi-User Chat
-            self.xmpp.add_event_handler("message", self.log_message)
-            self.xmpp.add_event_handler("groupchat_message", self.log_message)
-
-    def stop(self):
-        self.xmpp.disconnect()
-        self.logger.info("Disconnected from xmpp")
-
-        super(XMPPCollectorBot, self).stop()
-
-    def log_message(self, msg):
-        self.logger.debug("Received Stanza: %r , from %r", msg['body'],
-                          msg['from'])
-        self.logger.info("Stanza received")
-
-        raw_msg = msg['body']
-=======
         # Retrieve Parameters from configuration
         xmpp_user = getattr(self.parameters, "xmpp_user", None)
         xmpp_server = getattr(self.parameters, "xmpp_server", None)
@@ -235,65 +181,13 @@
         self.logger.debug("Received Stanza: %r from %r." % (tmp_body, msg['from']))
 
         raw_msg = body
->>>>>>> 55babbdd
 
         # Read msg-body and add as raw to a new report.
         # now it's up to a parser to do the interpretation of the message.
         if raw_msg:
-<<<<<<< HEAD
-            report = Report()
-=======
             report = self.new_report()
->>>>>>> 55babbdd
             report.add("raw", raw_msg)
             self.send_message(report)
 
 
-<<<<<<< HEAD
-class XMPPClientBot(sleekxmpp.ClientXMPP):
-    def __init__(self,
-                 jid,
-                 password,
-                 room,
-                 room_nick,
-                 room_password,
-                 logger):
-        sleekxmpp.ClientXMPP.__init__(self, jid, password)
-
-        self.logger = logger
-        self.logger.info("Initiated")
-        self.xmpp_room = room
-        self.xmpp_room_nick = room_nick
-        self.xmpp_room_password = room_password
-
-        self.add_event_handler("session_start", self.session_start)
-
-    def session_start(self, event):
-        self.send_presence()
-        self.logger.debug("Session started")
-
-        try:
-            self.get_roster()
-        except sleekxmpp.exceptions.IqError as err:
-            self.logger.error('There was an error getting the roster')
-            self.logger.error(err.iq['error']['condition'])
-            self.disconnect()
-        except sleekxmpp.exceptions.IqTimeout:
-            self.logger.error('Server is taking too long to respond')
-            self.disconnect()
-
-        if self.xmpp_room:
-            self.logger.debug("Joining room: %s", self.xmpp_room)
-            pwd = self.xmpp_room_password if self.xmpp_room_password else ""
-            self.plugin['xep_0045'].joinMUC(self.xmpp_room,
-                                            self.xmpp_room_nick,
-                                            password=pwd,
-                                            wait=True)
-
-
-if __name__ == "__main__":
-    bot = XMPPCollectorBot(sys.argv[1])
-    bot.start()
-=======
-BOT = XMPPCollectorBot
->>>>>>> 55babbdd
+BOT = XMPPCollectorBot