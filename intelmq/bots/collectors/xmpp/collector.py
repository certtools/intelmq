"""
XMPP Collector Bot
Connects to a XMPP Server and a Room and reads data from the room.
If no room is provided, which is equivalent to an empty string,
it only collects events which were sent to the xmpp user directly.

<<<<<<< HEAD
Requires Python >= 3.4
Requires sleekxmpp >= 1.0.0-beta5
=======
Tested with Python >= 3.4
Tested with sleekxmpp >= 1.0.0-beta5
>>>>>>> 26b73751

Copyright (C) 2016 by Bundesamt für Sicherheit in der Informationstechnik
Software engineering by Intevation GmbH

Parameters:
<<<<<<< HEAD
=======
strip_message: boolean
>>>>>>> 26b73751
xmpp_user: string
xmpp_server: string
xmpp_password: boolean
xmpp_room: string
xmpp_room_password: string
xmpp_room_nick: string
"""

import sys

from intelmq.lib.bot import CollectorBot
<<<<<<< HEAD
from intelmq.bots.outputs.xmpp.output import XMPPBot
=======
from intelmq.lib.message import Report
>>>>>>> 26b73751

try:
    import sleekxmpp
except ImportError:
    sleekxmpp = None


class XMPPCollectorBot(CollectorBot):

    xmpp = None

    def init(self):
        if sleekxmpp is None:
            self.logger.error('Could not import sleekxmpp. Please install it.')
            self.stop()

    def process(self):
        if self.xmpp is None:
<<<<<<< HEAD
            self.xmpp = XMPPClientBot(self.parameters.xmpp_user + '@'
                                      + self.parameters.xmpp_server,
                                      self.parameters.xmpp_password,
                                      self.parameters.xmpp_room,
                                      self.parameters.xmpp_room_nick,
                                      self.parameters.xmpp_room_password,
                                      self.logger)
=======
            self.xmpp = XMPPClient(self.parameters.xmpp_user + '@' +
                                   self.parameters.xmpp_server,
                                   self.parameters.xmpp_password,
                                   self.parameters.xmpp_room,
                                   self.parameters.xmpp_room_nick,
                                   self.parameters.xmpp_room_password,
                                   self.logger)
>>>>>>> 26b73751
            self.xmpp.connect(reattempt=True)
            self.xmpp.process()

            # Add Handlers and register Plugins
            self.xmpp.register_plugin('xep_0030')  # Service Discovery
            self.xmpp.register_plugin('xep_0045')  # Multi-User Chat
            self.xmpp.add_event_handler("message", self.log_message)
<<<<<<< HEAD
            self.xmpp.add_event_handler("groupchat_message", self.log_message)

    def stop(self):
        self.xmpp.disconnect()
        self.logger.info("Disconnected from xmpp")

        super(XMPPCollectorBot, self).stop()

    def log_message(self, msg):
        self.logger.debug("Received Stanza: %r , from %r", msg['body'],
                          msg['from'])
        self.logger.info("Stanza received")

        raw_msg = msg['body']
=======

    def stop(self):
        if self.xmpp:
            self.xmpp.disconnect()
            self.logger.info("Disconnected from XMPP")

            super(XMPPCollectorBot, self).stop()
        else:
            self.logger.info("There was no XMPPClient I could stop.")

    def log_message(self, msg):
        if self.parameters.strip_message:
            body = msg['body'].strip()
        else:
            body = msg['body']

        if len(body) > 400:
            tmp_body = body[:397] + '...'
        else:
            tmp_body = body

        self.logger.debug("Received Stanza: %r from %r", tmp_body,
                          msg['from'])

        raw_msg = body
>>>>>>> 26b73751

        # Read msg-body and add as raw to a new report.
        # now it's up to a parser to do the interpretation of the message.
        if raw_msg:
            report = Report()
            report.add("raw", raw_msg)
            self.send_message(report)


<<<<<<< HEAD
class XMPPClientBot(sleekxmpp.ClientXMPP):
=======
class XMPPClient(sleekxmpp.ClientXMPP):
>>>>>>> 26b73751
    def __init__(self,
                 jid,
                 password,
                 room,
                 room_nick,
                 room_password,
                 logger):
        sleekxmpp.ClientXMPP.__init__(self, jid, password)

        self.logger = logger
        self.logger.info("Initiated")
        self.xmpp_room = room
        self.xmpp_room_nick = room_nick
        self.xmpp_room_password = room_password

        self.add_event_handler("session_start", self.session_start)

    def session_start(self, event):
        self.send_presence()
        self.logger.debug("Session started")

        try:
            self.get_roster()
        except sleekxmpp.exceptions.IqError as err:
            self.logger.error('There was an error getting the roster')
            self.logger.error(err.iq['error']['condition'])
            self.disconnect()
        except sleekxmpp.exceptions.IqTimeout:
            self.logger.error('Server is taking too long to respond')
            self.disconnect()

<<<<<<< HEAD
        if self.xmpp_room:
=======
        if self.xmpp_room and self.plugin.get('xep_0045'):
>>>>>>> 26b73751
            self.logger.debug("Joining room: %s", self.xmpp_room)
            pwd = self.xmpp_room_password if self.xmpp_room_password else ""
            self.plugin['xep_0045'].joinMUC(self.xmpp_room,
                                            self.xmpp_room_nick,
                                            password=pwd,
                                            wait=True)


if __name__ == "__main__":
    bot = XMPPCollectorBot(sys.argv[1])
    bot.start()<|MERGE_RESOLUTION|>--- conflicted
+++ resolved
@@ -4,22 +4,14 @@
 If no room is provided, which is equivalent to an empty string,
 it only collects events which were sent to the xmpp user directly.
 
-<<<<<<< HEAD
-Requires Python >= 3.4
-Requires sleekxmpp >= 1.0.0-beta5
-=======
 Tested with Python >= 3.4
 Tested with sleekxmpp >= 1.0.0-beta5
->>>>>>> 26b73751
 
 Copyright (C) 2016 by Bundesamt für Sicherheit in der Informationstechnik
 Software engineering by Intevation GmbH
 
 Parameters:
-<<<<<<< HEAD
-=======
 strip_message: boolean
->>>>>>> 26b73751
 xmpp_user: string
 xmpp_server: string
 xmpp_password: boolean
@@ -31,11 +23,7 @@
 import sys
 
 from intelmq.lib.bot import CollectorBot
-<<<<<<< HEAD
-from intelmq.bots.outputs.xmpp.output import XMPPBot
-=======
 from intelmq.lib.message import Report
->>>>>>> 26b73751
 
 try:
     import sleekxmpp
@@ -54,15 +42,6 @@
 
     def process(self):
         if self.xmpp is None:
-<<<<<<< HEAD
-            self.xmpp = XMPPClientBot(self.parameters.xmpp_user + '@'
-                                      + self.parameters.xmpp_server,
-                                      self.parameters.xmpp_password,
-                                      self.parameters.xmpp_room,
-                                      self.parameters.xmpp_room_nick,
-                                      self.parameters.xmpp_room_password,
-                                      self.logger)
-=======
             self.xmpp = XMPPClient(self.parameters.xmpp_user + '@' +
                                    self.parameters.xmpp_server,
                                    self.parameters.xmpp_password,
@@ -70,7 +49,6 @@
                                    self.parameters.xmpp_room_nick,
                                    self.parameters.xmpp_room_password,
                                    self.logger)
->>>>>>> 26b73751
             self.xmpp.connect(reattempt=True)
             self.xmpp.process()
 
@@ -78,22 +56,6 @@
             self.xmpp.register_plugin('xep_0030')  # Service Discovery
             self.xmpp.register_plugin('xep_0045')  # Multi-User Chat
             self.xmpp.add_event_handler("message", self.log_message)
-<<<<<<< HEAD
-            self.xmpp.add_event_handler("groupchat_message", self.log_message)
-
-    def stop(self):
-        self.xmpp.disconnect()
-        self.logger.info("Disconnected from xmpp")
-
-        super(XMPPCollectorBot, self).stop()
-
-    def log_message(self, msg):
-        self.logger.debug("Received Stanza: %r , from %r", msg['body'],
-                          msg['from'])
-        self.logger.info("Stanza received")
-
-        raw_msg = msg['body']
-=======
 
     def stop(self):
         if self.xmpp:
@@ -119,7 +81,6 @@
                           msg['from'])
 
         raw_msg = body
->>>>>>> 26b73751
 
         # Read msg-body and add as raw to a new report.
         # now it's up to a parser to do the interpretation of the message.
@@ -129,11 +90,7 @@
             self.send_message(report)
 
 
-<<<<<<< HEAD
-class XMPPClientBot(sleekxmpp.ClientXMPP):
-=======
 class XMPPClient(sleekxmpp.ClientXMPP):
->>>>>>> 26b73751
     def __init__(self,
                  jid,
                  password,
@@ -165,11 +122,7 @@
             self.logger.error('Server is taking too long to respond')
             self.disconnect()
 
-<<<<<<< HEAD
-        if self.xmpp_room:
-=======
         if self.xmpp_room and self.plugin.get('xep_0045'):
->>>>>>> 26b73751
             self.logger.debug("Joining room: %s", self.xmpp_room)
             pwd = self.xmpp_room_password if self.xmpp_room_password else ""
             self.plugin['xep_0045'].joinMUC(self.xmpp_room,
