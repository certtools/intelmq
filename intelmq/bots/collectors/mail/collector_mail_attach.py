--- conflicted
+++ resolved
@@ -46,9 +46,6 @@
                     if not attach:
                         continue
 
-<<<<<<< HEAD
-                    if re.search(self.parameters.attach_regex, attach['filename']):
-=======
                     attach_filename = attach['filename']
                     if attach_filename.startswith('"'):  # for imbox versions older than 0.9.5, see also above
                         attach_filename = attach_filename[1:-1]
@@ -56,7 +53,6 @@
                     if re.search(self.parameters.attach_regex, attach_filename):
 
                         self.logger.debug("Found suitable attachment %s.", attach_filename)
->>>>>>> 88b5a845
 
                         if self.parameters.attach_unzip:
                             zipped = zipfile.ZipFile(attach['content'])
