--- conflicted
+++ resolved
@@ -57,15 +57,5 @@
                         # so other instances watching this mailbox will still
                         # check it.
                         mailbox.mark_seen(uid)
-<<<<<<< HEAD
-                self.logger.info("Email report read")
-        mailbox.logout()
-=======
                 self.logger.debug("Email report read.")
-        mailbox.logout()
-
-
-if __name__ == "__main__":
-    bot = MailAttachCollectorBot(sys.argv[1])
-    bot.start()
->>>>>>> b5c87caf
+        mailbox.logout()