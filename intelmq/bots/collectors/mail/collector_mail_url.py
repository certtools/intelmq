# -*- coding: utf-8 -*-

import re
import sys
import io

try:
    import imbox
except ImportError:
    imbox = None
import requests

from intelmq.lib.bot import CollectorBot
from intelmq.lib.message import Report
from intelmq.lib.splitreports import generate_reports




class MailURLCollectorBot(CollectorBot):

    def init(self):
        if imbox is None:
            self.logger.error('Could not import imbox. Please install it.')
            self.stop()

    def process(self):
        mailbox = imbox.Imbox(self.parameters.mail_host,
                              self.parameters.mail_user,
                              self.parameters.mail_password,
                              self.parameters.mail_ssl)
        emails = mailbox.messages(folder=self.parameters.folder, unread=True)

        if emails:
            for uid, message in emails:

                if (self.parameters.subject_regex and
                        not re.search(self.parameters.subject_regex,
                                      message.subject)):
                    continue

                self.logger.info("Reading email report")

                for body in message.body['plain']:
                    match = re.search(self.parameters.url_regex, str(body))
                    if match:
                        url = match.group()
                        url = url.strip()     # strip leading and trailing spaces, newlines and carriage returns

                        # Build request
                        self.http_header = getattr(self.parameters, 'http_header', {})
                        self.http_verify_cert = getattr(self.parameters,
                                                        'http_verify_cert', True)

                        if hasattr(self.parameters, 'http_user') and hasattr(
                                self.parameters, 'http_password'):
                            self.auth = (self.parameters.http_user,
                                         self.parameters.http_password)
                        else:
                            self.auth = None

                        http_proxy = getattr(self.parameters, 'http_proxy', None)
                        https_proxy = getattr(self.parameters,
                                              'http_ssl_proxy', None)
                        if http_proxy and https_proxy:
                            self.proxy = {'http': http_proxy, 'https': https_proxy}
                        else:
                            self.proxy = None

                        self.http_header['User-agent'] = self.parameters.http_user_agent

                        self.logger.info("Downloading report from %s" % url)
                        resp = requests.get(url=url,
                                            auth=self.auth, proxies=self.proxy,
                                            headers=self.http_header,
                                            verify=self.http_verify_cert)

                        if resp.status_code // 100 != 2:
                            raise ValueError('HTTP response status code was {}.'
                                             ''.format(resp.status_code))

                        self.logger.info("Report downloaded.")

                        template = Report()
<<<<<<< HEAD
                        template.add("feed.name", self.parameters.feed)
                        template.add("feed.accuracy", self.parameters.accuracy)
=======
>>>>>>> bf2d473e

                        for report in generate_reports(template, io.BytesIO(resp.content), self.parameters.chunk_size,
                                                       self.parameters.chunk_replicate_header):
                            self.send_message(report)

                        # Only mark read if message relevant to this instance,
                        # so other instances watching this mailbox will still
                        # check it.
                        mailbox.mark_seen(uid)
                self.logger.info("Email report read")
        mailbox.logout()


if __name__ == "__main__":
    bot = MailURLCollectorBot(sys.argv[1])
    bot.start()<|MERGE_RESOLUTION|>--- conflicted
+++ resolved
@@ -82,11 +82,6 @@
                         self.logger.info("Report downloaded.")
 
                         template = Report()
-<<<<<<< HEAD
-                        template.add("feed.name", self.parameters.feed)
-                        template.add("feed.accuracy", self.parameters.accuracy)
-=======
->>>>>>> bf2d473e
 
                         for report in generate_reports(template, io.BytesIO(resp.content), self.parameters.chunk_size,
                                                        self.parameters.chunk_replicate_header):
