# -*- coding: utf-8 -*-

import re
import sys

try:
    import imbox
except ImportError:
    imbox = None
import requests

from intelmq.lib.bot import Bot
from intelmq.lib.message import Report


class MailURLCollectorBot(Bot):

    def init(self):
        if imbox is None:
            self.logger.error('Could not import imbox. Please install it.')
            self.stop()

    def process(self):
        mailbox = imbox.Imbox(self.parameters.mail_host,
                              self.parameters.mail_user,
                              self.parameters.mail_password,
                              self.parameters.mail_ssl)
        emails = mailbox.messages(folder=self.parameters.folder, unread=True)

        if emails:
            for uid, message in emails:

                if (self.parameters.subject_regex and
                        not re.search(self.parameters.subject_regex,
                                      message.subject)):
                    continue

                self.logger.info("Reading email report")

                for body in message.body['plain']:
                    match = re.search(self.parameters.url_regex, str(body))
                    if match:
                        url = match.group()
<<<<<<< HEAD
                        url = url.strip()     # strip leading and trailing spaces
                        url = url.strip('\n') # strip newlines
                        url = url.strip('\r') # strip carriage returns
=======
                        url = url.strip()     # strip leading and trailing spaces, newlines and carriage returns
>>>>>>> 6a9c26c1

                        # Build request
                        self.http_header = getattr(self.parameters,
                                'http_header', {})
                        self.http_verify_cert = getattr(self.parameters,
                                                        'http_verify_cert', True)

                        if hasattr(self.parameters, 'http_user') and hasattr(
                                self.parameters, 'http_password'):
                            self.auth = (self.parameters.http_user,
                                         self.parameters.http_password)
                        else:
                            self.auth = None

                        http_proxy = getattr(self.parameters, 'http_proxy', None)
                        https_proxy = getattr(self.parameters,
                                              'http_ssl_proxy', None)
                        if http_proxy and https_proxy:
                            self.proxy = {'http': http_proxy, 'https': https_proxy}
                        else:
                            self.proxy = None

                        self.http_header['User-agent'] = self.parameters.http_user_agent

                        self.logger.info("Downloading report from %s" % url)
                        resp = requests.get(url=url,
                                            auth=self.auth, proxies=self.proxy,
                                            headers=self.http_header,
                                            verify=self.http_verify_cert)

                        if resp.status_code // 100 != 2:
                            raise ValueError('HTTP response status code was {}.'
                                             ''.format(resp.status_code))

                        self.logger.info("Report downloaded.")

                        report = Report()
                        report.add("raw", resp.content)
                        report.add("feed.name",
                                   self.parameters.feed)
                        report.add("feed.accuracy", self.parameters.accuracy)
                        self.send_message(report)

                        # Only mark read if message relevant to this instance,
                        # so other instances watching this mailbox will still
                        # check it.
                        mailbox.mark_seen(uid)
                self.logger.info("Email report read")


if __name__ == "__main__":
    bot = MailURLCollectorBot(sys.argv[1])
    bot.start()<|MERGE_RESOLUTION|>--- conflicted
+++ resolved
@@ -41,13 +41,7 @@
                     match = re.search(self.parameters.url_regex, str(body))
                     if match:
                         url = match.group()
-<<<<<<< HEAD
-                        url = url.strip()     # strip leading and trailing spaces
-                        url = url.strip('\n') # strip newlines
-                        url = url.strip('\r') # strip carriage returns
-=======
                         url = url.strip()     # strip leading and trailing spaces, newlines and carriage returns
->>>>>>> 6a9c26c1
 
                         # Build request
                         self.http_header = getattr(self.parameters,
