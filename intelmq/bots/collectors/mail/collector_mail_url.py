--- conflicted
+++ resolved
@@ -33,13 +33,10 @@
                               self.parameters.mail_user,
                               self.parameters.mail_password,
                               self.parameters.mail_ssl)
-<<<<<<< HEAD
-=======
         return mailbox
 
     def process(self):
         mailbox = self.connect_mailbox()
->>>>>>> 88b5a845
         emails = mailbox.messages(folder=self.parameters.folder, unread=True,
                                   sent_to=getattr(self.parameters, "sent_to", None),
                                   sent_from=getattr(self.parameters, "sent_from", None))
