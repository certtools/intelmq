# -*- coding: utf-8 -*-

import re
import sys

try:
    import imbox
except ImportError:
    imbox = None
import requests

from intelmq.lib.bot import Bot
from intelmq.lib.message import Report


class MailURLCollectorBot(Bot):

    def init(self):
        if imbox is None:
            self.logger.error('Could not import imbox. Please install it.')
            self.stop()

    def process(self):
        mailbox = imbox.Imbox(self.parameters.mail_host,
                              self.parameters.mail_user,
                              self.parameters.mail_password,
                              self.parameters.mail_ssl)
        emails = mailbox.messages(folder=self.parameters.folder, unread=True)

        if emails:
            for uid, message in emails:

                if (self.parameters.subject_regex and
                        not re.search(self.parameters.subject_regex,
                                      message.subject)):
                    continue

                self.logger.info("Reading email report")

                for body in message.body['plain']:
<<<<<<< HEAD
                    match = re.search(self.parameters.url_regex, body)
=======
                    match = re.search(self.parameters.url_regex, str(body))
>>>>>>> 6a9c26c1
                    if match:
                        url = match.group()
                        url = url.strip()     # strip leading and trailing spaces, newlines and carriage returns

                        # Build request
                        self.http_header = getattr(self.parameters,
                                'http_header', {})
                        self.http_verify_cert = getattr(self.parameters,
                                                        'http_verify_cert', True)

                        if hasattr(self.parameters, 'http_user') and hasattr(
                                self.parameters, 'http_password'):
                            self.auth = (self.parameters.http_user,
                                         self.parameters.http_password)
                        else:
                            self.auth = None

                        http_proxy = getattr(self.parameters, 'http_proxy', None)
                        https_proxy = getattr(self.parameters,
                                              'http_ssl_proxy', None)
                        if http_proxy and https_proxy:
                            self.proxy = {'http': http_proxy, 'https': https_proxy}
                        else:
                            self.proxy = None

                        self.http_header['User-agent'] = self.parameters.http_user_agent

                        # Build request
                        self.http_header = getattr(self.parameters,
                                'http_header', {})
                        self.http_verify_cert = getattr(self.parameters,
                                                        'http_verify_cert', True)

                        if hasattr(self.parameters, 'http_user') and hasattr(
                                self.parameters, 'http_password'):
                            self.auth = (self.parameters.http_user,
                                         self.parameters.http_password)
                        else:
                            self.auth = None

                        http_proxy = getattr(self.parameters, 'http_proxy', None)
                        https_proxy = getattr(self.parameters,
                                              'http_ssl_proxy', None)
                        if http_proxy and https_proxy:
                            self.proxy = {'http': http_proxy, 'https': https_proxy}
                        else:
                            self.proxy = None

                        self.http_header['User-agent'] = self.parameters.http_user_agent

                        self.logger.info("Downloading report from %s" % url)
                        resp = requests.get(url=url,
                                            auth=self.auth, proxies=self.proxy,
                                            headers=self.http_header,
                                            verify=self.http_verify_cert)

                        if resp.status_code // 100 != 2:
                            raise ValueError('HTTP response status code was {}.'
                                             ''.format(resp.status_code))

                        self.logger.info("Report downloaded.")

                        report = Report()
                        report.add("raw", resp.content)
                        report.add("feed.name",
                                   self.parameters.feed)
                        report.add("feed.accuracy", self.parameters.accuracy)
                        self.send_message(report)

                        # Only mark read if message relevant to this instance,
                        # so other instances watching this mailbox will still
                        # check it.
                        mailbox.mark_seen(uid)
                self.logger.info("Email report read")


if __name__ == "__main__":
    bot = MailURLCollectorBot(sys.argv[1])
    bot.start()<|MERGE_RESOLUTION|>--- conflicted
+++ resolved
@@ -38,37 +38,10 @@
                 self.logger.info("Reading email report")
 
                 for body in message.body['plain']:
-<<<<<<< HEAD
-                    match = re.search(self.parameters.url_regex, body)
-=======
                     match = re.search(self.parameters.url_regex, str(body))
->>>>>>> 6a9c26c1
                     if match:
                         url = match.group()
                         url = url.strip()     # strip leading and trailing spaces, newlines and carriage returns
-
-                        # Build request
-                        self.http_header = getattr(self.parameters,
-                                'http_header', {})
-                        self.http_verify_cert = getattr(self.parameters,
-                                                        'http_verify_cert', True)
-
-                        if hasattr(self.parameters, 'http_user') and hasattr(
-                                self.parameters, 'http_password'):
-                            self.auth = (self.parameters.http_user,
-                                         self.parameters.http_password)
-                        else:
-                            self.auth = None
-
-                        http_proxy = getattr(self.parameters, 'http_proxy', None)
-                        https_proxy = getattr(self.parameters,
-                                              'http_ssl_proxy', None)
-                        if http_proxy and https_proxy:
-                            self.proxy = {'http': http_proxy, 'https': https_proxy}
-                        else:
-                            self.proxy = None
-
-                        self.http_header['User-agent'] = self.parameters.http_user_agent
 
                         # Build request
                         self.http_header = getattr(self.parameters,
