# -*- coding: utf-8 -*-

import re
<<<<<<< HEAD
import sys
import io
=======

import requests

from intelmq.lib.bot import CollectorBot
>>>>>>> 55babbdd

try:
    import imbox
except ImportError:
    imbox = None

<<<<<<< HEAD
from intelmq.lib.bot import Bot
from intelmq.lib.message import Report
from intelmq.lib.splitreports import generate_reports


=======
>>>>>>> 55babbdd

class MailURLCollectorBot(CollectorBot):

    def init(self):
        if imbox is None:
            self.logger.error('Could not import imbox. Please install it.')
            self.stop()

        # Build request
        self.set_request_parameters()

    def process(self):
        mailbox = imbox.Imbox(self.parameters.mail_host,
                              self.parameters.mail_user,
                              self.parameters.mail_password,
                              self.parameters.mail_ssl)
        emails = mailbox.messages(folder=self.parameters.folder, unread=True)

        if emails:
            for uid, message in emails:

                if (self.parameters.subject_regex and
                        not re.search(self.parameters.subject_regex,
                                      re.sub("\r\n\s", " ", message.subject))):
                    continue

                for body in message.body['plain']:
                    match = re.search(self.parameters.url_regex, str(body))
                    if match:
                        url = match.group()
                        # strip leading and trailing spaces, newlines and
                        # carriage returns
                        url = url.strip()

                        self.logger.info("Downloading report from %r." % url)
                        resp = requests.get(url=url,
                                            auth=self.auth, proxies=self.proxy,
                                            headers=self.http_header,
                                            verify=self.http_verify_cert,
                                            cert=self.ssl_client_cert)

                        if resp.status_code // 100 != 2:
                            raise ValueError('HTTP response status code was {}.'
                                             ''.format(resp.status_code))

                        self.logger.info("Report downloaded.")

<<<<<<< HEAD
                        template = Report()
                        template.add("feed.name", self.parameters.feed)
                        template.add("feed.accuracy", self.parameters.accuracy)

                        for report in generate_reports(template, io.BytesIO(resp.content), self.parameters.chunk_size,
                                                       self.parameters.chunk_replicate_header):
                            self.send_message(report)
=======
                        report = self.new_report()
                        report.add("raw", resp.content)
                        self.send_message(report)
>>>>>>> 55babbdd

                        # Only mark read if message relevant to this instance,
                        # so other instances watching this mailbox will still
                        # check it.
                        mailbox.mark_seen(uid)
                self.logger.info("Email report read.")
        mailbox.logout()


BOT = MailURLCollectorBot<|MERGE_RESOLUTION|>--- conflicted
+++ resolved
@@ -1,29 +1,16 @@
 # -*- coding: utf-8 -*-
 
 import re
-<<<<<<< HEAD
-import sys
-import io
-=======
 
 import requests
 
 from intelmq.lib.bot import CollectorBot
->>>>>>> 55babbdd
 
 try:
     import imbox
 except ImportError:
     imbox = None
 
-<<<<<<< HEAD
-from intelmq.lib.bot import Bot
-from intelmq.lib.message import Report
-from intelmq.lib.splitreports import generate_reports
-
-
-=======
->>>>>>> 55babbdd
 
 class MailURLCollectorBot(CollectorBot):
 
@@ -71,19 +58,9 @@
 
                         self.logger.info("Report downloaded.")
 
-<<<<<<< HEAD
-                        template = Report()
-                        template.add("feed.name", self.parameters.feed)
-                        template.add("feed.accuracy", self.parameters.accuracy)
-
-                        for report in generate_reports(template, io.BytesIO(resp.content), self.parameters.chunk_size,
-                                                       self.parameters.chunk_replicate_header):
-                            self.send_message(report)
-=======
                         report = self.new_report()
                         report.add("raw", resp.content)
                         self.send_message(report)
->>>>>>> 55babbdd
 
                         # Only mark read if message relevant to this instance,
                         # so other instances watching this mailbox will still
