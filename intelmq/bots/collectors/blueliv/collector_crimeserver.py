--- conflicted
+++ resolved
@@ -11,9 +11,6 @@
 except ImportError:
     BluelivAPI = None
 
-<<<<<<< HEAD
-class BluelivCrimeserverCollectorBot(CollectorBot):
-=======
 
 class BluelivCrimeserverCollectorBot(CollectorBot):
     def init(self):
@@ -25,7 +22,6 @@
         if BluelivAPI is None:
             self.logger.error('Could not import sdk.blueliv_api.BluelivAPI. Please install it.')
             self.stop()
->>>>>>> 08e77e44
 
     def process(self):
         self.logger.info("Downloading report through API")
