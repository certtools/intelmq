# -*- coding: utf-8 -*-
"""
File Collector Bot

Regularly checks a directory and reads files matching an extension from it
It can delete the file if a delete switch was set.
The bot creates on report per file.

Copyright (C) 2016 by Bundesamt für Sicherheit in der Informationstechnik
Software engineering by Intevation GmbH

Parameters:
path: string
postfix: string
delete_file: boolean
    default: False
"""

import fnmatch
import os

import intelmq.lib.exceptions as exceptions
<<<<<<< HEAD
from intelmq.lib.bot import Bot
from intelmq.lib.message import Report
from intelmq.lib.splitreports import generate_reports
=======
from intelmq.lib.bot import CollectorBot
>>>>>>> 55babbdd


class FileCollectorBot(CollectorBot):

    def init(self):
        # Test if path is a directory
        if not os.path.isdir(self.parameters.path):
            raise exceptions.InvalidArgument('path', got=self.parameters.path,
                                             expected="directory")

        if not self.parameters.postfix:
            self.logger.warn("No file extension was set. The collector will"
                             " read all files in %s.", self.parameters.path)
            if self.parameters.delete_file:
                self.logger.error("This configuration would delete all files"
                                  " in %s. I'm stopping now....",
                                  self.parameters.path)
                self.stop()

    def process(self):
        self.logger.debug("Started looking for files.")

        if os.path.isdir(self.parameters.path):
            p = os.path.abspath(self.parameters.path)

            # iterate over all files in dir
            for f in os.listdir(p):
                filename = os.path.join(p, f)
                if os.path.isfile(filename):
                    if fnmatch.fnmatch(f, '*' + self.parameters.postfix):
                        self.logger.info("Processing file %r." % filename)

                        template = Report()
                        template.add("feed.name", self.parameters.feed)
                        template.add("feed.url", "file://localhost%s" % filename)
                        template.add("feed.accuracy", self.parameters.accuracy)

<<<<<<< HEAD
                        with open(filename, 'rb') as f:
                            for report in generate_reports(template, f, self.parameters.chunk_size,
                                                           self.parameters.chunk_replicate_header):
                                self.send_message(report)
=======
                            report = self.new_report()
                            report.add("raw", f.read())
                            report.add("feed.url", "file://localhost%s" % filename)
                            self.send_message(report)
>>>>>>> 55babbdd

                        if self.parameters.delete_file:
                            try:
                                os.remove(filename)
                                self.logger.debug("Deleted file: %r." % filename)
                            except PermissionError:
                                self.logger.error("Could not delete file %r." % filename)
                                self.logger.info("Maybe I don't have sufficient rights on that file?")
                                self.logger.error("Stopping now, to prevent reading this file again.")
                                self.stop()


BOT = FileCollectorBot<|MERGE_RESOLUTION|>--- conflicted
+++ resolved
@@ -20,13 +20,7 @@
 import os
 
 import intelmq.lib.exceptions as exceptions
-<<<<<<< HEAD
-from intelmq.lib.bot import Bot
-from intelmq.lib.message import Report
-from intelmq.lib.splitreports import generate_reports
-=======
 from intelmq.lib.bot import CollectorBot
->>>>>>> 55babbdd
 
 
 class FileCollectorBot(CollectorBot):
@@ -64,17 +58,10 @@
                         template.add("feed.url", "file://localhost%s" % filename)
                         template.add("feed.accuracy", self.parameters.accuracy)
 
-<<<<<<< HEAD
-                        with open(filename, 'rb') as f:
-                            for report in generate_reports(template, f, self.parameters.chunk_size,
-                                                           self.parameters.chunk_replicate_header):
-                                self.send_message(report)
-=======
                             report = self.new_report()
                             report.add("raw", f.read())
                             report.add("feed.url", "file://localhost%s" % filename)
                             self.send_message(report)
->>>>>>> 55babbdd
 
                         if self.parameters.delete_file:
                             try:
