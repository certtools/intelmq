--- conflicted
+++ resolved
@@ -18,15 +18,11 @@
 
 import fnmatch
 import os
+import sys
 
 import intelmq.lib.exceptions as exceptions
 from intelmq.lib.bot import CollectorBot
-<<<<<<< HEAD
-from intelmq.lib.message import Report
 from intelmq.lib.splitreports import generate_reports
-=======
->>>>>>> 9d90f686
-
 
 class FileCollectorBot(CollectorBot):
 
@@ -58,20 +54,13 @@
                     if fnmatch.fnmatch(f, '*' + self.parameters.postfix):
                         self.logger.info("Processing file %r." % filename)
 
-                        template = Report()
+                        template = self.new_report()
                         template.add("feed.url", "file://localhost%s" % filename)
 
-<<<<<<< HEAD
                         with open(filename, 'rb') as f:
                             for report in generate_reports(template, f, self.parameters.chunk_size,
                                                            self.parameters.chunk_replicate_header):
                                 self.send_message(report)
-=======
-                            report = self.new_report()
-                            report.add("raw", f.read())
-                            report.add("feed.url", "file://localhost%s" % filename)
-                            self.send_message(report)
->>>>>>> 9d90f686
 
                         if self.parameters.delete_file:
                             try:
