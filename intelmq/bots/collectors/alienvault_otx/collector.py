# -*- coding: utf-8 -*-
import json
import datetime

from intelmq.lib.bot import CollectorBot

try:
    from OTXv2 import OTXv2
except ImportError:
    OTXv2 = None


class AlienVaultOTXCollectorBot(CollectorBot):

    def init(self):
        if OTXv2 is None:
            raise ValueError('Could not import OTXv2. Please install it.')

        self.modified_pulses_only = False
        if hasattr(self.parameters, 'modified_pulses_only'):
            self.modified_pulses_only = self.parameters.modified_pulses_only
            self.interval = getattr(self.parameters, 'interval', 24)

    def process(self):
        self.logger.info("Downloading report through API.")
        otx = OTXv2(self.parameters.api_key, proxy=self.parameters.https_proxy)
        if self.modified_pulses_only:
<<<<<<< HEAD
            self.logger.info("Fetching only modified pulses")
=======
            self.logger.info("Fetching only modified pulses.")
>>>>>>> 88b5a845
            interval = (datetime.datetime.now() -
                        datetime.timedelta(hours=self.interval)).isoformat()
            pulses = otx.getsince(interval, limit=9999)
        else:
<<<<<<< HEAD
            self.logger.info("Fetching all pulses")
=======
            self.logger.info("Fetching all pulses.")
>>>>>>> 88b5a845
            pulses = otx.getall()
        self.logger.info("Report downloaded.")

        report = self.new_report()
        report.add("raw", json.dumps(pulses))
        self.send_message(report)


BOT = AlienVaultOTXCollectorBot<|MERGE_RESOLUTION|>--- conflicted
+++ resolved
@@ -25,20 +25,12 @@
         self.logger.info("Downloading report through API.")
         otx = OTXv2(self.parameters.api_key, proxy=self.parameters.https_proxy)
         if self.modified_pulses_only:
-<<<<<<< HEAD
-            self.logger.info("Fetching only modified pulses")
-=======
             self.logger.info("Fetching only modified pulses.")
->>>>>>> 88b5a845
             interval = (datetime.datetime.now() -
                         datetime.timedelta(hours=self.interval)).isoformat()
             pulses = otx.getsince(interval, limit=9999)
         else:
-<<<<<<< HEAD
-            self.logger.info("Fetching all pulses")
-=======
             self.logger.info("Fetching all pulses.")
->>>>>>> 88b5a845
             pulses = otx.getall()
         self.logger.info("Report downloaded.")
 
