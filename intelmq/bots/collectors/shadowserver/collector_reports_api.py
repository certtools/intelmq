--- conflicted
+++ resolved
@@ -85,14 +85,9 @@
         dayafter = date + timedelta(1)
 
         data = self.preamble
-<<<<<<< HEAD
         data += ',"date": "{}:{}" '.format(daybefore.isoformat(), dayafter.isoformat())
         if len(self._report_list) > 0:
             data += ',"reports": {}'.format(json.dumps(self._report_list))
-=======
-        data += f',"report": ["{self.country}"] '
-        data += f',"date": "{daybefore.isoformat()}:{dayafter.isoformat()}" '
->>>>>>> 3b15e09a
         data += '}'
         self.logger.debug('Downloading report list with data: %s.', data)
 
