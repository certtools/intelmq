# -*- coding: utf-8 -*-
import sys

<<<<<<< HEAD
import pycurl
from intelmq.lib.bot import CollectorBot
from intelmq.lib.message import Report
=======
import requests
>>>>>>> 08e77e44

from intelmq.lib.bot import CollectorBot
from intelmq.lib.message import Report
from intelmq.lib.utils import decode

<<<<<<< HEAD
class HTTPStreamCollectorBot(CollectorBot):
=======
>>>>>>> 08e77e44

class HTTPStreamCollectorBot(CollectorBot):

    def process(self):
<<<<<<< HEAD
        self.conn.perform()

    def on_receive(self, data):
        for line in data.decode().splitlines():

            line = line.strip()
            if line == "":
                continue

            report = Report()
            report.add("raw", str(line))
            self.send_message(report)
=======
        try:
            req = requests.get(self.parameters.url, stream=True)
        except requests.exceptions.ConnectionError:
            raise ValueError('Connection Failed.')
        else:
            for line in req.iter_lines():
                if self.parameters.strip_lines:
                    line = line.strip()

                if not line:
                    # filter out keep-alive new lines and empty lines
                    continue

                report = Report()
                report.add("raw", decode(line))
                self.send_message(report)
            self.logger.info('Stream stopped.')
>>>>>>> 08e77e44


if __name__ == "__main__":
    bot = HTTPStreamCollectorBot(sys.argv[1])
    bot.start()<|MERGE_RESOLUTION|>--- conflicted
+++ resolved
@@ -1,40 +1,16 @@
 # -*- coding: utf-8 -*-
 import sys
 
-<<<<<<< HEAD
-import pycurl
-from intelmq.lib.bot import CollectorBot
-from intelmq.lib.message import Report
-=======
 import requests
->>>>>>> 08e77e44
 
 from intelmq.lib.bot import CollectorBot
 from intelmq.lib.message import Report
 from intelmq.lib.utils import decode
 
-<<<<<<< HEAD
-class HTTPStreamCollectorBot(CollectorBot):
-=======
->>>>>>> 08e77e44
 
 class HTTPStreamCollectorBot(CollectorBot):
 
     def process(self):
-<<<<<<< HEAD
-        self.conn.perform()
-
-    def on_receive(self, data):
-        for line in data.decode().splitlines():
-
-            line = line.strip()
-            if line == "":
-                continue
-
-            report = Report()
-            report.add("raw", str(line))
-            self.send_message(report)
-=======
         try:
             req = requests.get(self.parameters.url, stream=True)
         except requests.exceptions.ConnectionError:
@@ -52,7 +28,6 @@
                 report.add("raw", decode(line))
                 self.send_message(report)
             self.logger.info('Stream stopped.')
->>>>>>> 08e77e44
 
 
 if __name__ == "__main__":
