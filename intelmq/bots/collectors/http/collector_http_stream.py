--- conflicted
+++ resolved
@@ -3,17 +3,6 @@
 HTTP collector bot
 
 Parameters:
-<<<<<<< HEAD
-http_url: string
-http_header: dictionary
-    default: {}
-http_verify_cert: boolean
-    default: True
-http_username, http_password: string
-http_proxy, https_proxy: string
-strip_lines: boolean
-http_timeout_sec: tuple of two floats or float
-=======
     http_url: string
 
     http_header: dictionary. default: {}
@@ -26,8 +15,7 @@
 
     strip_lines: boolean
 
-    http_timeout: tuple of two floats or float
->>>>>>> 3ee6e2e5
+    http_timeout_sec: tuple of two floats or float
 """
 
 import requests
