# -*- coding: utf-8 -*-
"""
HTTP collector bot

Parameters:
http_url: string
http_header: dictionary
    default: {}
http_verify_cert: boolean
    default: True
extract_files: value used to extract files from downloaded compressed file
    default: None
    all: True; some: string with file names separated by ,
http_username, http_password: string
http_proxy, https_proxy: string
http_timeout_sec: tuple of two floats or float
http_timeout_max_tries: an integer depicting how often a connection attempt is retried
"""
import datetime
import io
import zipfile

import requests

from intelmq.lib.bot import CollectorBot
from intelmq.lib.utils import unzip


class Time(object):
    def __getitem__(self, timeformat):
        return datetime.datetime.now().strftime(timeformat)


class HTTPCollectorBot(CollectorBot):

    def init(self):
        self.set_request_parameters()
        self.extract_files = getattr(self.parameters, "extract_files", None)

    def process(self):
        if getattr(self.parameters, 'http_url_formatting', False):
            http_url = self.parameters.http_url.format(time=Time())
        else:
            http_url = self.parameters.http_url

        self.logger.info("Downloading report from %r.", http_url)

        timeoutretries = 0
        resp = None

        while timeoutretries < self.http_timeout_max_tries and resp is None:
            try:
                resp = requests.get(url=http_url, auth=self.auth,
                                    proxies=self.proxy, headers=self.http_header,
                                    verify=self.http_verify_cert,
                                    cert=self.ssl_client_cert,
                                    timeout=self.http_timeout_sec)

            except requests.exceptions.Timeout:
                timeoutretries += 1
                self.logger.warn("Timeout whilst downloading the report.")

        if resp is None and timeoutretries >= self.http_timeout_max_tries:
            self.logger.error("Request timed out %i times in a row.",
                              timeoutretries)
            return

        if resp.status_code // 100 != 2:
            raise ValueError('HTTP response status code was %i.' % resp.status_code)

        self.logger.info("Report downloaded.")

        raw_reports = []
        try:
            zfp = zipfile.ZipFile(io.BytesIO(resp.content), "r")
        except zipfile.BadZipfile:
            raw_reports.append(resp.text)
        else:
            self.logger.info('Extracting files:'
                             "'%s'.", "', '".join(zfp.namelist()))
            for filename in zfp.namelist():
                raw_reports.append(zfp.read(filename))

        if self.extract_files:
            if isinstance(self.extract_files, str) and len(self.extract_files):
                self.extract_files = self.extract_files.split(",")
<<<<<<< HEAD
                self.logger.info('Extracting files from archive:'
                                 "'%s'.", "', '".join(self.extract_files()))
=======
                self.logger.info('Extracting files from tar.gz: '
                                 "'%s'.", "', '".join(self.extract_files))
>>>>>>> 21bc0b0f
            else:
                self.logger.info('Extracting all files from archive.')
            raw_reports = [file for file in unzip(resp.content, self.extract_files)]

        for raw_report in raw_reports:
            report = self.new_report()
            report.add("raw", raw_report)
            report.add("feed.url", http_url)
            self.send_message(report)


BOT = HTTPCollectorBot<|MERGE_RESOLUTION|>--- conflicted
+++ resolved
@@ -84,13 +84,8 @@
         if self.extract_files:
             if isinstance(self.extract_files, str) and len(self.extract_files):
                 self.extract_files = self.extract_files.split(",")
-<<<<<<< HEAD
-                self.logger.info('Extracting files from archive:'
-                                 "'%s'.", "', '".join(self.extract_files()))
-=======
-                self.logger.info('Extracting files from tar.gz: '
+                self.logger.info('Extracting files from archive: '
                                  "'%s'.", "', '".join(self.extract_files))
->>>>>>> 21bc0b0f
             else:
                 self.logger.info('Extracting all files from archive.')
             raw_reports = [file for file in unzip(resp.content, self.extract_files)]
