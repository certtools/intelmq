# -*- coding: utf-8 -*-
"""
HTTP collector bot

Parameters:
<<<<<<< HEAD
http_url: string
http_header: dictionary
    default: {}
http_verify_cert: boolean
    default: True
http_username, http_password: string
http_proxy, https_proxy: string
http_timeout_sec: tuple of two floats or float
http_timeout_max_tries: an integer depicting how often a connection attempt is retried
=======
    http_url: string

    http_header: dictionary. default: {}

    http_verify_cert: boolean. default: True

    http_username, http_password: string

    http_proxy, https_proxy: string

    http_timeout: tuple of two floats or float
>>>>>>> 3ee6e2e5
"""
import io
import zipfile

import requests

from intelmq.lib.bot import CollectorBot


class HTTPCollectorBot(CollectorBot):

    def init(self):
        self.set_request_parameters()

    def process(self):
        self.logger.info("Downloading report from %s" %
                         self.parameters.http_url)

        timeoutretries = 0
        resp = None

        while timeoutretries < self.http_timeout_max_tries and resp is None:
            try:
                resp = requests.get(url=self.parameters.http_url, auth=self.auth,
                                    proxies=self.proxy, headers=self.http_header,
                                    verify=self.http_verify_cert,
                                    cert=self.ssl_client_cert,
                                    timeout=self.http_timeout_sec)

            except requests.exceptions.Timeout:
                timeoutretries += 1
                self.logger.warn("Timeout whilst downloading the report.")

        if resp is None and timeoutretries >= self.http_timeout_max_tries:
            self.logger.error("Request timed out %i times in a row. " %
                              timeoutretries)
            return

        if resp.status_code // 100 != 2:
            raise ValueError('HTTP response status code was {}.'
                             ''.format(resp.status_code))

        self.logger.info("Report downloaded.")

        raw_reports = []
        try:
            zfp = zipfile.ZipFile(io.BytesIO(resp.content), "r")
        except zipfile.BadZipfile:
            raw_reports.append(resp.text)
        else:
            self.logger.info('Downloaded zip file, extracting following files:'
                             ' ' + ', '.join(zfp.namelist()))
            for filename in zfp.namelist():
                raw_reports.append(zfp.read(filename))

        for raw_report in raw_reports:
            report = self.new_report()
            report.add("raw", raw_report)
            report.add("feed.url", self.parameters.http_url)
            self.send_message(report)


BOT = HTTPCollectorBot<|MERGE_RESOLUTION|>--- conflicted
+++ resolved
@@ -3,17 +3,6 @@
 HTTP collector bot
 
 Parameters:
-<<<<<<< HEAD
-http_url: string
-http_header: dictionary
-    default: {}
-http_verify_cert: boolean
-    default: True
-http_username, http_password: string
-http_proxy, https_proxy: string
-http_timeout_sec: tuple of two floats or float
-http_timeout_max_tries: an integer depicting how often a connection attempt is retried
-=======
     http_url: string
 
     http_header: dictionary. default: {}
@@ -24,8 +13,9 @@
 
     http_proxy, https_proxy: string
 
-    http_timeout: tuple of two floats or float
->>>>>>> 3ee6e2e5
+    http_timeout_sec: tuple of two floats or float
+
+    http_timeout_max_tries: an integer depicting how often a connection attempt is retried
 """
 import io
 import zipfile
