--- conflicted
+++ resolved
@@ -33,11 +33,7 @@
         timeoutretries = 0
         resp = None
 
-<<<<<<< HEAD
-        while timeoutretries < 3 and resp is None:
-=======
         while timeoutretries < self.http_timeout_max_tries and resp is None:
->>>>>>> b84197ba
             try:
                 resp = requests.get(url=self.parameters.http_url, auth=self.auth,
                                     proxies=self.proxy, headers=self.http_header,
@@ -49,14 +45,9 @@
                 timeoutretries += 1
                 self.logger.warn("Timeout whilst downloading the report.")
 
-<<<<<<< HEAD
-        if timeoutretries >= 3:
-            self.logger.error("Request timed out three times in a row. ")
-=======
         if resp is None and timeoutretries >= self.http_timeout_max_tries:
             self.logger.error("Request timed out %i times in a row. " %
                               timeoutretries)
->>>>>>> b84197ba
             return
 
         if resp.status_code // 100 != 2:
