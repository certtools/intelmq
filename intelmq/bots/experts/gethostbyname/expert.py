--- conflicted
+++ resolved
@@ -24,12 +24,8 @@
 """
 import socket
 
-<<<<<<< HEAD
+from typing import Tuple
 from intelmq.lib.bot import ExpertBot
-=======
-from typing import Tuple
-from intelmq.lib.bot import Bot
->>>>>>> 66349844
 from intelmq.lib.harmonization import URL
 from intelmq.lib.exceptions import InvalidArgument
 
