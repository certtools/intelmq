# -*- coding: utf-8 -*-
from __future__ import unicode_literals

import re
import sys
import pytz
from datetime import datetime, timedelta

from dateutil import parser
from intelmq.lib.bot import Bot

<<<<<<< HEAD
class FilterBot(Bot):
=======

class FilterExpertBot(Bot):

    # number of minutes in time units
    timespans = {'hour': 60, 'day': 24*60, 'week': 7*24*60,
                 'month': 30*24*60, 'year': 365*24*60}

    # parse relative time attributes
    @staticmethod
    def parse_relative(relative_time):
        try:
            result = re.findall(r'^(\d+)\s+(\w+[^s])s?$', relative_time, re.UNICODE)
        except ValueError as e:
            raise ValueError("Could not apply regex to attribute \"%s\" with exception %s",
                                 repr(relative_time), repr(e.args))
        if len(result) == 1 and len(result[0]) == 2 and result[0][1] in FilterExpertBot.timespans:
            return int(result[0][0]) * FilterExpertBot.timespans[result[0][1]]
        else:
            raise ValueError("Could not process result of regex for attribute " + repr(relative_time))

    # decide format of timefilter value and parse it
    def parse_timeattr(self, time_attr):
        try:
            absolute = parser.parse(time_attr)
        except:
            relative = timedelta(minutes=self.parse_relative(time_attr))
            self.logger.info("Filtering out events to (relative time) " + repr(relative))
            return relative
        else:
            self.logger.info("Filtering out events to (absolute time) " + repr(absolute))
            return absolute
        return None
>>>>>>> 0e850b10

    def init(self):
        self.not_after = None
        self.not_before = None

        if hasattr(self.parameters, 'not_after'):
            self.not_after = self.parse_timeattr(self.parameters.not_after)
        if hasattr(self.parameters, 'not_before'):
            self.not_before = self.parse_timeattr(self.parameters.not_before)

        self.filter = True
        if not (hasattr(self.parameters, 'filter_key')):
            self.logger.info("No filter_key parameter found.")
            self.filter = False
        elif not (hasattr(self.parameters, 'filter_value')):
            self.logger.info("No filter_value parameter found.")
            self.filter = False
        elif not (hasattr(self.parameters, 'filter_action')):
            self.logger.info("No filter_action parameter found.")
            self.filter = False
        elif hasattr(self.parameters, 'filter_action') and not \
            (self.parameters.filter_action == "drop" or
            self.parameters.filter_action == "keep"):
            self.logger.info("Filter_action parameter definition unknown.")
            self.filter = False

        if not (self.filter or self.not_after is not None or self.not_before is not None):
            self.logger.error("No relevant filter configuration found, stopping...")
            self.stop()

    def process(self):
        event = self.receive_message()

        if event is None:
            self.acknowledge_message()
            return

        # time based filtering
        if event.contains('time.source'):
            try:
                event_time = parser.parse(str(event.value('time.source'))).replace(tzinfo=pytz.timezone('UTC'))
            except:
                self.logger.error("Could not parse time.source " + str(event.value('time.source')))
            else:
                if type(self.not_after) is datetime and event_time > self.not_after:
                    self.acknowledge_message()
                    self.logger.debug("Filtered out event with time.source " + repr(event.value('time.source')))
                    return
                if type(self.not_before) is datetime and event_time < self.not_before:
                    self.acknowledge_message()
                    self.logger.debug("Filtered out event with time.source " + repr(event.value('time.source')))
                    return

                now = datetime.now(tz=pytz.timezone('UTC'))
                if type(self.not_after) is timedelta and event_time > (now - self.not_after):
                    self.acknowledge_message()
                    self.logger.debug("Filtered out event with time.source " + repr(event.value('time.source')))
                    return
                if type(self.not_before) is timedelta and event_time < (now - self.not_before):
                    self.acknowledge_message()
                    self.logger.debug("Filtered out event with time.source " + repr(event.value('time.source')))
                    return

        # key/value based filtering
        if self.filter and self.parameters.filter_action == "drop":
            if (event.contains(self.parameters.filter_key) and
                    event.value(self.parameters.filter_key) ==
                    self.parameters.filter_value):
                self.acknowledge_message()
                return
            else:
                self.send_message(event)
                self.acknowledge_message()
                return

        if self.filter and self.parameters.filter_action == "keep":
            if (event.contains(self.parameters.filter_key) and
                    event.value(self.parameters.filter_key) ==
                    self.parameters.filter_value):
                self.send_message(event)
                self.acknowledge_message()
                return
            else:
                self.acknowledge_message()
                return

        self.send_message(event)
        self.acknowledge_message()

if __name__ == "__main__":
    bot = FilterExpertBot(sys.argv[1])
    bot.start()<|MERGE_RESOLUTION|>--- conflicted
+++ resolved
@@ -8,10 +8,6 @@
 
 from dateutil import parser
 from intelmq.lib.bot import Bot
-
-<<<<<<< HEAD
-class FilterBot(Bot):
-=======
 
 class FilterExpertBot(Bot):
 
@@ -44,7 +40,6 @@
             self.logger.info("Filtering out events to (absolute time) " + repr(absolute))
             return absolute
         return None
->>>>>>> 0e850b10
 
     def init(self):
         self.not_after = None
