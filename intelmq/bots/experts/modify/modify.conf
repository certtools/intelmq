{
"default": {
    "conficker": [{
            "malware.name": "^conficker(ab)?$"
        }, {
            "classification.identifier": "conficker"
        }],
    "urlzone": [{
            "malware.name": "^urlzone2?$"
        }, {
            "classification.identifier": "urlzone/bebloh"
        }],
    "gozi": [{
            "malware.name": "^gozi2?$"
        }, {
            "classification.identifier": "gozi"
        }],
    "zeus": [{
            "malware.name": "^((p2p)?[Zz]eus(_p2p|_[Gg]ameover(_(us|US))?|VM)?|botnet_certtw)$"
        }, {
            "classification.identifier": "zeus"
        }],
    "brobot": [{
            "malware.name": "^[Bb]robot(bsi|fbi|us)?$"
        }, {
            "classification.identifier": "brobot"
        }],
    "pushdo": [{
            "malware.name": "^(all4family_|manual)?[Pp]ushdo$"
        }, {
            "classification.identifier": "pushdo"
        }],
    "citadel": [{
            "malware.name": "^[Cc]itadel( certpl| MS|ch|-54)?$"
        }, {
            "classification.identifier": "citadel"
        }],
    "sality": [{
            "malware.name": "^[Ss]ality(_p2p)?(v)?[0-9]?$"
        }, {
            "classification.identifier": "sality"
        }],
    "sality_virus": [{
            "malware.name": "^[Ss]ality_[Vv]irus?$"
        }, {
            "classification.identifier": "sality"
        }],
    "downloaderbot": [{
            "malware.name": "^downloaderbot-(mxb|2)?$"
        }, {
            "classification.identifier": "downloader-bot"
        }],
    "dridex": [{
            "malware.name": "^dridex-data?$"
        }, {
            "classification.identifier": "dridex"
        }],
    "gameoverzeusdga": [{
            "malware.name": "^gaemover-zeus-dga?$"
        }, {
            "classification.identifier": "gameover zeus dga"
        }],
    "gameoverzeuspeer": [{
            "malware.name": "^gaemover-zeus-peer?$"
        }, {
            "classification.identifier": "gameover zeus p2p"
        }],
    "tinba": [{
            "malware.name": "^tinba_dga?$"
        }, {
            "classification.identifier": "tinba"
        }],
    "caphaw": [{
            "malware.name": "^caphaw?$"
        }, {
            "classification.identifier": "caphaw/shylock"
        }],
    "b68zeroaccess": [{
            "malware.name": "^b68-zeroaccess-.*bit?$"
        }, {
            "classification.identifier": "zeroaccess"
        }],
    "downadup": [{
            "malware.name": "^downadup?$"
        }, {
            "classification.identifier": "conficker"
        }],
    "xcodeghost": [{
            "malware.name": "^xcodeghost?$"
        }, {
            "classification.identifier": "xcodeghost"
        }]
    },
"Blocklist.de": {
    "__default": [{
            "feed.name": "^BlockList\\.de$",
            "classification.identifier": ""
        }, {
        }],
    "bots" : [{
            "feed.url": "bots.txt$"
        }, {
            "classification.identifier": "spam"
        }],
    "bruteforcelogin" : [{
            "feed.url": "bruteforcelogin.txt$"
        }, {
            "classification.identifier": "http"
        }],
    "ftp" : [{
            "feed.url": "ftp.txt$"
        }, {
            "classification.identifier": "ftp"
        }],
    "imap" : [{
            "feed.url": "imap.txt$"
        }, {
            "classification.identifier": "imap"
        }],
    "irc" : [{
            "feed.url": "irc.txt$"
        }, {
            "classification.identifier": "irc"
        }],
    "sip" : [{
            "feed.url": "sip.txt$"
        }, {
            "classification.identifier": "sip"
        }],
    "strongip" : [{
            "feed.url": "strongips.txt$"
        }, {
            "classification.identifier": "blacklist"
        }],
    "smtp" : [{
            "feed.url": "mail.txt$"
        }, {
            "classification.identifier": "smtp"
        }],
    "http" : [{
            "feed.url": "apache.txt$"
        }, {
            "classification.identifier": "http"
        }],
    "ssh" : [{
            "feed.url": "ssh.txt$"
        }, {
            "classification.identifier": "ssh"
        }]
    },
"Spamhaus Cert": {
    "__default": [{
            "feed.name": "^Spamhaus Cert$",
            "classification.identifier": ""
        }, {
            "classification.identifier": "{msg[malware.name]}"
        }]
    },
"Abuse.ch": {
    "__default": [{
            "feed.name": "^Abuse.ch$",
            "classification.identifier": ""
        }, {
        }],
    "feodo" : [{
            "feed.url": ".*feodotracker.*download=.*$"
        }, {
            "classification.identifier": "feodo"
        }],
    "zeus" : [{
            "feed.url": ".*zeustracker.*download=.*$"
        }, {
            "classification.identifier": "zeus"
        }]
    },
"Fraunhofer DGA": {
    "__default": [{
            "feed.name": "^Fraunhofer DGA$",
            "classification.identifier": ""
        }, {
            "classification.identifier": "dga"
        }]
    },
"Dragon Research Group": {
    "__default": [{
            "feed.name": "^Dragon Research Group$",
            "classification.identifier": ""
        }, {
            "classification.identifier": "{msg[malware.name]}"
        }],
    "vncprobe": [{
            "feed.url": "vncprobe.txt$"
        }, {
            "classification.identifier": "vncprobe"
        }]
    },
<<<<<<< HEAD
"Standard Protocols": {
    "http": [{
            "source.port": "^(80|443)$"
        }, {
            "protocol.application": "http"
=======
"Bitdefender": {
    "bitdefender-foreign" : [{
            "malware.name": "bitdefender-foreign$"
        }, {
            "classification.identifier": "Trojan.Generic"
        }],
    "bitdefender-pykspa_improved" : [{
            "malware.name": "bitdefender-pykspa_improved$"
        }, {
            "classification.identifier": "Pykspa"
        }],
    "bitdefender-sumxa" : [{
            "malware.name": "bitdefender-sumxa$"
        }, {
            "classification.identifier": "Dridex"
        }],
    "bitdefender" : [{
            "malware.name": "bitdefender-$"
        }, {
            "malware.name": "{msg[malware.name].replace('bitdefender-', '')}"
        }]
    },
"SecurityScorecard": {
    "securityscorecard" : [{
            "malware.name": "securityscorecard-$"
        }, {
            "malware.name": "{msg[malware.name].replace('securityscorecard-', '')}"
>>>>>>> e6f5d877
        }]
    }
}<|MERGE_RESOLUTION|>--- conflicted
+++ resolved
@@ -194,13 +194,11 @@
             "classification.identifier": "vncprobe"
         }]
     },
-<<<<<<< HEAD
 "Standard Protocols": {
     "http": [{
             "source.port": "^(80|443)$"
         }, {
             "protocol.application": "http"
-=======
 "Bitdefender": {
     "bitdefender-foreign" : [{
             "malware.name": "bitdefender-foreign$"
@@ -228,7 +226,6 @@
             "malware.name": "securityscorecard-$"
         }, {
             "malware.name": "{msg[malware.name].replace('securityscorecard-', '')}"
->>>>>>> e6f5d877
         }]
     }
 }