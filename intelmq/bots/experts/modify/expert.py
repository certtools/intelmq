# -*- coding: utf-8 -*-
"""
Modify Expert bot let's you manipulate all fields with a config file.
"""
import re
import sys

from intelmq.lib.bot import Bot
from intelmq.lib.utils import load_configuration


class ModifyExpertBot(Bot):

    def init(self):
        self.config = load_configuration(self.parameters.configuration_path)

    def matches(self, identifiers, event, *rules):
        condition = {}
        for rule in rules:
            condition.update(rule)

        for name, rule in condition.items():
            # empty string means non-existant field
            if rule == '':
                if name in event:
                    return False
                else:
                    continue
            if name not in event:
                return False
            if not isinstance(rule, type(event[name])):
<<<<<<< HEAD
                self.logger.warn("Type of rule ({!r}) and data ({!r}) do not "
                                 "match in {!s}, {}!".format(type(rule),
                                                             type(event[name]),
                                                             identifiers,
                                                             name))
            if not isinstance(event[name], str):  # int, float, etc
                return event[name] == rule
=======
                if isinstance(rule, str) and isinstance(event[name], (int, float)):
                    if not re.search(rule, str(event[name])):
                        return False
                else:
                    self.logger.warn("Type of rule ({!r}) and data ({!r}) do not "
                                     "match in {!s}, {}!".format(type(rule), type(event[name]), identifiers, name))
            elif not isinstance(event[name], str):  # int, float, etc
                if event[name] != rule:
                    return False
>>>>>>> 6a9c26c1
            else:
                if not re.search(rule, event[name]):
                    return False

        return True

    def apply_action(self, event, action):
        for name, value in action.items():
            event.add(name, value.format(msg=event), force=True)

    def process(self):
        event = self.receive_message()

        for section_id, section in self.config.items():
            default_cond = section.get('__default', [{}, {}])[0]
            default_action = section.get('__default', [{}, {}])[1]
            if not self.matches((section_id, '__default'),
                                event, default_cond):
                continue

            applied = False
            for rule_id, (rule_cond, rule_action) in section.items():
                if rule_id == '__default':
                    continue
                if self.matches((section_id, rule_id),
                                event, default_cond, rule_cond):
                    self.logger.debug('Apply rule {}/{}.'.format(section_id,
                                                                 rule_id))
                    self.apply_action(event, rule_action)
                    applied = True
                    continue

<<<<<<< HEAD
            if not applied:
                self.logger.debug('Apply default rule {}/__default.'
                                  ''.format(section_id))
=======
            if not applied and default_action != {}:
                self.logger.debug('Apply {}/__default.'.format(section_id))
>>>>>>> 6a9c26c1
                self.apply_action(event, default_action)

        self.send_message(event)
        self.acknowledge_message()


if __name__ == "__main__":
    bot = ModifyExpertBot(sys.argv[1])
    bot.start()<|MERGE_RESOLUTION|>--- conflicted
+++ resolved
@@ -29,15 +29,6 @@
             if name not in event:
                 return False
             if not isinstance(rule, type(event[name])):
-<<<<<<< HEAD
-                self.logger.warn("Type of rule ({!r}) and data ({!r}) do not "
-                                 "match in {!s}, {}!".format(type(rule),
-                                                             type(event[name]),
-                                                             identifiers,
-                                                             name))
-            if not isinstance(event[name], str):  # int, float, etc
-                return event[name] == rule
-=======
                 if isinstance(rule, str) and isinstance(event[name], (int, float)):
                     if not re.search(rule, str(event[name])):
                         return False
@@ -47,7 +38,6 @@
             elif not isinstance(event[name], str):  # int, float, etc
                 if event[name] != rule:
                     return False
->>>>>>> 6a9c26c1
             else:
                 if not re.search(rule, event[name]):
                     return False
@@ -80,14 +70,8 @@
                     applied = True
                     continue
 
-<<<<<<< HEAD
-            if not applied:
-                self.logger.debug('Apply default rule {}/__default.'
-                                  ''.format(section_id))
-=======
             if not applied and default_action != {}:
                 self.logger.debug('Apply {}/__default.'.format(section_id))
->>>>>>> 6a9c26c1
                 self.apply_action(event, default_action)
 
         self.send_message(event)
