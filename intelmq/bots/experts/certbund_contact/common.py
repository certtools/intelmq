--- conflicted
+++ resolved
@@ -42,15 +42,8 @@
     :return: list of returned db rows
     """
     cur.execute("SELECT DISTINCT"
-<<<<<<< HEAD
-                "       c.email as email, o.name as organisation,"
-                "       s.name as sector"
-=======
                 "       c.email AS email, o.name AS organisation,"
-                "       s.name AS sector, '' AS template_path,"
-                "       'feed_specific' AS format_name,"
-                "       oa.notification_interval AS notification_interval"
->>>>>>> 245ea6c8
+                "       s.name AS sector"
                 "  FROM contact{0} AS c"
                 "  JOIN role{0} AS r ON r.contact_id = c.id"
                 "  JOIN organisation_to_asn{0} AS oa"
