# Expert bot to lookup contact information in a simple database

Requires Psycopg.

## Contact DB

### Database Setup

The following commands assume that PostgreSQL is running and listening on the
default port. They create a database called "contactdb" which matches the
default configuration of the bot.

```
    su - postgres

    createdb --encoding=UTF8 --template=template0 contactdb
<<<<<<< HEAD
    psql -f intelmq/bots/experts/certbund_contact/initdb.sql   contactdb
    psql -f intelmq/bots/experts/certbund_contact/defaults.sql contactdb
=======
    psql -f /usr/share/intelmq/certbund_contact/initdb.sql   contactdb
>>>>>>> 2756da05
```

A database user with the right to select the data in the Contact DB
must be created.  This is the account, which will be used in the bot's
configuration for accessing the database.

```
    createuser intelmq --pwprompt
    psql -c "GRANT SELECT ON ALL TABLES IN SCHEMA public TO intelmq;" contactdb

```

### Updates

When upgrading to new version take a look at
[db-updates-sql.md](db-updates-sql.md).

### Adding New Contacts

Contacts can be added to the database directly using SQL.  These
manually configured contacts will take precedence over contacts which
were imported automatically, i.e. by `ripe_import.py`.

Connect to the database:

```
  su - postgres
  psql contactdb

```
Add a contact:

```pgsql

-- 1. Prepare contact information

  \set asn 3320
  -- unique name of the organization:
  \set org_name 'org1'
  \set org_comment 'Example comment on organization.'
  \set contact_email 'test@example.com'
  \set contact_comment 'Test comment on contact.'
  -- set the notification interval in seconds
  -- an interval of -1 means no notifications will be generated
  \set notification_interval 0

-- 2. Add new contact

  BEGIN TRANSACTION;
  INSERT INTO autonomous_system (number) VALUES (:asn);
  WITH new_org AS (
    INSERT INTO organisation (name,comment)
    VALUES (:'org_name',:'org_comment')
    RETURNING id
  ),
  new_contact AS (
    INSERT INTO contact (email,format_id,comment)
    VALUES (:'contact_email', 2, :'contact_comment')
    RETURNING id
  ),
  new_ota AS (
    INSERT INTO organisation_to_asn (organisation_id,asn_id,notification_interval)
    VALUES (
      (SELECT id from new_org), :asn, :notification_interval
    )
  )
  INSERT INTO role (organisation_id,contact_id) VALUES (
      (SELECT id from new_org),
      (SELECT id from new_contact)
    )
  ;
  COMMIT TRANSACTION;

```

## Suppress notification of contacts based upon certain criteria:

It ist possible to suppress the notification of contacts based upon certain
criteria. Such can be: AS-number, IP addresses, FQDN, or Organisations.

To suppress notifications for such an Object, one has to create an annotation to
such an Object.

Remember: It's up to the `Rule Expert` to determine if such an annotation is
evaluated or not.

# Generating a graphic which visualizes the schema of the ContactDB

You can use `postgresql-autodoc` to do this. PG autodoc is available on both
debian and ubuntu via apt.<|MERGE_RESOLUTION|>--- conflicted
+++ resolved
@@ -14,12 +14,7 @@
     su - postgres
 
     createdb --encoding=UTF8 --template=template0 contactdb
-<<<<<<< HEAD
-    psql -f intelmq/bots/experts/certbund_contact/initdb.sql   contactdb
-    psql -f intelmq/bots/experts/certbund_contact/defaults.sql contactdb
-=======
     psql -f /usr/share/intelmq/certbund_contact/initdb.sql   contactdb
->>>>>>> 2756da05
 ```
 
 A database user with the right to select the data in the Contact DB
