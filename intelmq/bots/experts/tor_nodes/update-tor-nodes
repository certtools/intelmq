#!/bin/bash
# Update tor nodes data
# The target file must be given as only argument on the commandline.
PATH=/bin:/usr/bin

# set the http proxy here:
# export http_proxy=http://proxy.example.com:8080/
# export HTTPS_PROXY=https://proxy.example.com:8080/
# export FTP_PROXY=ftp://proxy.example.com:8080/


set -e
trap cleanup EXIT

fail()
{
  echo >&2 "$@"
  exit 23
}

setup()
{
  [ "$#" -eq 1 ] || fail "Exactly one argument DESTINATION-FILE must be given."
  DEST_FILE="$1"
  TMP_DIR=`mktemp -d`
  dest_dir=`dirname "$DEST_FILE"`
  [ -d "$dest_dir" ] || mkdir -p "$dest_dir"
}

cleanup()
{
  [ -d "$dest_dir" ] && rm -rf "$TMP_DIR"
}

fetch_and_install()
{
  cd "$TMP_DIR"
<<<<<<< HEAD
  #-k parameter added for ignoring wrong certificate on the server
  curl -sk -O https://internet2.us/static/latest.bz2
  bunzip2 -q -c latest.bz2 >tor_nodes.dat
=======
  curl -s -S https://check.torproject.org/exit-addresses | awk '/ExitAddress/ {print $2}' > tor_nodes.dat
>>>>>>> a77d29e3
  mv -f tor_nodes.dat "$DEST_FILE"
}

setup "$@"
fetch_and_install<|MERGE_RESOLUTION|>--- conflicted
+++ resolved
@@ -35,13 +35,12 @@
 fetch_and_install()
 {
   cd "$TMP_DIR"
-<<<<<<< HEAD
   #-k parameter added for ignoring wrong certificate on the server
+  # 17.12.2018: IntelMQ now uses another source (but it seems to me there is less IPs found):
+  # curl -s -S https://check.torproject.org/exit-addresses | awk '/ExitAddress/ {print $2}' > tor_nodes.dat
+  # see https://github.com/certtools/intelmq/issues/1289
   curl -sk -O https://internet2.us/static/latest.bz2
   bunzip2 -q -c latest.bz2 >tor_nodes.dat
-=======
-  curl -s -S https://check.torproject.org/exit-addresses | awk '/ExitAddress/ {print $2}' > tor_nodes.dat
->>>>>>> a77d29e3
   mv -f tor_nodes.dat "$DEST_FILE"
 }
 
