# -*- coding: utf-8 -*-
"""
pymongo library automatically tries to reconnect if connection has been lost
"""
import sys

from intelmq.lib.bot import Bot

try:
    import pymongo
except ImportError:
    pymongo = None


class MongoDBOutputBot(Bot):

    def init(self):
        if pymongo is None:
            self.logger.error('Could not import pymongo. Please install it.')
            self.stop()

        self.connect()

    def connect(self):
        self.logger.info('Connecting to mongodb server.')
        try:
            self.client = pymongo.MongoClient(self.parameters.host,
                                              int(self.parameters.port))
        except pymongo.errors.ConnectionFailure:
            raise ValueError('Connection to mongodb server failed.')
        else:
            db = self.client[self.parameters.database]
            self.collection = db[self.parameters.collection]
            self.logger.info('Successfully connected to mongodb server.')

    def process(self):
        event = self.receive_message()

        try:
<<<<<<< HEAD
            self.collection.insert(event.to_dict())
=======
            self.collection.insert(event.to_dict(hierarchical=self.parameters.hierarchical_output))
>>>>>>> 8564f7d1
        except pymongo.errors.AutoReconnect:
            self.logger.error('Connection Lost. Connecting again.')
            self.connect()
        else:
            self.acknowledge_message()

    def shutdown(self):
        self.client.close()


if __name__ == "__main__":
    bot = MongoDBOutputBot(sys.argv[1])
    bot.start()<|MERGE_RESOLUTION|>--- conflicted
+++ resolved
@@ -37,11 +37,7 @@
         event = self.receive_message()
 
         try:
-<<<<<<< HEAD
-            self.collection.insert(event.to_dict())
-=======
             self.collection.insert(event.to_dict(hierarchical=self.parameters.hierarchical_output))
->>>>>>> 8564f7d1
         except pymongo.errors.AutoReconnect:
             self.logger.error('Connection Lost. Connecting again.')
             self.connect()
