# How to install:

<<<<<<< HEAD
Use `intelmq/bin/intelmq_psql_initdb.py` to create initial sql-statements
=======
Use `intelmq_psql_initdb` to create initial sql-statements
>>>>>>> 65ac1e17
from Harmonization.conf. The script will create the required table layout
and save it as /tmp/initdb.sql

You need a postgresql database-user to own the result database.
The recommendation is to use the name `intelmq`.
There may already be such a user for the postgresql database-cluster
to be used by other bots. (For example from setting up
the expert/certbund_contact bot.)

Therefore if still necessary: create the database-user
as postgresql superuser, which usually is done via the system user `postgres`:
```
createuser --encrypted --pwprompt intelmq
```

Create the new database:
```
createdb --owner=intelmq intelmq-events
```

Now initialise it as database-user `intelmq` (should ask for the password):
```
psql -h localhost intelmq-events intelmq </tmp/initdb.sql
```<|MERGE_RESOLUTION|>--- conflicted
+++ resolved
@@ -1,10 +1,6 @@
 # How to install:
 
-<<<<<<< HEAD
-Use `intelmq/bin/intelmq_psql_initdb.py` to create initial sql-statements
-=======
 Use `intelmq_psql_initdb` to create initial sql-statements
->>>>>>> 65ac1e17
 from Harmonization.conf. The script will create the required table layout
 and save it as /tmp/initdb.sql
 
