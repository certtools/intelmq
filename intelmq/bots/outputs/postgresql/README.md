<<<<<<< HEAD
# How to install:

Use `intelmq/bin/intelmq_psql_initdb.py` to create initial sql-statements
=======
You have two basic choices to run PostgreSQL:
1. on the same machine as intelmq, then you could use unix-sockets if available on your platform
2. on a different machine. In which case you would need to use a TCP connection and make sure you give the right connection parameters to each psql or client call.

Make sure to consult your PostgreSQL documentation 
about how to allow network connections and authentification in case 2.


# PostgreSQL Version
Any supported version of PostgreSQL should work 
(v>=9.2 as of Oct 2016)[[1](https://www.postgresql.org/support/versioning/)].

If you use PostgreSQL server v >= 9.4, it gives you the possibility 
to use the time-zone [formatting string](https://www.postgresql.org/docs/9.4/static/functions-formatting.html) "OF" for date-times 
and the [GiST index for the cidr type](https://www.postgresql.org/docs/9.4/static/release-9-4.html#AEN120769). This may be useful depending on how 
you plan to use the events that this bot writes into the database.

# How to install:

Use `intelmq_psql_initdb` to create initial sql-statements
>>>>>>> 55babbdd
from Harmonization.conf. The script will create the required table layout
and save it as /tmp/initdb.sql

You need a postgresql database-user to own the result database.
The recommendation is to use the name `intelmq`.
There may already be such a user for the postgresql database-cluster
to be used by other bots. (For example from setting up
the expert/certbund_contact bot.)
<<<<<<< HEAD

Therefore if still necessary: create the database-user
as postgresql superuser, which usually is done via the system user `postgres`:
```
createuser --encrypted --pwprompt intelmq
```

Create the new database:
```
createdb --owner=intelmq intelmq-events
```

Now initialise it as database-user `intelmq` (should ask for the password):
=======

Therefore if still necessary: create the database-user
as postgresql superuser, which usually is done via the system user `postgres`:
```
createuser --no-superuser --no-createrole --no-createdb --encrypted --pwprompt intelmq
```

Create the new database:
```
createdb --encoding='utf-8' --owner=intelmq intelmq-events
```

(The encoding parameter should ensure the right encoding on platform
where this is not the default.)

Now initialise it as database-user `intelmq` (in this example
a network connection to localhost is used, so you would get to test
if the user `intelmq` can authenticate):
>>>>>>> 55babbdd
```
psql -h localhost intelmq-events intelmq </tmp/initdb.sql
```<|MERGE_RESOLUTION|>--- conflicted
+++ resolved
@@ -1,8 +1,3 @@
-<<<<<<< HEAD
-# How to install:
-
-Use `intelmq/bin/intelmq_psql_initdb.py` to create initial sql-statements
-=======
 You have two basic choices to run PostgreSQL:
 1. on the same machine as intelmq, then you could use unix-sockets if available on your platform
 2. on a different machine. In which case you would need to use a TCP connection and make sure you give the right connection parameters to each psql or client call.
@@ -23,7 +18,6 @@
 # How to install:
 
 Use `intelmq_psql_initdb` to create initial sql-statements
->>>>>>> 55babbdd
 from Harmonization.conf. The script will create the required table layout
 and save it as /tmp/initdb.sql
 
@@ -32,21 +26,6 @@
 There may already be such a user for the postgresql database-cluster
 to be used by other bots. (For example from setting up
 the expert/certbund_contact bot.)
-<<<<<<< HEAD
-
-Therefore if still necessary: create the database-user
-as postgresql superuser, which usually is done via the system user `postgres`:
-```
-createuser --encrypted --pwprompt intelmq
-```
-
-Create the new database:
-```
-createdb --owner=intelmq intelmq-events
-```
-
-Now initialise it as database-user `intelmq` (should ask for the password):
-=======
 
 Therefore if still necessary: create the database-user
 as postgresql superuser, which usually is done via the system user `postgres`:
@@ -65,7 +44,6 @@
 Now initialise it as database-user `intelmq` (in this example
 a network connection to localhost is used, so you would get to test
 if the user `intelmq` can authenticate):
->>>>>>> 55babbdd
 ```
 psql -h localhost intelmq-events intelmq </tmp/initdb.sql
 ```