#!/usr/bin/env python
# -*- coding: utf-8 -*-
from __future__ import unicode_literals
import csv
from email import encoders
from email.message import Message
from email.mime.audio import MIMEAudio
from email.mime.base import MIMEBase
from email.mime.image import MIMEImage
from email.mime.multipart import MIMEMultipart
from email.mime.text import MIMEText
from intelmq.lib.bot import Bot
from intelmq.lib.cache import Cache
from intelmq.lib.message import Event
import json
import logging
import os
import smtplib
import sys
import time
try:
    from StringIO import StringIO
except ImportError:
    from io import StringIO

class MailSendOutputBot(Bot):
    def process(self):
        pass

    debug = True # by default, nothing is sent
    process = False # if True, it exits after mails are sent

    def set_cache(self):
        self.cache = Cache(
                           self.parameters.redis_cache_host,
                           self.parameters.redis_cache_port,
                           self.parameters.redis_cache_db,
                           self.parameters.redis_cache_ttl
                           )

    def init(self):        
        self.set_cache()
        self.send_mails()
        if MailSendOutputBot.debug or MailSendOutputBot.process:            
            print("MailSendOutputBot done.")
            quit()

    # Posle vsechny maily
    def send_mails(self):        
        self.logger.warning("Going to send mails...")
        allowed_fieldnames = set(['time.source', 'feed.url', 'feed.name', 'event_description.text', 'raw', 'source.ip',
                                  'classification.taxonomy', 'classification.type', 'time.observation',
                                  'source.geolocation.cc', 'source.asn'])
        with open(self.parameters.mail_template) as f:
            mailContents = f.read()
        
        for mail_record in self.cache.redis.keys("mail:*"):
            self.logger.warning("Next:")            
            self.logger.warning("Mail:" + mail_record)
            lines = []
            self.logger.debug(mail_record)
            for message in self.cache.redis.lrange(mail_record, 0, -1):
                lines.append(json.loads(unicode(message)))
            
            fieldnames = set()
            rows_output = []
            for row in lines:
                fieldnames = fieldnames | set(row.keys())
                keys = set(allowed_fieldnames).intersection(row)
                rows_output.append({k:row[k] for k in keys})
            fieldnames = fieldnames & allowed_fieldnames
            output = StringIO()
            dict_writer = csv.DictWriter(output, fieldnames=fieldnames)
            dict_writer.writerow(dict(zip(fieldnames, fieldnames)))
            dict_writer.writerows(rows_output)

            self._send_mail(self.parameters.emailFrom, mail_record[len("mail:"):], "Threat list", mailContents, output.getvalue()) #"\n".join(lines)
            if not MailSendOutputBot.debug:
                self.cache.redis.delete(mail_record)
        self.logger.warning("DONE!")


    def _send_mail(self, emailfrom, emailto, subject, text, fileContents=None):        
        server = self.parameters.smtp_server
        if self.parameters.testing_to:
            subject = subject + " (intended for " + emailto + ")"
            emailto = self.parameters.testing_to
        msg = MIMEMultipart()
        msg["From"] = emailfrom
        msg["Subject"] = subject
        msg["To"] = emailto

        if MailSendOutputBot.debug:
<<<<<<< HEAD
            print("DEBUG MODE – does not send anything".encode("utf-8"))
            print(msg)
=======
            print 'To: ' + emailto + '; Subject: ' + subject
            print 'Events: ' + str((fileContents.count('\n') - 1))
            print '-------------------------------------------------'
            #print("DEBUG MODE – does not send anything".encode("utf-8"))
            #print(msg)
>>>>>>> d0ba1177
        else:
            msg.attach(MIMEText(text, "plain", "utf-8"))

            maintype, subtype = "text/csv".split("/", 1)
            if maintype == "text":
                attachment = MIMEText(fileContents, _subtype=subtype)
            attachment.add_header("Content-Disposition", "attachment", filename='list_{}.csv'.format(time.strftime("%Y%m%d")))
            msg.attach(attachment)

            smtp = smtplib.SMTP(server)
            smtp.sendmail(emailfrom, emailto, msg.as_string().encode('ascii'))
            smtp.close()


if __name__ == "__main__":    
    if "debug" in sys.argv:
        MailSendOutputBot.debug = True
        print("****** Debug session started. ******")
    else:
        MailSendOutputBot.debug = False
    if "process" in sys.argv:
        MailSendOutputBot.process = True

    bot = MailSendOutputBot(sys.argv[1])
    bot.start()

# Do not send mails:
# sudo ./output_send.py mail-output-send debug
#
# Do send mails:
# sudo ./output_send.py mail-output-send process
#
# If launched without parameter, it never ends (as normal intelmq bot).<|MERGE_RESOLUTION|>--- conflicted
+++ resolved
@@ -91,16 +91,11 @@
         msg["To"] = emailto
 
         if MailSendOutputBot.debug:
-<<<<<<< HEAD
-            print("DEBUG MODE – does not send anything".encode("utf-8"))
-            print(msg)
-=======
             print 'To: ' + emailto + '; Subject: ' + subject
             print 'Events: ' + str((fileContents.count('\n') - 1))
             print '-------------------------------------------------'
             #print("DEBUG MODE – does not send anything".encode("utf-8"))
             #print(msg)
->>>>>>> d0ba1177
         else:
             msg.attach(MIMEText(text, "plain", "utf-8"))
 
