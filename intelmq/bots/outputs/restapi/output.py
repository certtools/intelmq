# -*- coding: utf-8 -*-
import sys

import requests

from intelmq.lib.bot import Bot


class RestAPIOutputBot(Bot):

    def init(self):
        self.session = requests.Session()
        if self.parameters.auth_token_name and self.parameters.auth_token:
            self.session.headers.update(
                {self.parameters.auth_token_name: self.parameters.auth_token})
        self.session.headers.update({"content-type":
                                     "application/json; charset=utf-8"})
        self.session.keep_alive = False

    def process(self):
        event = self.receive_message()
        if self.parameters.use_json:
<<<<<<< HEAD
            kwargs = {'json': event.to_dict()}
        else:
            kwargs = {'data': event.to_dict()}
=======
            kwargs = {'json': event.to_dict(hierarchical=self.parameters.hierarchical_output)}
        else:
            kwargs = {'data': event.to_dict(hierarchical=self.parameters.hierarchical_output)}
>>>>>>> 8564f7d1

        try:
            r = self.session.post(self.parameters.host, **kwargs)
            r.raise_for_status()
        except requests.exceptions.RequestException as e:
            if r:
                self.logger.error('Response code: {1}\nHeaders: '
                                  '{2}\nResponse body: {3}'
                                  ''.format(r, r.headers,
                                            r.text))
            else:
                self.logger.error(repr(e))
        self.acknowledge_message()


if __name__ == "__main__":
    bot = RestAPIOutputBot(sys.argv[1])
    bot.start()<|MERGE_RESOLUTION|>--- conflicted
+++ resolved
@@ -20,15 +20,9 @@
     def process(self):
         event = self.receive_message()
         if self.parameters.use_json:
-<<<<<<< HEAD
-            kwargs = {'json': event.to_dict()}
-        else:
-            kwargs = {'data': event.to_dict()}
-=======
             kwargs = {'json': event.to_dict(hierarchical=self.parameters.hierarchical_output)}
         else:
             kwargs = {'data': event.to_dict(hierarchical=self.parameters.hierarchical_output)}
->>>>>>> 8564f7d1
 
         try:
             r = self.session.post(self.parameters.host, **kwargs)
