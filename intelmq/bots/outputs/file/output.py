--- conflicted
+++ resolved
@@ -11,8 +11,6 @@
         self.logger.debug("Opening %r file.", self.parameters.file)
         self.file = io.open(self.parameters.file, mode='at', encoding="utf-8")
         self.logger.info("File %r is open.", self.parameters.file)
-
-        self.logger.info("EDVARD ZDE")
 
     def process(self):
         event = self.receive_message()
@@ -30,8 +28,6 @@
     def shutdown(self):
         self.file.close()
 
-<<<<<<< HEAD
-=======
     @staticmethod
     def check(parameters):
         if 'file' not in parameters:
@@ -40,6 +36,5 @@
         if not os.path.exists(dirname):
             return [["error", "Directory (%r) of parameter 'file' does not exist." % dirname]]
 
->>>>>>> 88b5a845
 
 BOT = FileOutputBot