--- conflicted
+++ resolved
@@ -4,13 +4,8 @@
 
 TODO: Introduce Multi User Chat like in XMPP Collector
 
-<<<<<<< HEAD
-Requires Python >= 3.4
-Requires sleekxmpp >= 1.0.0-beta5
-=======
 Tested with Python >= 3.4
 Tested with sleekxmpp >= 1.0.0-beta5
->>>>>>> 26b73751
 
 Copyright (C) 2016 by Bundesamt für Sicherheit in der Informationstechnik
 Software engineering by Intevation GmbH
@@ -42,57 +37,16 @@
             self.logger.error('Could not import sleekxmpp. Please install it.')
             self.stop()
 
-<<<<<<< HEAD
-        self.xmpp = XMPPClientBot(self.parameters.xmpp_user + '@'
-                                  + self.parameters.xmpp_server,
-                                  self.parameters.xmpp_password,
-                                  self.logger)
-=======
         self.xmpp = XMPPClient(self.parameters.xmpp_user + '@' +
                                self.parameters.xmpp_server,
                                self.parameters.xmpp_password,
                                self.logger)
->>>>>>> 26b73751
         self.xmpp.connect(reattempt=True)
         self.xmpp.process()
 
     def process(self):
         event = self.receive_message()
 
-<<<<<<< HEAD
-        receiver = self.parameters.xmpp_to_user + '@' \
-                   + self.parameters.xmpp_to_server
-
-        if event is None:
-            self.acknowledge_message()
-        else:
-            jevent = event.to_json()
-
-            try:
-                # TODO: proper error handling. Right now it cannot be
-                # detected if the message was sent successfully.
-                self.logger.debug("Trying to send Event: %r , to %r",
-                                  jevent,
-                                  receiver)
-                self.xmpp.send_message(mto=receiver, mbody=jevent)
-            except sleekxmpp.exceptions.XMPPError as err:
-                self.logger.error('There was an error when sending the event')
-                self.logger.error(err.iq['error']['condition'])
-
-            self.acknowledge_message()
-
-    def stop(self):
-        self.xmpp.disconnect()
-        self.logger.info("Disconnected from xmpp")
-
-        super(XMPPOutputBot, self).stop()
-
-class XMPPClientBot(sleekxmpp.ClientXMPP):
-    def __init__(self,
-                 jid,
-                 password,
-                 logger):
-=======
         receiver = self.parameters.xmpp_to_user + '@' +\
             self.parameters.xmpp_to_server
 
@@ -123,7 +77,6 @@
 
 class XMPPClient(sleekxmpp.ClientXMPP):
     def __init__(self, jid, password, logger):
->>>>>>> 26b73751
         sleekxmpp.ClientXMPP.__init__(self, jid, password)
 
         self.logger = logger
