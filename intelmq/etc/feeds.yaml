--- conflicted
+++ resolved
@@ -1636,14 +1636,9 @@
         parser:
           module: intelmq.bots.parsers.hibp.parser_callback
           parameters:
-<<<<<<< HEAD
       revision: 2019-09-11
       documentation: https://haveibeenpwned.com/EnterpriseSubscriber/
       public: no
-=======
-      revision: 11-09-2019
-      status: on
-      documentation: https://haveibeenpwned.com/EnterpriseSubscriber/
   Strangereal Intel:
     DailyIOC:
       description: Daily IOC from tweets and articles
@@ -1662,5 +1657,4 @@
           parameters:
       revision: 05-12-2019
       status: on
-      documentation: https://github.com/StrangerealIntel/DailyIOC
->>>>>>> 1dc10359
+      documentation: https://github.com/StrangerealIntel/DailyIOC