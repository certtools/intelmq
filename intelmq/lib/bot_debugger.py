--- conflicted
+++ resolved
@@ -128,15 +128,9 @@
         try:
             default_type = "Report" if self.runtime_configuration["group"] is "Parser" else "Event"
             msg = MessageFactory.unserialize(msg, default_type=default_type)
-<<<<<<< HEAD
-        except (Exception, KeyError, TypeError, ValueError) as exc:                        
-            if exists(msg):
-                with open(msg,"r") as f:
-=======
         except (Exception, KeyError, TypeError, ValueError) as exc:
             if exists(msg):
                 with open(msg, "r") as f:
->>>>>>> 4dc79455
                     return self.arg2msg(f.read())
             self.messageWizzard("Message can not be parsed from JSON: {}".format(error_message_from_exc(exc)))
             exit(1)
