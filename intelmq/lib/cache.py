--- conflicted
+++ resolved
@@ -33,13 +33,9 @@
             return utils.decode(retval)
         return retval
 
-<<<<<<< HEAD
-    def set(self, key, value):        
-=======
     def set(self, key, value, ttl=None):
         if ttl is None:
             ttl = self.ttl
->>>>>>> 8228df12
         if isinstance(value, six.text_type):
             value = utils.encode(value)
         # backward compatibility (Redis v2.2)
