--- conflicted
+++ resolved
@@ -450,11 +450,7 @@
         """
         self.assertEqual(len(self.get_output_queue(path=path)), queue_len)
 
-<<<<<<< HEAD
-    def assertMessageEqual(self, queue_pos, expected_msg, path="_default"):
-=======
-    def assertMessageEqual(self, queue_pos, expected_msg, compare_raw=True):
->>>>>>> 4b00f8a2
+    def assertMessageEqual(self, queue_pos, expected_msg, compare_raw=True, path="_default"):
         """
         Asserts that the given expected_message is
         contained in the generated event with
