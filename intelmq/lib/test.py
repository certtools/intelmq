--- conflicted
+++ resolved
@@ -15,28 +15,6 @@
 
 import intelmq.lib.pipeline as pipeline
 import intelmq.lib.utils as utils
-<<<<<<< HEAD
-from intelmq import (PIPELINE_CONF_FILE, RUNTIME_CONF_FILE, DEFAULTS_CONF_FILE,
-                     CONFIG_DIR)
-
-__all__ = ['BotTestCase']
-
-BOT_CONFIG = utils.load_configuration(DEFAULTS_CONF_FILE)
-BOT_CONFIG.update({"logging_level": "DEBUG",
-                   "http_proxy": None,
-                   "https_proxy": None,
-                   "broker": "pythonlist",
-                   "rate_limit": 0,
-                   "retry_delay": 0,
-                   "error_retry_delay": 0,
-                   "error_max_retries": 0,
-                   "redis_cache_host": "localhost",
-                   "redis_cache_port": 6379,
-                   "redis_cache_db": 10,
-                   "redis_cache_ttl": 10,
-                   "testing": True,
-                   })
-=======
 from intelmq import (PIPELINE_CONF_FILE, RUNTIME_CONF_FILE, CONFIG_DIR)
 
 __all__ = ['BotTestCase']
@@ -55,7 +33,6 @@
               "redis_cache_ttl": 10,
               "testing": True,
               }
->>>>>>> 08e77e44
 
 
 def mocked_config(bot_id='test-bot', src_name='', dst_names=(), sysconfig={}):
@@ -65,11 +42,6 @@
                              "destination-queues": dst_names},
                     }
         elif conf_file == RUNTIME_CONF_FILE:
-<<<<<<< HEAD
-            return {bot_id: {}}
-        elif conf_file == DEFAULTS_CONF_FILE:
-=======
->>>>>>> 08e77e44
             conf = BOT_CONFIG.copy()
             conf.update(sysconfig)
             return {bot_id: conf}
