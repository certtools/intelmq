--- conflicted
+++ resolved
@@ -264,13 +264,8 @@
             self.assertIn('time.observation', report)
 
     def test_event(self):
-<<<<<<< HEAD
-        """ Test if event has required fields. """        
-        if self.bot_type not in ['parser', 'expert']:
-=======
         """ Test if event has required fields. """
         if self.bot_type != 'parser':
->>>>>>> 6d186da8
             return
         
         self.run_bot()
