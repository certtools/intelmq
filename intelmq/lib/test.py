--- conflicted
+++ resolved
@@ -298,36 +298,6 @@
         self.assertEqual('Test{}'.format(self.bot_name),
                          self.__class__.__name__)
 
-<<<<<<< HEAD
-    def test_report(self):
-        """ Test if report has required fields. """
-        if self.bot_type != 'collector':
-            return
-
-        self.run_bot()
-        for report_json in self.get_output_queue():
-            report = message.MessageFactory.unserialize(report_json)
-            self.assertIsInstance(report, message.Report)
-            self.assertIn('feed.name', report)
-            self.assertIn('raw', report)
-            self.assertIn('time.observation', report)
-
-    def test_event(self):
-        """ Test if event has required fields. """
-        if self.bot_type != 'parser':
-            return
-        
-        self.run_bot()
-        for event_json in self.get_output_queue():
-            event = message.MessageFactory.unserialize(event_json)
-            self.assertIsInstance(event, message.Event)
-            self.assertIn('classification.type', event)
-            self.assertIn('feed.name', event)
-            self.assertIn('raw', event)
-            self.assertIn('time.observation', event)
-
-=======
->>>>>>> 930d776f
     def assertAnyLoglineEqual(self, message, levelname="ERROR"):
         """Asserts if any logline matches a specific requirement.
            Args:
