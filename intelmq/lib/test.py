--- conflicted
+++ resolved
@@ -456,13 +456,8 @@
         Asserts that the given expected_message is
         contained in the generated event with
         given queue position.
-<<<<<<< HEAD
-        """        
-        event = self.get_output_queue()[queue_pos]
-=======
         """
         event = self.get_output_queue(path=path)[queue_pos]
->>>>>>> 88b5a845
         self.assertIsInstance(event, str)
 
         event_dict = json.loads(event)
