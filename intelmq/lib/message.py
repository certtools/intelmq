--- conflicted
+++ resolved
@@ -24,7 +24,7 @@
     """
     unserialize: JSON encoded message to object
     serialize: object to JSON encoded object
-    """    
+    """
 
     @staticmethod
     def from_dict(message: dict, harmonization=None,
@@ -69,32 +69,8 @@
             MessageFactory.serialize
         """
         message = Message.unserialize(raw_message)
-<<<<<<< HEAD
-        try:
-            #logger = utils.log("message log nee",log_level='DEBUG')
-            #logger.info(message)
-            #if "__type" in message:
-                #logger.info("OK EDVARD INFO")
-            class_reference = getattr(intelmq.lib.message, message["__type"])
-            #elif type in message:
-#                logger.info("NOT OK EDVARD INFO")
-#                class_reference = getattr(intelmq.lib.message, message["type"])
-#            else:
-#                logger.info("KLURVAAAAAAAAAA TADY BUDE CHYBA PITOMY INTELMQ")
-#                raise "Edvarde, sem to nesmi dospet"
-        except AttributeError:
-            logger.info("TOHLE JE TA SPATNA MESSAGE")
-            logger.info(message)
-            raise exceptions.InvalidArgument('__type',
-                                             got=message["__type"],
-                                             expected=list(harm_config.keys()),
-                                             docs=HARMONIZATION_CONF_FILE)
-        del message["__type"]
-        return class_reference(message, auto=True, harmonization=harmonization)
-=======
         return MessageFactory.from_dict(message, harmonization=harmonization,
                                         default_type=default_type)
->>>>>>> cf0de2b5
 
     @staticmethod
     def serialize(message):
@@ -263,8 +239,6 @@
 
     def copy(self):
         class_ref = self.__class__.__name__
-        #logger = utils.log("message log",log_level='DEBUG')
-        #logger.info("set type copy" + str(class_ref))
         self['__type'] = class_ref
         retval = getattr(intelmq.lib.message,
                          class_ref)(super(Message, self).copy(),
@@ -283,8 +257,6 @@
         return self.serialize()
 
     def serialize(self):
-        #logger = utils.log("message log",log_level='DEBUG')
-        #logger.info("set type serialize" + str(self.__class__.__name__))
         self['__type'] = self.__class__.__name__
         json_dump = utils.decode(json.dumps(self))
         del self['__type']
@@ -306,12 +278,6 @@
         config = self.__get_type_config(key)
         class_reference = getattr(intelmq.lib.harmonization, config['type'])
         if not class_reference().is_valid(value):
-            logger = utils.log("edvard",log_level='DEBUG')
-            logger.info(config['type'])
-            logger.info(intelmq.lib.harmonization)
-            logger.info(config)
-            logger.info(class_reference())
-            logger.info(value)
             return (False, 'is_valid returned False.')
         if 'length' in config:
             length = len(str(value))
