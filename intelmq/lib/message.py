--- conflicted
+++ resolved
@@ -389,7 +389,6 @@
 
         return event_hash.hexdigest()
 
-<<<<<<< HEAD
     def to_dict(self, hierarchical: bool = False, with_type: bool = False,
                 jsondict_as_string: bool = False) -> dict:
         """
@@ -409,10 +408,6 @@
                 to the given parameters
         """
         new_dict = {}
-=======
-    def to_dict(self, hierarchical: bool = False, with_type: bool = False):
-        json_dict = {}
->>>>>>> 81163d5c
 
         if with_type:
             new_dict['__type'] = self.__class__.__name__
