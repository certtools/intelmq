
# -*- coding: utf-8 -*-
"""
The following types are implemented with sanitize() and is_valid() functions:

 - Base64
 - ClassificationType
 - DNS
 - DateTime
 - FQDN
 - FeedName
 - GenericType
 - IPAddress
 - IPNetwork
 - MalwareName
 - String
 - URL
 - UUID
"""
from __future__ import unicode_literals

import binascii
import datetime
import ipaddress
import json
import socket

import dateutil.parser
import dns.resolver
import pytz
import six

import intelmq.lib.utils as utils

try:
    from urlparse import urlparse
except ImportError:
    from urllib.parse import urlparse


__all__ = ['Base64', 'Boolean', 'ClassificationType', 'DateTime', 'FQDN',
           'Float', 'Accuracy', 'GenericType', 'IPAddress', 'IPNetwork',
<<<<<<< HEAD
           'Integer', 'MalwareName', 'String', 'URL', 'UUID',
=======
           'Integer', 'JSON', 'MalwareName', 'String', 'URL', 'UUID',
>>>>>>> d45f5b39
           ]


class GenericType(object):

    @staticmethod
    def is_valid(value, sanitize=False):
        if sanitize:
            value = GenericType().sanitize(value)

        if not value:
            return False

        if not isinstance(value, six.text_type):
            return False

        if len(value) == 0:
            return False

        return True

    @staticmethod
    def sanitize(value):
        if not value:
            return None

        if isinstance(value, six.text_type):
            return value.strip()

        if isinstance(value, six.binary_type):
            try:
                value = value.decode('utf-8')
            except UnicodeDecodeError:
                value = value.decode('utf-8', 'ignore')
            return value.strip()

        return None


class Base64(GenericType):
    """
    Base64 type. Always gives unicode strings.

    Sanitation encodes to base64 and accepts binary and unicode strings.
    """

    @staticmethod
    def is_valid(value, sanitize=False):
        if sanitize:
            value = GenericType().sanitize(value)
            value = Base64().sanitize(value)

        try:
            utils.base64_decode(value)
        except TypeError:
            return False

        if not GenericType().is_valid(value):
            return False

        return True

    @staticmethod
    def sanitize(value):
        value = utils.base64_encode(value)
        return value


class Boolean(GenericType):
    """
    Boolean type. Without sanitation only python bool is accepted.

    Sanitation accepts string 'true' and 'false' and integers 0 and 1.
    """

    @staticmethod
    def is_valid(value, sanitize=False):
        if isinstance(value, bool):
            return True
        else:
            if sanitize:
                value = Boolean().sanitize(value)
                if value is not None:
                    return True
            return False

    @staticmethod
    def sanitize(value):
        if isinstance(value, (six.text_type, six.binary_type)):
            value = value.strip().lower()
            if value == 'true':
                return True
            elif value == 'false':
                return False
        elif isinstance(value, int):
            if value == 0:
                return False
            elif value == 1:
                return True
        return None


class ClassificationType(GenericType):

    allowed_values = ['spam',
                      'malware',
                      'botnet drone',
                      'ransomware',
                      'malware configuration',
                      'c&c',
                      'scanner',
                      'exploit',
                      'brute-force',
                      'ids alert',
                      'defacement',
                      'compromised',
                      'backdoor',
                      'ddos',
                      'dropzone',
                      'phishing',
                      'vulnerable service',
                      'blacklist',
                      'unknown'
                      ]

    @staticmethod
    def is_valid(value, sanitize=False):
        if sanitize:
            value = GenericType().sanitize(value)
            value = ClassificationType().sanitize(value)

        if not GenericType().is_valid(value):
            return False

        if not isinstance(value, six.text_type):
            return False

        if value not in ClassificationType().allowed_values:
            return False

        return True


class DateTime(GenericType):

    @staticmethod
    def is_valid(value, sanitize=False):
        if sanitize:
            value = GenericType().sanitize(value)
            value = DateTime().sanitize(value)

        if not GenericType().is_valid(value):
            return False

        if value != DateTime.__parse(value):
            return False

        return True

    @staticmethod
    def sanitize(value):
        value = DateTime.__parse(value)
        return GenericType().sanitize(value)

    @staticmethod
    def __parse(value):
        try:
            value = dateutil.parser.parse(value)
            value = value.astimezone(pytz.utc)
            value = value.isoformat()
        except ValueError:
            return None
        return utils.decode(value)

    @staticmethod
    def from_timestamp(tstamp, tzone='UTC'):
        """
        Returns ISO formated datetime from given timestamp.
        You can give timezone for given timestamp, UTC by default.
        """
        dtime = (datetime.datetime(1970, 1, 1, tzinfo=pytz.utc) +
                 datetime.timedelta(seconds=tstamp))
        localized = pytz.timezone(tzone).normalize(dtime)
        return six.text_type(localized.isoformat())

    @staticmethod
    def generate_datetime_now():
        value = datetime.datetime.now(pytz.timezone('UTC'))
        value = value.replace(microsecond=0)
        value = value.isoformat()
        # Is byte string in 2 and unicode string in 3, make unicode string
        return utils.decode(value)


class Float(GenericType):
    """
    Float type. Without sanitation only python float/integer/long is
    accepted. Boolean is excplicitly denied.

    Sanitation accepts strings and everything float() accepts.
    """

    @staticmethod
    def is_valid(value, sanitize=False):
        if sanitize:
            value = Float().sanitize(value)
            if value is not None:
                return True

        # Bool is subclass of int
        if isinstance(value, bool):
            return False
        if isinstance(value, (int, float)):
            return True

        return False

    @staticmethod
    def sanitize(value):
        try:
            return float(value)
        except (ValueError, TypeError):
            return None


class Accuracy(GenericType):
    """
    Accuracy type. A Float between 0 and 100.
    """

    @staticmethod
    def is_valid(value, sanitize=False):
        if sanitize:
            value = Accuracy.sanitize(value)
            if value is not None and value >= 0 and value <= 100:
                return True

        # Bool is subclass of int
        if isinstance(value, bool):
            return True
        if isinstance(value, (int, float)) and value >= 0 and value <= 100:
            return True

        return False

    @staticmethod
    def sanitize(value):
        try:
            if isinstance(value, bool):
                return float(value) * 100

            value = float(value)
            if value >= 0 or value <= 100:
                return value
        except (ValueError, TypeError):
            return None


class FQDN(GenericType):
    """
    Fully qualified domain name type.

    All valid domains are accepted, no IP addresses or URLs. Trailing dot is
    not allowed.
    """

    @staticmethod
    def is_valid(value, sanitize=False):
        if sanitize:
            value = GenericType().sanitize(value)
            value = FQDN().sanitize(value)

        if not GenericType().is_valid(value):
            return False

        if IPAddress().is_valid(value):
            return False

        if URL().is_valid(value):
            return False

        """
        # "localhost" is a valid hostname
        if len(value.split('.')) <= 1:
            return False
        """

        if value[-1] == '.':
            return False

        return True

    @staticmethod
    def sanitize(value):
        return value.rstrip('.')

    @staticmethod
    def to_ip(value):
        try:
            value = str(dns.resolver.query(value, 'A')[0])
        except Exception:  # TODO: More specific Exception
            value = None
        return value


class Integer(GenericType):
    """
    Integer type. Without sanitation only python integer/long is accepted.
    Bool is excplicitly denied.

    Sanitation accepts strings and everything int() accepts.
    """

    @staticmethod
    def is_valid(value, sanitize=False):
        if sanitize:
            value = Integer().sanitize(value)
            if value is not None:
                return True

        # Bool is subclass of int
        if isinstance(value, bool):
            return False
        if isinstance(value, int):
            return True

        return False

    @staticmethod
    def sanitize(value):
        try:
            return int(value)
        except (ValueError, TypeError):
            return None


class IPAddress(GenericType):

    @staticmethod
    def is_valid(value, sanitize=False):
        if sanitize:
            value = GenericType().sanitize(value)
            value = IPAddress().sanitize(value)

        if not GenericType().is_valid(value):
            return False

        try:
            ipaddress.ip_address(value)
        except ValueError:
            return False

        return True

    @staticmethod
    def sanitize(value):

        try:
            network = ipaddress.ip_network(six.text_type(value))
        except ValueError:
            return None

        if network.num_addresses == 1:
            value = six.text_type(network.network_address)
        else:
            return None

        return GenericType().sanitize(value)

    @staticmethod
    def to_int(value):
        try:
            ip_integer = socket.inet_pton(socket.AF_INET, value)
        except socket.error:
            try:
                ip_integer = socket.inet_pton(socket.AF_INET6, value)
            except socket.error:
                return None

        ip_integer = int(binascii.hexlify(ip_integer), 16)
        return ip_integer

    @staticmethod
    def version(value):
        return ipaddress.ip_address(value).version

    @staticmethod
    def to_reverse(ip_addr):
        return six.text_type(dns.reversename.from_address(ip_addr))


class IPNetwork(GenericType):

    @staticmethod
    def is_valid(value, sanitize=False):
        if sanitize:
            value = GenericType().sanitize(value)
            value = IPNetwork().sanitize(value)

        if not GenericType().is_valid(value):
            return False

        try:
            ipaddress.ip_network(value)
        except ValueError:
            return False

        return True

    @staticmethod
    def sanitize(value):

        try:
            ipaddress.ip_network(six.text_type(value))
        except ValueError:
            return None

        return GenericType().sanitize(value)

    @staticmethod
    def version(value):
        return ipaddress.ip_network(six.text_type(value)).version


class JSON(GenericType):
    """
    JSON type.

    Sanitation accepts pythons dictionaries and JSON strings.
    """

    @staticmethod
    def is_valid(value, sanitize=False):
        if sanitize:
            value = JSON().sanitize(value)

        if not isinstance(value, six.text_type):
            return False

        try:
            unpacked = json.loads(value)
        except ValueError:
            return False
        else:
            if isinstance(unpacked, dict) and unpacked != {}:
                return True

        return False

    @staticmethod
    def sanitize(value):
        if not value:
            return None
        if isinstance(value, (six.binary_type, six.text_type)):
            sanitized = GenericType.sanitize(value)
            if JSON.is_valid(sanitized):
                return sanitized
        try:
            return GenericType().sanitize(json.dumps(value, sort_keys=True))
        except TypeError:
            return None


class MalwareName(GenericType):

    @staticmethod
    def is_valid(value, sanitize=False):
        if sanitize:
            value = GenericType().sanitize(value)
            value = MalwareName().sanitize(value)

        if not GenericType().is_valid(value):
            return False

        if value != value.lower():
            return False

        return True

    @staticmethod
    def sanitize(value):
        value = value.lower()
        return GenericType().sanitize(value)


class String(GenericType):

    @staticmethod
    def is_valid(value, sanitize=False):
        if sanitize:
            value = GenericType().sanitize(value)
            value = String().sanitize(value)

        if not GenericType().is_valid(value):
            return False

        if type(value) is not six.text_type:
            return False

        if len(value) == 0:
            return False

        return True


class URL(GenericType):

    @staticmethod
    def is_valid(value, sanitize=False):
        if sanitize:
            value = GenericType().sanitize(value)
            value = URL().sanitize(value)

        if not GenericType().is_valid(value):
            return False

        result = urlparse(value)
        if result.netloc == "":
            return False

        return True

    @staticmethod
    def sanitize(value):
        if "hxxp://" in value:
            value = value.replace('hxxp://', 'http://')

        if "hxxps://" in value:
            value = value.replace('hxxps://', 'https://')

        tests = [
            value,
            "http://" + value,
            "http://" + value + "/"
        ]

        for value in tests:
            result = urlparse(value)
            if result.netloc != "":
                return GenericType().sanitize(value)

        return None

    @staticmethod
    def to_ip(url):
        value = urlparse(url)
        if value.netloc != "":
            return FQDN().to_ip(value.netloc)
        return None

    @staticmethod
    def to_domain_name(url):
        value = urlparse(url)
        if value.netloc != "" and not IPAddress.is_valid(value.netloc):
            return value.netloc
        return None


class UUID(String):
    pass<|MERGE_RESOLUTION|>--- conflicted
+++ resolved
@@ -40,11 +40,7 @@
 
 __all__ = ['Base64', 'Boolean', 'ClassificationType', 'DateTime', 'FQDN',
            'Float', 'Accuracy', 'GenericType', 'IPAddress', 'IPNetwork',
-<<<<<<< HEAD
-           'Integer', 'MalwareName', 'String', 'URL', 'UUID',
-=======
            'Integer', 'JSON', 'MalwareName', 'String', 'URL', 'UUID',
->>>>>>> d45f5b39
            ]
 
 
