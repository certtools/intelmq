--- conflicted
+++ resolved
@@ -216,14 +216,9 @@
             self.handleError(record)
 
 
-<<<<<<< HEAD
-def log(name: str, log_path: str=intelmq.DEFAULT_LOGGING_PATH, log_level: str="DEBUG",
-        stream: Optional[object]=None, syslog: Union[bool, str, list, tuple]=None,
-        log_format_stream: str=LOG_FORMAT_STREAM):
-=======
 def log(name: str, log_path: str = intelmq.DEFAULT_LOGGING_PATH, log_level: str = "DEBUG",
-        stream: Optional[object] = None, syslog: Union[bool, str, list, tuple] = None):
->>>>>>> 7ea16c9f
+        stream: Optional[object] = None, syslog: Union[bool, str, list, tuple] = None,
+        log_format_stream: str = LOG_FORMAT_STREAM):
     """
     Returns a logger instance logging to file and sys.stderr or other stream.
     The warnings module will log to the same handlers.
