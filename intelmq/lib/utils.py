--- conflicted
+++ resolved
@@ -20,12 +20,8 @@
 import re
 import sys
 import traceback
-<<<<<<< HEAD
-from typing import Sequence, Union
-=======
 
 from typing import Sequence, Optional, Union
->>>>>>> cf0de2b5
 
 import intelmq
 import pytz
