# SPDX-FileCopyrightText: 2014 Tomás Lima
#
# SPDX-License-Identifier: AGPL-3.0-or-later

# -*- coding: utf-8 -*-
"""
Common utility functions for intelmq.

decode
encode
base64_decode
base64_encode
load_configuration
log
reverse_readline
parse_logline
"""
import base64
import collections
import grp
import gzip
import io
import json
import logging
import logging.handlers
import os
import pwd
import re
import requests
import shutil
import sys
import tarfile
import traceback
import warnings
import zipfile
from typing import Any, Dict, Generator, Iterator, Optional, Sequence, Union
from pathlib import Path
import importlib
import inspect
import pathlib
import textwrap
from pkg_resources import resource_filename

import dateutil.parser
from dateutil.relativedelta import relativedelta
from termstyle import red
from ruamel.yaml import YAML
from ruamel.yaml.scanner import ScannerError

import intelmq
from intelmq.lib.exceptions import DecodingError
from intelmq import RUNTIME_CONF_FILE

yaml = YAML(typ="unsafe", pure=True)

__all__ = ['base64_decode', 'base64_encode', 'decode', 'encode',
           'load_configuration', 'load_parameters', 'log', 'parse_logline',
           'reverse_readline', 'error_message_from_exc', 'parse_relative',
           'RewindableFileHandle',
           'file_name_from_response',
           'list_all_bots', 'get_global_settings',
           ]

# Used loglines format
LOG_FORMAT = '%(asctime)s - %(name)s - %(levelname)s - %(message)s'
LOG_FORMAT_STREAM = '%(name)s: %(message)s'
LOG_FORMAT_SYSLOG = '%(name)s: %(levelname)s %(message)s'
LOG_FORMAT_SIMPLE = '%(message)s'

# Regex for parsing the above LOG_FORMAT
LOG_REGEX = (r'^(?P<date>\d{4}-\d{2}-\d{2} \d{2}:\d{2}:\d{2},\d+) -'
             r' (?P<bot_id>([-\w]+|py\.warnings))'
             r'(?P<thread_id>\.[0-9]+)? - '
             r'(?P<log_level>[A-Z]+) - '
             r'(?P<message>.+)$')
SYSLOG_REGEX = (r'^(?P<date>\w{3} \d{2} \d{2}:\d{2}:\d{2}) (?P<hostname>[-\.\w]+) '
                r'(?P<bot_id>([-\w]+|py\.warnings))'
                r'(?P<thread_id>\.[0-9]+)?'
                r': (?P<log_level>[A-Z]+) (?P<message>.+)$')
RESPONSE_FILENAME = re.compile("filename=(.+)")


class Parameters(object):
    pass


def decode(text: Union[bytes, str], encodings: Sequence[str] = ("utf-8",),
           force: bool = False) -> str:
    """
    Decode given string to UTF-8 (default).

    Parameters:
        text: if unicode string is given, same object is returned
        encodings: list/tuple of encodings to use
        force: Ignore invalid characters

    Returns:
        converted unicode string

    Raises:
        ValueError: if decoding failed
    """
    if isinstance(text, str):
        return text
    exception = None

    for encoding in encodings:
        try:
            return str(text.decode(encoding))
        except ValueError as exc:
            exception = exc

    if force:
        for encoding in encodings:
            try:
                return str(text.decode(encoding, 'ignore'))
            except ValueError as exc:
                exception = exc

    raise DecodingError(encodings=encodings, exception=exception, object=text)


def encode(text: Union[bytes, str], encodings: Sequence[str] = ("utf-8",),
           force: bool = False) -> bytes:
    """
    Encode given string from UTF-8 (default).

    Parameters:
        text: if bytes string is given, same object is returned
        encodings: list/tuple of encodings to use
        force: Ignore invalid characters

    Returns:
        converted bytes string

    Raises:
        ValueError: if encoding failed
    """
    if isinstance(text, bytes):
        return text

    for encoding in encodings:
        try:
            return text.encode(encoding)
        except ValueError:
            pass

    if force:
        for encoding in encodings:
            try:
                return text.encode(encoding, 'ignore')
            except ValueError:
                pass

    raise ValueError("Could not encode string with given encodings{!r}"
                     ".".format(encodings))


def base64_decode(value: Union[bytes, str]) -> str:
    """
    Parameters:
        value: base64 encoded string

    Returns:
        retval: decoded string

    Notes:
        Possible bytes - unicode conversions problems are ignored.
    """
    return decode(base64.b64decode(encode(value, force=True)), force=True)


def base64_encode(value: Union[bytes, str]) -> str:
    """
    Parameters:
        value: string to be encoded

    Returns:
        retval: base64 representation of value

    Notes:
        Possible bytes - unicode conversions problems are ignored.
    """
    return decode(base64.b64encode(encode(value, force=True)), force=True)


def flatten_queues(queues: Union[list, Dict]) -> Iterator[str]:
    """
    Assure that output value will be a flattened.

    Parameters:
        queues: either list [...] or object that contain values of strings and lists {"": str, "": list}.
            As used in the pipeline configuration.

    Returns:
        flattened_queues: queues without dictionaries as values, just lists with the values
    """
    return (item for sublist in (queues.values() if type(queues) is dict else queues) for item in
            (sublist if type(sublist) is list else [sublist]))


def load_configuration(configuration_filepath: str) -> dict:
    """
    Load JSON or YAML configuration file.

    Parameters:
        configuration_filepath: Path to file to load.

    Returns:
        config: Parsed configuration

    Raises:
        ValueError: if file not found
    """
    if os.path.exists(configuration_filepath):
        with open(configuration_filepath, 'r') as fpconfig:
            try:
                config = yaml.load(fpconfig)
            except ScannerError as exc:
                if "found character '\\t' that cannot start any token" in exc.problem:
                    fpconfig.seek(0)
                    return json.load(fpconfig)
                raise
    else:
        raise ValueError('File not found: %r.' % configuration_filepath)
    return config


def write_configuration(configuration_filepath: str,
                        content: dict, backup: bool = True,
                        new=False, useyaml=True) -> Optional[bool]:
    """
    Writes a configuration to the file, optionally with making a backup.
    Checks if the file needs to be written at all.
    Accepts dicts as input and formats them like all configurations.

    Parameters:
        configuration_filepath: the path to the configuration file
        content: the configuration itself as dictionary
        backup: make a backup of the file and delete the old backup (default)
        new: If the file is expected to be new, do not attempt to read or backup it.

    Returns:
        True if file has been written successfully
        None if the file content was the same

    Raises:
        In case of errors, e.g. PermissionError
    """
    if not new:
        old_content = load_configuration(configuration_filepath=configuration_filepath)
        if content == old_content:
            return None
    if not new and backup:
        config = pathlib.Path(configuration_filepath)
        pathlib.Path(configuration_filepath + '.bak').write_text(config.read_text())
    with open(configuration_filepath, 'w') as handle:
        if useyaml:
            yaml.dump(content, handle)
        else:
            json.dump(content, fp=handle, indent=4,
                      sort_keys=True,
                      separators=(',', ': '))
            handle.write('\n')


def load_parameters(*configs: dict) -> Parameters:
    """
    Load dictionaries into new Parameters() instance.

    Parameters:
        *configs: Arbitrary number of dictionaries to load.

    Returns:
        parameters: class instance with items of configs as attributes
    """
    parameters = Parameters()
    for config in configs:
        for option, value in config.items():
            setattr(parameters, option, value)
    return parameters


class RotatingFileHandler(logging.handlers.RotatingFileHandler):
    shell_color_pattern = re.compile(r'\x1b\[\d+m')

    def emit_print(self, record):
        print(record.msg, record.args)

    def handleError(self, record):
        type, value, traceback = sys.exc_info()
        if type is OSError and value.errno == 28:
            self.emit = self.emit_print
            raise

    def emit(self, record):
        """
        Strips shell colorization from messages
        """
        record.msg = self.shell_color_pattern.sub('', record.msg)
        super().emit(record)


class StreamHandler(logging.StreamHandler):
    def emit(self, record):
        try:
            msg = self.format(record)
            if record.levelno < logging.WARNING:  # debug, info
                stream = sys.stdout
                stream.write(msg)
            else:  # warning, error, critical
                stream = sys.stderr
                stream.write(red(msg))
            stream.write(self.terminator)
            self.flush()
        except Exception:
            self.handleError(record)


class ListHandler(logging.StreamHandler):
    """
    Logging handler which saves the messages in a list which can be accessed with the
    `buffer` attribute.
    """
    buffer = []  # type: list

    def emit(self, record):
        self.buffer.append((record.levelname.lower(), record.getMessage()))


def log(name: str, log_path: Union[str, bool] = intelmq.DEFAULT_LOGGING_PATH,
        log_level: str = intelmq.DEFAULT_LOGGING_LEVEL,
        stream: Optional[object] = None, syslog: Union[bool, str, list, tuple] = None,
        log_format_stream: str = LOG_FORMAT_STREAM,
        logging_level_stream: Optional[str] = None,
        log_max_size: Optional[int] = 0, log_max_copies: Optional[int] = None):
    """
    Returns a logger instance logging to file and sys.stderr or other stream.
    The warnings module will log to the same handlers.

    Parameters:
        name: filename for logfile or string preceding lines in stream
        log_path: Path to log directory, defaults to DEFAULT_LOGGING_PATH
            If False, nothing is logged to files.
        log_level: default is %r
        stream: By default (None), stdout and stderr will be used depending on the level.
            If False, stream output is not used.
            For everything else, the argument is used as stream output.
        syslog:
            If False (default), FileHandler will be used. Otherwise either a list/
            tuple with address and UDP port are expected, e.g. `["localhost", 514]`
            or a string with device name, e.g. `"/dev/log"`.
        log_format_stream:
            The log format used for streaming output. Default: LOG_FORMAT_STREAM
        logging_level_stream:
            The logging level for stream (console) output.
            By default the same as log_level.
        log_max_size:
            The maximum size of the logfile. 0 means no restriction.
        log_max_copies:
            Maximum number of logfiles to keep.

    Returns:
        logger: An instance of logging.Logger

    See also:
        LOG_FORMAT: Default log format for file handler
        LOG_FORMAT_STREAM: Default log format for stream handler
        LOG_FORMAT_SYSLOG: Default log format for syslog
    """ % intelmq.DEFAULT_LOGGING_LEVEL
    logging.captureWarnings(True)
    warnings_logger = logging.getLogger("py.warnings")
    # set the name of the warnings logger to the bot neme, see #1184
    warnings_logger.name = name

    logger = logging.getLogger(name)
    logger.setLevel(log_level)

    if not logging_level_stream:
        logging_level_stream = log_level

    if log_path and not syslog:
        handler = RotatingFileHandler("%s/%s.log" % (log_path, name),
                                      maxBytes=log_max_size if log_max_size else 0,
                                      backupCount=log_max_copies)
        handler.setLevel(log_level)
        handler.setFormatter(logging.Formatter(LOG_FORMAT))
    elif syslog:
        if type(syslog) is tuple or type(syslog) is list:
            handler = logging.handlers.SysLogHandler(address=tuple(syslog))
        else:
            handler = logging.handlers.SysLogHandler(address=syslog)
        handler.setLevel(log_level)
        handler.setFormatter(logging.Formatter(LOG_FORMAT_SYSLOG))

    if log_path or syslog:
        logger.addHandler(handler)
        warnings_logger.addHandler(handler)

    if stream or stream is None:
        console_formatter = logging.Formatter(log_format_stream)
        if stream is None:
            console_handler = StreamHandler()
        else:
            console_handler = logging.StreamHandler(stream)
        console_handler.setFormatter(console_formatter)
        logger.addHandler(console_handler)
        warnings_logger.addHandler(console_handler)
        console_handler.setLevel(logging_level_stream)

    return logger


def reverse_readline(filename: str, buf_size=100000) -> Generator[str, None, None]:
    """
    See also:
        https://github.com/certtools/intelmq/issues/393#issuecomment-154041996
    """
    with open(filename) as qfile:
        qfile.seek(0, os.SEEK_END)
        position = totalsize = qfile.tell()
        line = ''
        number = 0
        if buf_size < position:
            qfile.seek(totalsize - buf_size - 1)
            char = qfile.read(1)
            while char != '\n':
                char = qfile.read(1)
            number = totalsize - buf_size
        while position >= number:
            qfile.seek(position)
            next_char = qfile.read(1)
            if next_char == "\n":
                yield line[::-1]
                line = ''
            else:
                line += next_char
            position -= 1
        yield line[::-1]


def parse_logline(logline: str, regex: str = LOG_REGEX) -> Union[dict, str]:
    """
    Parses the given logline string into its components.

    Parameters:
        logline: logline to be parsed
        regex: The regular expression used to parse the line

    Returns:
        result: dictionary with keys: ['date', 'bot_id', 'log_level', 'message']
            or string if the line can't be parsed

    See also:
        LOG_REGEX: Regular expression for default log format of file handler
        SYSLOG_REGEX: Regular expression for log format of syslog
    """

    match = re.match(regex, logline)
    fields = ("date", "bot_id", "thread_id", "log_level", "message")

    try:
        value = dict(list(zip(fields, match.group(*fields))))
        date = dateutil.parser.parse(value['date'])
        value['date'] = date.isoformat()
        if value['date'].endswith('+00:00'):
            value['date'] = value['date'][:-6]
        if value["thread_id"]:
            value["thread_id"] = int(value["thread_id"][1:])
        return value
    except AttributeError:
        return logline


def error_message_from_exc(exc: Exception) -> str:
    """
    >>> exc = IndexError('This is a test')
    >>> error_message_from_exc(exc)
    'This is a test'

    Parameters:
        exc

    Returns:
        result: The error message of exc
    """
    return traceback.format_exception_only(type(exc), exc)[-1].strip().replace(type(exc).__name__ + ': ', '')


# number of minutes in time units
TIMESPANS = {'second': 1 / 60, 'minute': 1,
             'hour': 60, 'day': 24 * 60, 'week': 7 * 24 * 60,
             'month': 30 * 24 * 60, 'year': 365 * 24 * 60}


def parse_relative(relative_time: str) -> int:
    """
    Parse relative time attributes and returns the corresponding minutes.

    >>> parse_relative('4 hours')
    240

    Parameters:
        relative_time: a string holding a relative time specification

    Returns:
        result: Minutes

    Raises:
        ValueError: If relative_time is not parseable

    See also:
        TIMESPANS: Defines the conversion of verbal timespans to minutes
    """
    try:
        result = re.findall(r'^(\d+)\s+(\w+[^s])s?$', relative_time.strip(), re.UNICODE)
    except ValueError as e:
        raise ValueError("Could not apply regex to attribute \"%s\" with exception %s.",
                         repr(relative_time), repr(e.args))
    if len(result) == 1 and len(result[0]) == 2 and result[0][1] in TIMESPANS:
        return int(result[0][0]) * TIMESPANS[result[0][1]]
    else:
        raise ValueError("Could not process result of regex for attribute " + repr(relative_time))


def extract_tar(file):
    tar = tarfile.open(fileobj=io.BytesIO(file))

    def extract(filename):
        return tar.extractfile(filename).read()

    return tuple(file.name for file in tar.getmembers()), tar, extract


def extract_gzip(file):
    return None, gzip.decompress(file), None


def extract_zip(file):
    zfp = zipfile.ZipFile(io.BytesIO(file), "r")
    return zfp.namelist(), zfp, zfp.read


def unzip(file: bytes, extract_files: Union[bool, list], logger=None,
          try_gzip: bool = True,
          try_zip: bool = True, try_tar: bool = True,
          return_names: bool = False,
          ) -> list:
    """
    Extracts given compressed (tar.)gz file and returns content of specified or all files from it.
    Handles tarfiles, compressed tarfiles and gzipped files.

    First the function tries to handle the file with the tarfile library which handles
    compressed archives too.
    Second, it tries to uncompress the file with gzip.

    Parameters:
        file: a binary representation of compressed file
        extract_files: a value which specifies files to be extracted:
                True: all
                list: some
        logger: optional Logger object
        try_gzip: Try to uncompress the file using gzip, default: True
        try_zip: Try to uncompress and extract files using zip, default: True
        try_tar: Try to uncompress and extract files using tar, default: True
        return_names: If true, return tuples of (file name, file content) instead of
            only the file content.
            False by default

    Returns:
        result: tuple containing the string representation of specified files
            if extract_names is True, each element is a tuple of file name and the file content

    Raises:
        TypeError: If file isn't tar.gz
    """
    for tryit, name, function in zip((try_zip, try_tar, try_gzip),
                                     ('zip', 'tar', 'gzip'),
                                     (extract_zip, extract_tar, extract_gzip)):
        if not tryit:
            continue
        try:
            files, archive, extract_function = function(file)
        except Exception as exc:
            if logger:
                logger.debug("Uncompression using %s failed with: %s.",
                             name, exc)
        else:
            if logger:
                logger.debug('Detected %s archive.', name)
            break
    else:
        raise ValueError("Failed to uncompress the given file.")

    if files is None:
        if return_names:
            return ((None, archive),)
        else:
            return (archive,)

    if logger:
        logger.debug("Found files %r in archive.", files)

    if isinstance(extract_files, bool):
        extract_files = files
    if logger:
        logger.debug("Extracting %r from archive.", extract_files)

    if return_names:
        return ((filename, extract_function(filename))
                for filename in files
                if filename in extract_files)
    else:
        return (extract_function(filename)
                for filename in files
                if filename in extract_files)


class RewindableFileHandle(object):
    """
    Can be used for easy retrieval of last input line to populate raw field
    during CSV parsing.
    """

    def __init__(self, f):
        self.f = f
        self.current_line: Optional[str] = None
        self.first_line: Optional[str] = None

    def __iter__(self):
        return self

    def __next__(self):
        self.current_line = next(self.f)
        if self.first_line is None:
            self.first_line = self.current_line
        return self.current_line


def object_pair_hook_bots(*args, **kwargs) -> Dict:
    """
    A object_pair_hook function for the BOTS file to be used in the json's dump functions.

    Usage: BOTS = json.loads(raw, object_pairs_hook=object_pair_hook_bots)

    """
    # Do not sort collector bots
    if len(args[0]) and len(args[0][0]) == 2 and isinstance(args[0][0][1], dict) and \
            'module' in args[0][0][1] and '.collectors' in args[0][0][1]['module']:
        return collections.OrderedDict(*args, **kwargs)
    # Do not sort bot groups
    if len(args[0]) and len(args[0][0]) and len(args[0][0][0]) and args[0][0][0] == 'Collector':
        return collections.OrderedDict(*args, **kwargs)
    return dict(sorted(*args), **kwargs)


def seconds_to_human(seconds: int, precision: int = 0) -> str:
    """
    Converts second count to a human readable description.
    >>> seconds_to_human(60)
    "1m"
    >>> seconds_to_human(3600)
    "1h"
    >>> seconds_to_human(3601)
    "1h 0m 1s"
    """
    relative = relativedelta(seconds=seconds)
    result = []
    for frame in ('days', 'hours', 'minutes', 'seconds'):
        if getattr(relative, frame):
            result.append('%.{}f%s'.format(precision) % (getattr(relative, frame), frame[0]))
    return ' '.join(result)


def drop_privileges() -> bool:
    """
    Checks if the current user is root. If yes, it tries to change to intelmq user and group.

    returns:
        success: If the drop of privileges did work
    """
    if os.geteuid() == 0:
        try:
            os.setgid(grp.getgrnam('intelmq').gr_gid)
            os.setuid(pwd.getpwnam('intelmq').pw_uid)
        except (OSError, KeyError):
            # KeyError: User or group 'intelmq' does not exist
            return False
    if os.geteuid() != 0:  # For the unprobably possibility that intelmq is root
        return True
    return False


def setup_list_logging(name: str = 'intelmq', logging_level: str = 'INFO'):
    check_logger = logging.getLogger('check')  # name does not matter
    list_handler = ListHandler()
    list_handler.setLevel('INFO')
    check_logger.addHandler(list_handler)
    check_logger.setLevel('INFO')
    return check_logger, list_handler


def version_smaller(version1: tuple, version2: tuple) -> Optional[bool]:
    """
    Parameters:
        version1: A tuple of integer and string values
        version2: Same as version1
        Integer values are expected as integers (__version_info__).

    Returns:
        True if version1 is smaller
        False if version1 is greater
        None if both are equal
    """
    if len(version1) == 3:
        version1 = version1 + ('stable', 0)
    if len(version1) == 4:
        version1 = version1 + (0,)
    if len(version2) == 3:
        version2 = version2 + ('stable', 0)
    if len(version2) == 4:
        version2 = version2 + (0,)
    for level1, level2 in zip(version1, version2):
        if level1 > level2:
            return False
        if level1 < level2:
            return True
    return None


def lazy_int(value: Any) -> Optional[Any]:
    """
    Tries to convert the value to int if possible. Original value otherwise
    """
    try:
        return int(value)
    except ValueError:
        return value


class TimeoutHTTPAdapter(requests.adapters.HTTPAdapter):
    """
    A requests-HTTP Adapter which can set the timeout generally.
    """

    def __init__(self, *args, timeout=None, **kwargs):
        self.timeout = timeout
        super().__init__(*args, **kwargs)

    def send(self, *args, **kwargs):
        kwargs['timeout'] = self.timeout
        return super().send(*args, **kwargs)


def create_request_session(bot: type = None) -> requests.Session:
    """
    Creates a requests.Session object preconfigured with the parameters
    set by the Bot.set_request_parameters and given by the bot instance.
    If no bot is specified then the Session is preconfigured only with
    parameters from defaults.conf.

    Parameters:
        bot_instance: An instance of a Bot

    Returns:
        session: A preconfigured instance of requests.Session
    """
    defaults = get_global_settings()
    session = requests.Session()

    # tls settings
    if bot and hasattr(bot, 'http_verify_cert'):
        session.verify = bot.http_verify_cert
    else:
        session.verify = defaults.get('http_verify_cert', True)

    # tls certificate settings
    if bot and hasattr(bot, 'ssl_client_cert'):
        session.cert = bot.ssl_client_cert

    # auth settings
    if bot and hasattr(bot, 'auth'):
        session.auth = bot.auth

    # headers settings
    if bot and hasattr(bot, 'http_header'):
        session.headers.update(bot.http_header)
    elif defaults.get('http_user_agent'):
        session.headers.update({"User-Agent": defaults.get('http_user_agent')})

    # proxy settings
    if bot and hasattr(bot, 'proxy'):
        session.proxies = bot.proxy
    elif defaults.get('http_proxy') and defaults.get('https_proxy'):
        session.proxies = {
            'http': defaults.get('http_proxy'),
            'https': defaults.get('https_proxy')
        }

    # timeout settings
    if bot and hasattr(bot, 'http_timeout_max_tries'):
        max_retries = bot.http_timeout_max_tries - 1
    else:
        max_retries = defaults.get('http_timeout_max_tries', 3)

    if bot and hasattr(bot, 'http_timeout_sec'):
        timeout = bot.http_timeout_sec
    else:
        timeout = defaults.get('http_timeout_sec', 30)

    adapter = TimeoutHTTPAdapter(max_retries=max_retries, timeout=timeout)
    session.mount('http://', adapter)
    session.mount('https://', adapter)

    return session


def file_name_from_response(response: requests.Response) -> str:
    """
    Extract the file name from the Content-Disposition header of the Response object
    or the URL as fallback

    Parameters:
        response: a Response object retrieved from a call with the requests library

    Returns:
        file_name: The file name
    """
    try:
        file_name = RESPONSE_FILENAME.findall(response.headers["Content-Disposition"])[0]
    except KeyError:
        file_name = response.url.split("/")[-1]
    return file_name


def list_all_bots() -> dict:
    """
    Compile a dictionary with all bots and their parameters.

    Includes
    * the bots' names
    * the description from the docstring
    * parameters including default values.

    For the parameters, parameters of the Bot class are excluded if they have the same value.
    """
    bots = {
        'Collector': {},
        'Parser': {},
        'Expert': {},
        'Output': {},
    }

    from intelmq.lib.bot import Bot  # noqa: prevents circular import
    bot_parameters = dir(Bot)

    base_path = resource_filename('intelmq', 'bots')

    botfiles = [botfile for botfile in pathlib.Path(base_path).glob('**/*.py') if
                botfile.is_file() and botfile.name != '__init__.py']
    for file in botfiles:
        file = Path(file.as_posix().replace(base_path, 'intelmq/bots'))
        mod = importlib.import_module('.'.join(file.with_suffix('').parts))
        if hasattr(mod, 'BOT'):
            name = mod.BOT.__name__
            keys = {}
            variables = sorted((key) for key in dir(mod.BOT) if not key.isupper() and not key.startswith('_'))
            for variable in variables:
                value = getattr(mod.BOT, variable)
                if (not inspect.ismethod(value) and not inspect.isfunction(value) and
                        not inspect.isclass(value) and not inspect.isroutine(value) and
                        not (variable in bot_parameters and getattr(Bot, variable) == value)):
                    keys[variable] = value

            for bot_type in ['CollectorBot', 'ParserBot', 'ExpertBot', 'OutputBot', 'Bot']:
                name = name.replace(bot_type, '')

            bots[file.parts[2].capitalize()[:-1]][name] = {
                "module": mod.__name__,
<<<<<<< HEAD
                "description": "Missing description" if not getattr(mod.BOT, '__doc__', None) else textwrap.dedent(
                    mod.BOT.__doc__),
=======
                "description": "Missing description" if not getattr(mod.BOT, '__doc__', None) else textwrap.dedent(mod.BOT.__doc__).strip(),
>>>>>>> a662c841
                "parameters": keys,
            }
    return bots


def get_runtime() -> dict:
    return load_configuration(RUNTIME_CONF_FILE)


def get_global_settings() -> dict:
    runtime_conf = get_runtime()
    return runtime_conf.get('global', {})


def set_runtime(runtime: dict) -> dict:
    write_configuration(configuration_filepath=RUNTIME_CONF_FILE, content=runtime)
    return get_runtime()


def get_bots_settings(bot_id: str = None) -> dict:
    """
    Returns the settings for configured bots.
    Global default values are merged into the bots' parameters.

    If bot_id is given, only the settings for this bot_id are returned
    """
    runtime_conf = get_runtime()
    for bot in runtime_conf:
        if bot_id and bot_id != bot:  # Skip merging parameters if we don't need to do so
            continue
        # bot's parameters take precedence
        runtime_conf[bot]['parameters'] = {**runtime_conf.get('global', {}), **runtime_conf[bot].get('parameters', {})}

    if bot_id:
        return runtime_conf[bot_id]

    if 'global' in runtime_conf:
        del runtime_conf['global']
    return runtime_conf


def get_timedelta(search_last):
    m = re.search('(?P<number>^[1-9]+[0-9]*)(?P<map>[dmh])$', search_last)
    if not m: raise ValueError(f"ERROR: Incorrect search_last {search_last} parameter. Example 14h, 166d, 15m")
    date_mapping = {
        "d": "days",
        "h": "hours",
        "m": "minutes"
    }
    return {date_mapping[m.group('map')]: int(m.group("number"))}<|MERGE_RESOLUTION|>--- conflicted
+++ resolved
@@ -877,12 +877,8 @@
 
             bots[file.parts[2].capitalize()[:-1]][name] = {
                 "module": mod.__name__,
-<<<<<<< HEAD
                 "description": "Missing description" if not getattr(mod.BOT, '__doc__', None) else textwrap.dedent(
                     mod.BOT.__doc__),
-=======
-                "description": "Missing description" if not getattr(mod.BOT, '__doc__', None) else textwrap.dedent(mod.BOT.__doc__).strip(),
->>>>>>> a662c841
                 "parameters": keys,
             }
     return bots
