--- conflicted
+++ resolved
@@ -328,11 +328,8 @@
     ((2, 1, 0), (v210_deprecations, )),
     ((2, 1, 1), ()),
     ((2, 1, 2), ()),
-<<<<<<< HEAD
+    ((2, 1, 3), ()),
     ((2, 2, 0), (v220_configuration_1, )),
-=======
-    ((2, 1, 3), ()),
->>>>>>> ef0256c9
 ])
 
 ALWAYS = (harmonization, )