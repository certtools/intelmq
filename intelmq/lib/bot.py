# -*- coding: utf-8 -*-
"""

"""
import csv
import datetime
import io
import json
import logging
import os
import re
import signal
import sys
import time
import traceback

from intelmq import (DEFAULT_LOGGING_PATH, DEFAULTS_CONF_FILE,
                     HARMONIZATION_CONF_FILE, PIPELINE_CONF_FILE,
                     RUNTIME_CONF_FILE, SYSTEM_CONF_FILE)
from intelmq.lib import exceptions, utils
import intelmq.lib.message as libmessage
from intelmq.lib.pipeline import PipelineFactory

__all__ = ['Bot', 'CollectorBot', 'ParserBot']


class Bot(object):

    """ Not to be reset when initialized again on reload. """
    __current_message = None
    __message_counter = 0

    def __init__(self, bot_id):
        self.__log_buffer = []
        self.parameters = Parameters()

        self.__error_retries_counter = 0
        self.__source_pipeline = None
        self.__destination_pipeline = None
        self.logger = None

        try:
            version_info = sys.version.splitlines()[0].strip()
            self.__log_buffer.append(('info',
                                      '{} initialized with id {} and version '
                                      '{} as process {}.'
                                      ''.format(self.__class__.__name__,
                                                bot_id, version_info,
                                                os.getpid())))
            self.__log_buffer.append(('debug', 'Library path: %r.' % __file__))

            self.__load_defaults_configuration()
            self.__load_system_configuration()

            self.__check_bot_id(bot_id)
            self.__bot_id = bot_id

            if self.parameters.logging_handler == 'syslog':
                syslog = self.parameters.logging_syslog
            else:
                syslog = False
            self.logger = utils.log(self.__bot_id, syslog=syslog,
                                    log_path=self.parameters.logging_path,
                                    log_level=self.parameters.logging_level)
        except:
            self.__log_buffer.append(('critical', traceback.format_exc()))
            self.stop()
        else:
            for line in self.__log_buffer:
                getattr(self.logger, line[0])(line[1])

        try:
            self.logger.info('Bot is starting.')
            self.__load_runtime_configuration()
            self.__load_pipeline_configuration()
            self.__load_harmonization_configuration()

            self.init()

            self.__sighup = False
            signal.signal(signal.SIGHUP, self.__handle_sighup_signal)
            # system calls should not be interrupted, but restarted
            signal.siginterrupt(signal.SIGHUP, False)
        except Exception as exc:
            if self.parameters.error_log_exception:
                self.logger.exception('Bot initialization failed.')
            else:
                self.logger.error(utils.error_message_from_exc(exc))
                self.logger.error('Bot initialization failed.')

            self.stop()
            raise

    def __handle_sighup_signal(self, signum, stack):
        """
        Called when signal is received and postpone.
        """
        self.logger.info('Received SIGHUP, initializing again later.')
        self.__sighup = True

    def __handle_sighup(self):
        """
        Handle SIGHUP.
        """
        if not self.__sighup:
            return False
        self.logger.info('Handling SIGHUP, initializing again now.')
        self.__disconnect_pipelines()
        self.logger.handlers = []  # remove all existing handlers
        self.shutdown()  # disconnects, stops threads etc
        self.__init__(self.__bot_id)
        self.__connect_pipelines()

    def init(self):
        pass

    def shutdown(self):
        pass

    def start(self, starting=True, error_on_pipeline=True,
              error_on_message=False, source_pipeline=None,
              destination_pipeline=None):

        self.__source_pipeline = source_pipeline
        self.__destination_pipeline = destination_pipeline

        while True:
            try:
                if not starting and (error_on_pipeline or error_on_message):
                    self.logger.info('Bot will continue in %s seconds.' %
                                     self.parameters.error_retry_delay)
                    time.sleep(self.parameters.error_retry_delay)

                if error_on_message:
                    error_on_message = False

                if error_on_pipeline:
                    self.__connect_pipelines()
                    error_on_pipeline = False

                if starting:
                    starting = False

                self.__handle_sighup()
                self.process()
                self.__error_retries_counter = 0  # reset counter

                if self.parameters.rate_limit:
                    self.__sleep()

            except exceptions.PipelineError as exc:
                error_on_pipeline = True

                if self.parameters.error_log_exception:
                    self.logger.exception('Pipeline failed.')
                else:
                    self.logger.error(utils.error_message_from_exc(exc))
                    self.logger.error('Pipeline failed.')
                self.__disconnect_pipelines()

            except Exception as exc:
                if isinstance(exc, MemoryError):
                    self.logger.exception('Out of memory. Exit immediately.')
                    self.stop()
                elif isinstance(exc, (IOError, OSError)) and exc.errno == 28:
                    self.logger.exception('Out of disk space. Exit immediately.')
                    self.stop()

                error_on_message = sys.exc_info()

                if self.parameters.error_log_exception:
                    self.logger.exception("Bot has found a problem.")
                else:
                    self.logger.error(utils.error_message_from_exc(exc))
                    self.logger.error("Bot has found a problem.")

                if self.parameters.error_log_message:
                    # Dump full message if explicitly requested by config
                    self.logger.info("Current Message(event): {!r}."
                                     "".format(self.__current_message))

            except KeyboardInterrupt:
                self.logger.error("Received KeyboardInterrupt.")
                self.stop(exitcode=0)
                del self
                break

            finally:
                if getattr(self.parameters, 'testing', False):
                    self.stop()
                    break

                if error_on_message or error_on_pipeline:
                    self.__error_retries_counter += 1

                    # reached the maximum number of retries
                    if (self.__error_retries_counter >
                            self.parameters.error_max_retries):

                        if error_on_message:

                            if self.parameters.error_dump_message:
                                error_traceback = traceback.format_exception(*error_on_message)
                                self._dump_message(error_traceback,
                                                   message=self.__current_message)
                                self.__current_message = None

                            # remove message from pipeline
                            self.acknowledge_message()

                            # when bot acknowledge the message,
                            # dont need to wait again
                            error_on_message = False

                        # error_procedure: stop
                        if self.parameters.error_procedure == "stop":
                            self.stop()

                        # error_procedure: pass
                        else:
                            self.__error_retries_counter = 0  # reset counter
            self.__handle_sighup()

    def __sleep(self):
        """
        Sleep handles interrupts and changed rate_limit-parameter.

        time.sleep is stopped by signals such as SIGHUP. As rate_limit could
        have been changed, we initialize again and continue to sleep, if
        necessary at all.
        """
        starttime = time.time()
        remaining = self.parameters.rate_limit
        while remaining > 0:
            self.logger.info("Idling for {:.1f}s now.".format(remaining))
            time.sleep(remaining)
            self.__handle_sighup()
            remaining = self.parameters.rate_limit - (time.time() - starttime)

    def stop(self, exitcode=1):
        try:
            self.shutdown()
        except:
            pass

        self.__disconnect_pipelines()

        if self.logger:
            self.logger.info("Bot stopped.")
            logging.shutdown()
        else:
            self.__log_buffer.append(('info', 'Bot stopped.'))
            self.__print_log_buffer()

        if not getattr(self.parameters, 'testing', False):
            try:
                self.logger.error("Exiting.")
            except:
                print("Exiting")
            del self
            exit(exitcode)

    def __print_log_buffer(self):
        for level, message in self.__log_buffer:
            if self.logger:
                getattr(self.logger, level)(message)
            print(level.upper(), '-', message)
        self.__log_buffer = []

    def __check_bot_id(self, str):
        res = re.search('[^0-9a-zA-Z\-]+', str)
        if res:
            self.__log_buffer.append(('error',
                                      "Invalid bot id, must match '"
                                      "[^0-9a-zA-Z\-]+'."))
            self.stop()

    def __connect_pipelines(self):
        self.logger.debug("Loading source pipeline and queue %r." % self.__source_queues)
        self.__source_pipeline = PipelineFactory.create(self.parameters)
        self.__source_pipeline.set_queues(self.__source_queues, "source")
        self.__source_pipeline.connect()
        self.logger.debug("Connected to source queue.")

        if self.__destination_queues:
            self.logger.debug("Loading destination pipeline and queues %r."
                              "" % self.__destination_queues)
            self.__destination_pipeline = PipelineFactory.create(self.parameters)
            self.__destination_pipeline.set_queues(self.__destination_queues,
                                                   "destination")
            self.__destination_pipeline.connect()
            self.logger.debug("Connected to destination queues.")
        else:
            self.logger.debug("No destination queues to load.")

        self.logger.info("Pipeline ready.")

    def __disconnect_pipelines(self):
        """ Disconnecting pipelines. """
        if self.__source_pipeline:
            self.__source_pipeline.disconnect()
            self.__source_pipeline = None
            self.logger.debug("Disconnected from source pipeline.")
        if self.__destination_pipeline:
            self.__destination_pipeline.disconnect()
            self.__destination_pipeline = None
            self.logger.debug("Disconnected from destination pipeline.")

    def send_message(self, *messages):
        for message in messages:
            if not message:
                self.logger.warning("Ignoring empty message at sending. Possible bug in bot.")
                continue

            self.logger.debug("Sending message.")
            self.__message_counter += 1
            if self.__message_counter % 500 == 0:
                self.logger.info("Processed %s messages." % self.__message_counter)

            raw_message = libmessage.MessageFactory.serialize(message)
            self.__destination_pipeline.send(raw_message)

    def receive_message(self):
        self.logger.debug('Waiting for incoming message.')
        message = None
        while not message:
            message = self.__source_pipeline.receive()
            if not message:
                self.logger.warning('Empty message received. Some previous bot sent invalid data.')
                continue

        # handle a sighup which happened during blocking read
        self.__handle_sighup()

        self.__current_message = libmessage.MessageFactory.unserialize(message,
                                                                       harmonization=self.harmonization)

        if 'raw' in self.__current_message and len(self.__current_message['raw']) > 400:
            tmp_msg = self.__current_message.to_dict(hierarchical=False)
            tmp_msg['raw'] = tmp_msg['raw'][:397] + '...'
        else:
            tmp_msg = self.__current_message
        self.logger.debug('Received message {!r}.'.format(tmp_msg))

        return self.__current_message

    def acknowledge_message(self):
        self.__source_pipeline.acknowledge()

    def _dump_message(self, error_traceback, message):
        if message is None:
            return

        self.logger.info('Dumping message from pipeline to dump file.')
        timestamp = datetime.datetime.utcnow()
        timestamp = timestamp.isoformat()

        dump_file = os.path.join(self.parameters.logging_path, self.__bot_id + ".dump")

        new_dump_data = dict()
        new_dump_data[timestamp] = dict()
        new_dump_data[timestamp]["bot_id"] = self.__bot_id
        new_dump_data[timestamp]["source_queue"] = self.__source_queues
        new_dump_data[timestamp]["traceback"] = error_traceback

        new_dump_data[timestamp]["message"] = message.serialize()

        try:
            with open(dump_file, 'r') as fp:
                dump_data = json.load(fp)
                dump_data.update(new_dump_data)
        except:
            dump_data = new_dump_data

        with open(dump_file, 'w') as fp:
            json.dump(dump_data, fp, indent=4, sort_keys=True)

        self.logger.debug('Message dumped.')

    def __load_defaults_configuration(self):
        self.__log_buffer.append(('debug', "Loading defaults configuration from %r."
                                  "" % DEFAULTS_CONF_FILE))
        config = utils.load_configuration(DEFAULTS_CONF_FILE)

        setattr(self.parameters, 'logging_path', DEFAULT_LOGGING_PATH)

        for option, value in config.items():
            setattr(self.parameters, option, value)
            self.__log_configuration_parameter("defaults", option, value)

    def __load_system_configuration(self):
        if os.path.exists(SYSTEM_CONF_FILE):
            self.__log_buffer.append(('warning', "system.conf is deprecated "
                                      "and will be removed in 1.0. "
                                      "Use defaults.conf instead!"))
            self.__log_buffer.append(('debug', "Loading system configuration from %r."
                                      "" % SYSTEM_CONF_FILE))
            config = utils.load_configuration(SYSTEM_CONF_FILE)

            for option, value in config.items():
                setattr(self.parameters, option, value)
                self.__log_configuration_parameter("system", option, value)

    def __load_runtime_configuration(self):
        self.logger.debug("Loading runtime configuration from %r." % RUNTIME_CONF_FILE)
        config = utils.load_configuration(RUNTIME_CONF_FILE)

        if self.__bot_id in list(config.keys()):
            params = config[self.__bot_id]
            if 'parameters' in params:
                params = params['parameters']
            else:
                self.logger.warning('Old runtime configuration format found.')
            for option, value in params.items():
                setattr(self.parameters, option, value)
                self.__log_configuration_parameter("runtime", option, value)

    def __load_pipeline_configuration(self):
        self.logger.debug("Loading pipeline configuration from %r." % PIPELINE_CONF_FILE)
        config = utils.load_configuration(PIPELINE_CONF_FILE)

        self.__source_queues = None
        self.__destination_queues = None

        if self.__bot_id in list(config.keys()):

            if 'source-queue' in config[self.__bot_id].keys():
                self.__source_queues = config[self.__bot_id]['source-queue']

            if 'destination-queues' in config[self.__bot_id].keys():

                self.__destination_queues = config[
                    self.__bot_id]['destination-queues']

        else:
            raise ValueError("Pipeline configuration: no key "
                             "{!r}.".format(self.__bot_id))

    def __log_configuration_parameter(self, config_name, option, value):
        if "password" in option or "token" in option:
            value = "HIDDEN"

        message = "{} configuration: parameter {!r} loaded with value {!r}."\
            .format(config_name.title(), option, value)

        if self.logger:
            self.logger.debug(message)
        else:
            self.__log_buffer.append(("debug", message))

    def __load_harmonization_configuration(self):
        self.logger.debug("Loading Harmonization configuration from %r." % HARMONIZATION_CONF_FILE)
        self.harmonization = utils.load_configuration(HARMONIZATION_CONF_FILE)

    def new_event(self, *args, **kwargs):
        return libmessage.Event(*args, harmonization=self.harmonization, **kwargs)

    @classmethod
    def run(cls):
        if len(sys.argv) < 2:
            exit('No bot ID given.')
        instance = cls(sys.argv[1])
        instance.start()


class ParserBot(Bot):
    csv_params = {}
    ignore_lines_starting = []

    def __init__(self, bot_id):
        super(ParserBot, self).__init__(bot_id=bot_id)
        if self.__class__.__name__ == 'ParserBot':
            self.logger.error('ParserBot can\'t be started itself. '
                              'Possible Misconfiguration.')
            self.stop()

    def parse_csv(self, report):
        """
        A basic CSV parser.
        """
        raw_report = utils.base64_decode(report.get("raw")).strip()
        if self.ignore_lines_starting:
            raw_report = '\n'.join([line for line in raw_report.splitlines()
                                    if not any([line.startswith(prefix) for prefix
                                                in self.ignore_lines_starting])])

        for line in csv.reader(io.StringIO(raw_report)):
            yield line

    def parse_csv_dict(self, report):
        """
        A basic CSV Dictionary parser.
        """
        raw_report = utils.base64_decode(report.get("raw")).strip()
        if self.ignore_lines_starting:
            raw_report = '\n'.join([line for line in raw_report.splitlines()
                                    if not any([line.startswith(prefix) for prefix
                                                in self.ignore_lines_starting])])

        for line in csv.DictReader(io.StringIO(raw_report)):
            yield line

    def parse(self, report):
        """
        A generator yielding the single elements of the data.

        Comments, headers etc. can be processed here. Data needed by
        `self.parse_line` can be saved in `self.tempdata` (list).

        Default parser yields stripped lines.
        Override for your use or use an exisiting parser, e.g.:
            parse = ParserBot.parse_csv
        """
        for line in utils.base64_decode(report.get("raw")).splitlines():
            line = line.strip()
            if not any([line.startswith(prefix) for prefix in self.ignore_lines_starting]):
                yield line

    def parse_line(self, line, report):
        """
        A generator which can yield one or more messages contained in line.

        Report has the full message, thus you can access some metadata.
        Override for your use.
        """
        raise NotImplementedError

    def process(self):
        self.tempdata = []  # temporary data for parse, parse_line and recover_line
        self.__failed = []
        report = self.receive_message()

        if 'raw' not in report:
            self.logger.warning('Report without raw field received. Possible '
                                'bug or misconfiguration in previous bots.')
            self.acknowledge_message()
            return

        for line in self.parse(report):
            if not line:
                continue
            try:
                # filter out None
                events = list(filter(bool, self.parse_line(line, report)))
            except Exception:
                self.logger.exception('Failed to parse line.')
                self.__failed.append((traceback.format_exc(), line))
            else:
                self.send_message(*events)

        for exc, line in self.__failed:
            report_dump = report.copy()
            report_dump.update('raw', self.recover_line(line))
            self._dump_message(exc, report_dump)

        self.acknowledge_message()

    def recover_line(self, line):
        """
        Reverse of parse for single lines.

        Recovers a fully functional report with only the problematic line.
        """
        return '\n'.join(self.tempdata + [line])

    def recover_line_csv(self, line):
        out = io.StringIO()
        writer = csv.writer(out)
        writer.writerow(line)
        return out.getvalue()

    def recover_line_csv_dict(self, line):
        """
        Converts dictionaries to csv. self.csv_fieldnames must be list of fields.
        """
        out = io.StringIO()
        writer = csv.DictWriter(out, self.csv_fieldnames, **self.csv_params)
        writer.writeheader()
        writer.writerow(line)
        return out.getvalue()


class CollectorBot(Bot):
    """
    Base class for collectors.

    Does some sanity checks on message sending.
    """
    def __init__(self, bot_id):
        super(CollectorBot, self).__init__(bot_id=bot_id)
        if self.__class__.__name__ == 'CollectorBot':
            self.logger.error('CollectorBot can\'t be started itself. '
                              'Possible Misconfiguration.')
            self.stop()

    def __filter_empty_report(self, message):
        if 'raw' not in message:
            self.logger.warning('Ignoring report without raw field. '
                                'Possible bug or misconfiguration of this bot.')
            return False
        return True

    def __add_report_fields(self, report):
        report.add("feed.name", self.parameters.feed)
        if hasattr(self.parameters, 'code'):
            report.add("feed.code", self.parameters.code)
        if hasattr(self.parameters, 'documentation'):
            report.add("feed.documentation", self.parameters.documentation)
        if hasattr(self.parameters, 'provider'):
            report.add("feed.provider", self.parameters.provider)
        report.add("feed.accuracy", self.parameters.accuracy)
        return report

    def send_message(self, *messages):
        messages = filter(self.__filter_empty_report, messages)
        messages = map(self.__add_report_fields, messages)
        super(CollectorBot, self).send_message(*messages)

    def new_report(self):
        return libmessage.Report()

    def set_request_parameters(self):
        if hasattr(self.parameters, 'http_ssl_proxy'):
            self.logger.warning("Parameter 'http_ssl_proxy' is deprecated and will be removed in "
                                "version 1.0!")
            if not hasattr(self.parameters, 'https_proxy'):
                self.parameters.https_proxy = self.parameters.http_ssl_proxy

        self.http_header = getattr(self.parameters, 'http_header', {})
        self.http_verify_cert = getattr(self.parameters, 'http_verify_cert', True)
        self.ssl_client_cert = getattr(self.parameters, 'ssl_client_certificate', None)
<<<<<<< HEAD
        self.http_timeout_sec = getattr(self.parameters, 'http_timeout_sec', None)
=======
>>>>>>> b84197ba

        if hasattr(self.parameters, 'http_username') and hasattr(
                self.parameters, 'http_password'):
            self.auth = (self.parameters.http_username,
                         self.parameters.http_password)
        else:
            self.auth = None

        if self.parameters.http_proxy and self.parameters.https_proxy:
            self.proxy = {'http': self.parameters.http_proxy,
                          'https': self.parameters.https_proxy}
        elif self.parameters.http_proxy or self.parameters.https_proxy:
            self.logger.warning('Only {}_proxy seems to be set.'
                                'Both http and https proxies must be set.'
                                .format('http' if self.parameters.http_proxy else 'https'))
            self.proxy = None
        else:
            self.proxy = None

        self.http_timeout_sec = getattr(self.parameters, 'http_timeout_sec', None)
        self.http_timeout_max_tries = getattr(self.parameters, 'http_timeout_max_tries', 1)
        # Be sure this is always at least 1
        self.http_timeout_max_tries = self.http_timeout_max_tries if self.http_timeout_max_tries >= 1 else 1

        self.http_header['User-agent'] = self.parameters.http_user_agent


class Parameters(object):
    pass<|MERGE_RESOLUTION|>--- conflicted
+++ resolved
@@ -629,10 +629,6 @@
         self.http_header = getattr(self.parameters, 'http_header', {})
         self.http_verify_cert = getattr(self.parameters, 'http_verify_cert', True)
         self.ssl_client_cert = getattr(self.parameters, 'ssl_client_certificate', None)
-<<<<<<< HEAD
-        self.http_timeout_sec = getattr(self.parameters, 'http_timeout_sec', None)
-=======
->>>>>>> b84197ba
 
         if hasattr(self.parameters, 'http_username') and hasattr(
                 self.parameters, 'http_password'):
