--- conflicted
+++ resolved
@@ -579,10 +579,9 @@
         messages = map(self.__add_report_fields, messages)
         super(CollectorBot, self).send_message(*messages)
 
-<<<<<<< HEAD
     def new_report(self):
         return libmessage.Report()
-=======
+
     def set_request_parameters(self):
         self.http_header = getattr(self.parameters, 'http_header', {})
         self.http_verify_cert = getattr(self.parameters, 'http_verify_cert',
@@ -604,7 +603,6 @@
             self.proxy = None
 
         self.http_header['User-agent'] = self.parameters.http_user_agent
->>>>>>> f3114dc3
 
 
 class Parameters(object):
