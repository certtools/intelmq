# -*- coding: utf-8 -*-
"""

"""

import csv
import datetime
import importlib
import io
import json
<<<<<<< HEAD
import re
import requests
=======
import logging
>>>>>>> 454efa5d
import os
import re
import signal
import sys
import time
import traceback

import intelmq.lib.message
from intelmq import (DEFAULT_LOGGING_PATH, DEFAULTS_CONF_FILE,
                     HARMONIZATION_CONF_FILE, PIPELINE_CONF_FILE,
                     RUNTIME_CONF_FILE, SYSTEM_CONF_FILE)
from intelmq.lib import exceptions, utils
from intelmq.lib.message import MessageFactory
from intelmq.lib.pipeline import PipelineFactory

__all__ = ['Bot', 'ParserBot']


class Bot(object):

    """ Not to be reset when initialized again on reload. """
    __current_message = None
    __message_counter = 0

    def __init__(self, bot_id):
        self.__log_buffer = []
        self.parameters = Parameters()

        self.__error_retries_counter = 0
        self.__source_pipeline = None
        self.__destination_pipeline = None
        self.logger = None
        self.last_heartbeat = None

        try:
            version_info = sys.version.splitlines()[0].strip()
            self.__log_buffer.append(('info',
                                      '{} initialized with id {} and version '
                                      '{} as process {}.'
                                      ''.format(self.__class__.__name__,
                                                bot_id, version_info,
                                                os.getpid())))

            self.__load_defaults_configuration()
            self.__load_system_configuration()

            self.__check_bot_id(bot_id)
            self.__bot_id = bot_id

            if self.parameters.logging_handler == 'syslog':
                syslog = self.parameters.logging_syslog
            else:
                syslog = False
            self.logger = utils.log(self.__bot_id, syslog=syslog,
                                    log_path=self.parameters.logging_path,
                                    log_level=self.parameters.logging_level)
        except:
            self.__log_buffer.append(('critical', traceback.format_exc()))
            self.stop()
        else:
            for line in self.__log_buffer:
                getattr(self.logger, line[0])(line[1])

        try:
            self.logger.info('Bot is starting.')
            self.__load_runtime_configuration()
            self.__load_pipeline_configuration()
            self.__load_harmonization_configuration()

            self.heartbeat_time = datetime.timedelta(seconds=self.parameters.bot_heartbeat_min_wait)

            self.init()

            self.__sighup = False
            signal.signal(signal.SIGHUP, self.__handle_sighup_signal)
            # system calls should not be interrupted, but restarted
            signal.siginterrupt(signal.SIGHUP, False)
        except Exception as exc:
            if self.parameters.error_log_exception:
                self.logger.exception('Bot initialization failed.')
            else:
                self.logger.error(utils.error_message_from_exc(exc))
                self.logger.error('Bot initialization failed.')

            self.stop()
            raise

    def __handle_sighup_signal(self, signum, stack):
        """
        Called when signal is received and postpone.
        """
        self.logger.info('Received SIGHUP, initializing again later.')
        self.__sighup = True

    def __handle_sighup(self):
        """
        Handle SIGHUP.
        """
        if not self.__sighup:
            return False
        self.logger.info('Handling SIGHUP, initializing again now.')
        self.__disconnect_pipelines()
        self.logger.handlers = []  # remove all existing handlers
        self.__init__(self.__bot_id)
        importlib.reload(intelmq.lib.message)
        self.__connect_pipelines()

    def init(self):
        pass

    def shutdown(self):
        pass

    def start(self, starting=True, error_on_pipeline=True,
              error_on_message=False, source_pipeline=None,
              destination_pipeline=None):
        self.__source_pipeline = source_pipeline
        self.__destination_pipeline = destination_pipeline
        self.logger.info('Bot starts processings.')

        while True:
            try:
                if not starting and (error_on_pipeline or error_on_message):
                    self.logger.info('Bot will restart in %s seconds.' %
                                     self.parameters.error_retry_delay)
                    time.sleep(self.parameters.error_retry_delay)
                    self.logger.info('Bot woke up')
                    self.logger.info('Trying to start processing again.')

                if error_on_message:
                    error_on_message = False

                if error_on_pipeline:
                    self.__connect_pipelines()
                    error_on_pipeline = False

                if starting:
                    self.logger.info("Start processing.")
                    starting = False

                self.__handle_sighup()
                self.process()
                self.__error_retries_counter = 0  # reset counter

                if self.parameters.rate_limit:
                    self.__sleep()

            except exceptions.PipelineError:
                error_on_pipeline = True

                if self.parameters.error_log_exception:
                    self.logger.exception('Pipeline failed.')
                else:
                    self.logger.error('Pipeline failed.')
                self.__disconnect_pipelines()

            except Exception as exc:
                error_on_message = True

                if self.parameters.error_log_exception:
                    self.logger.exception("Bot has found a problem.")
                else:
                    self.logger.error(utils.error_message_from_exc(exc))
                    self.logger.error("Bot has found a problem.")

                if self.parameters.error_log_message:
                    # Dump full message if explicitly requested by config
                    self.logger.info("Current Message(event): {!r}."
                                     "".format(self.__current_message))

            except KeyboardInterrupt:
                self.logger.error("Received KeyboardInterrupt.")
                self.stop(exitcode=0)
                del self
                break

            else:
                if (not self.last_heartbeat or
                        (datetime.datetime.now() - self.last_heartbeat) > self.heartbeat_time):
                    requests.get(self.parameters.bot_heartbeat_url.format(bot_id=self.__bot_id))
                    self.last_heartbeat = datetime.datetime.now()

            finally:
                if getattr(self.parameters, 'testing', False):
                    self.stop()
                    break

                if error_on_message or error_on_pipeline:
                    self.__error_retries_counter += 1

                    # reached the maximum number of retries
                    if (self.__error_retries_counter >
                            self.parameters.error_max_retries):

                        if error_on_message:

                            if self.parameters.error_dump_message:
                                error_traceback = traceback.format_exc()
                                self._dump_message(error_traceback,
                                                   message=self.__current_message)
                                self.__current_message = None

                            # remove message from pipeline
                            self.acknowledge_message()

                            # when bot acknowledge the message,
                            # dont need to wait again
                            error_on_message = False

                        # error_procedure: stop
                        if self.parameters.error_procedure == "stop":
                            self.stop()

                        # error_procedure: pass
                        else:
                            self.__error_retries_counter = 0  # reset counter
            self.__handle_sighup()

    def __sleep(self):
        """
        Sleep handles interrupts and changed rate_limit-parameter.

        time.sleep is stopped by signals such as SIGHUP. As rate_limit could
        have been changed, we initialize again and continue to sleep, if
        necessary at all.
        """
        starttime = time.time()
        remaining = self.parameters.rate_limit
        while remaining > 0:
            self.logger.info("Idling for {:.1f}s now.".format(remaining))
            time.sleep(remaining)
            self.__handle_sighup()
            remaining = self.parameters.rate_limit - (time.time() - starttime)

    def stop(self, exitcode=1):
        try:
            self.shutdown()
        except:
            pass

        self.__disconnect_pipelines()

        if self.logger:
            self.logger.info("Bot stopped.")
            logging.shutdown()
        else:
            self.__log_buffer.append(('info', 'Bot stopped.'))
            self.__print_log_buffer()

        if not getattr(self.parameters, 'testing', False):
            try:
                self.logger.error("Exiting.")
            except:
                print("Exiting")
            del self
            exit(exitcode)

    def __print_log_buffer(self):
        for level, message in self.__log_buffer:
            if self.logger:
                getattr(self.logger, level)(message)
            print(level.upper(), '-', message)
        self.__log_buffer = []

    def __check_bot_id(self, str):
        res = re.search('[^0-9a-zA-Z\-]+', str)
        if res:
            self.__log_buffer.append(('error',
                                      "Invalid bot id, must match '"
                                      "[^0-9a-zA-Z\-]+'."))
            self.stop()

    def __connect_pipelines(self):
        self.logger.debug("Loading source pipeline.")
        self.__source_pipeline = PipelineFactory.create(self.parameters)
        self.logger.debug("Loading source queue.")
        self.__source_pipeline.set_queues(self.__source_queues, "source")
        self.logger.debug("Source queue loaded {}."
                          "".format(self.__source_queues))
        self.__source_pipeline.connect()
        self.logger.debug("Connected to source queue.")

        self.logger.debug("Loading destination pipeline.")
        self.__destination_pipeline = PipelineFactory.create(self.parameters)
        self.logger.debug("Loading destination queues.")
        self.__destination_pipeline.set_queues(self.__destination_queues,
                                               "destination")
        self.logger.debug("Destination queues loaded {}."
                          "".format(self.__destination_queues))
        self.__destination_pipeline.connect()
        self.logger.debug("Connected to destination queues.")

        self.logger.info("Pipeline ready.")

    def __disconnect_pipelines(self):
        """ Disconnecting pipelines. """
        if self.__source_pipeline:
            self.__source_pipeline.disconnect()
            self.__source_pipeline = None
            self.logger.debug("Disconnecting from source pipeline.")
        if self.__destination_pipeline:
            self.__destination_pipeline.disconnect()
            self.__destination_pipeline = None
            self.logger.debug("Disconnecting from destination pipeline.")

    def send_message(self, *messages):
        for message in messages:
            if not message:
                self.logger.warning("Ignoring empty message at sending.")
                continue

            self.logger.debug("Sending message.")
            self.__message_counter += 1
            if self.__message_counter % 500 == 0:
                self.logger.info("Processed %s messages." % self.__message_counter)

            raw_message = MessageFactory.serialize(message)
            self.__destination_pipeline.send(raw_message)

    def receive_message(self):
        self.logger.debug('Waiting for incoming message.')
        message = None
        while not message:
            message = self.__source_pipeline.receive()
            if not message:
                self.logger.warning('Empty message received.')
                continue
        self.__current_message = MessageFactory.unserialize(message)

        if 'raw' in self.__current_message and len(self.__current_message['raw']) > 400:
            tmp_msg = self.__current_message.to_dict(hierarchical=False)
            tmp_msg['raw'] = tmp_msg['raw'][:397] + '...'
        else:
            tmp_msg = self.__current_message
        self.logger.debug('Received message {!r}.'.format(tmp_msg))

        # handle a sighup which happened during blocking read
        self.__handle_sighup()

        return self.__current_message

    def acknowledge_message(self):
        self.__source_pipeline.acknowledge()

    def _dump_message(self, error_traceback, message):
        if message is None:
            return

        self.logger.info('Dumping message from pipeline to dump file.')
        timestamp = datetime.datetime.utcnow()
        timestamp = timestamp.isoformat()

        dump_file = "%s%s.dump" % (self.parameters.logging_path, self.__bot_id)

        new_dump_data = dict()
        new_dump_data[timestamp] = dict()
        new_dump_data[timestamp]["bot_id"] = self.__bot_id
        new_dump_data[timestamp]["source_queue"] = self.__source_queues
        new_dump_data[timestamp]["traceback"] = error_traceback

        new_dump_data[timestamp]["message"] = message.serialize()

        try:
            with open(dump_file, 'r') as fp:
                dump_data = json.load(fp)
                dump_data.update(new_dump_data)
        except:
            dump_data = new_dump_data

        with open(dump_file, 'w') as fp:
            json.dump(dump_data, fp, indent=4, sort_keys=True)

        self.logger.warn('Message dumped.')

    def __load_defaults_configuration(self):
        self.__log_buffer.append(('debug', "Loading defaults configuration."))
        config = utils.load_configuration(DEFAULTS_CONF_FILE)

        setattr(self.parameters, 'logging_path', DEFAULT_LOGGING_PATH)

        for option, value in config.items():
            setattr(self.parameters, option, value)
            self.__log_buffer.append(('debug',
                                      "Defaults configuration: parameter {!r} "
                                      "loaded  with value {!r}.".format(option,
                                                                        value)))

    def __load_system_configuration(self):
        if os.path.exists(SYSTEM_CONF_FILE):
            self.__log_buffer.append(('warning', "system.conf is deprecated and will be"
                                      "removed in 1.0. Use defaults.conf instead!"))
            self.__log_buffer.append(('debug', "Loading system configuration."))
            config = utils.load_configuration(SYSTEM_CONF_FILE)

            for option, value in config.items():
                setattr(self.parameters, option, value)
                self.__log_buffer.append(('debug',
                                          "System configuration: parameter {!r} "
                                          "loaded  with value {!r}.".format(option, value)))

    def __load_runtime_configuration(self):
        self.logger.debug("Loading runtime configuration.")
        config = utils.load_configuration(RUNTIME_CONF_FILE)

        if self.__bot_id in list(config.keys()):
            for option, value in config[self.__bot_id].items():
                setattr(self.parameters, option, value)
                self.logger.debug("Runtime configuration: parameter {!r} "
                                  "loaded with value {!r}.".format(option, value))

    def __load_pipeline_configuration(self):
        self.logger.debug("Loading pipeline configuration.")
        config = utils.load_configuration(PIPELINE_CONF_FILE)

        self.__source_queues = None
        self.__destination_queues = None

        if self.__bot_id in list(config.keys()):

            if 'source-queue' in config[self.__bot_id].keys():
                self.__source_queues = config[self.__bot_id]['source-queue']
                self.logger.debug("Pipeline configuration: parameter "
                                  "'source-queue' loaded with the value {!r}."
                                  "".format(self.__source_queues))

            if 'destination-queues' in config[self.__bot_id].keys():

                self.__destination_queues = config[
                    self.__bot_id]['destination-queues']
                self.logger.debug("Pipeline configuration: parameter"
                                  "'destination-queues' loaded with the value "
                                  "{!r}.".format(", ".join(self.__destination_queues)))

        else:
            self.logger.error("Pipeline configuration: no key "
                              "{!r}.".format(self.__bot_id))
            self.stop()

    def __load_harmonization_configuration(self):
        self.logger.debug("Loading Harmonization configuration.")
        config = utils.load_configuration(HARMONIZATION_CONF_FILE)

        for message_types in config.keys():
            for key in config[message_types].keys():
                for _key in config.keys():
                    if _key.startswith("%s." % key):
                        raise exceptions.ConfigurationError(
                            'harmonization',
                            "Key %s is not valid." % _key)


class ParserBot(Bot):

    def __init__(self, bot_id):
        super(ParserBot, self).__init__(bot_id=bot_id)
        if self.__class__.__name__ == 'ParserBot':
            self.logger.error('ParserBot can\'t be started itself. '
                              'Possible Misconfiguration.')
            self.stop()

    def parse_csv(self, report):
        """
        A basic CSV parser.
        """
        raw_report = utils.base64_decode(report.get("raw"))
        for line in csv.reader(io.StringIO(raw_report)):
            yield line

    def parse(self, report):
        """
        A generator yielding the single elements of the data.

        Comments, headers etc. can be processed here. Data needed by
        `self.parse_line` can be saved in `self.tempdata` (list).

        Default parser yields stripped lines.
        Override for your use or use an exisiting parser, e.g.:
            parse = ParserBot.parse_csv
        """
        for line in utils.base64_decode(report.get("raw")).splitlines():
            yield line.strip()

    def parse_line(self, line, report):
        """
        A generator which can yield one or more messages contained in line.

        Report has the full message, thus you can access some metadata.
        Override for your use.
        """
        raise NotImplementedError

    def process(self):
        self.tempdata = []  # temporary data for parse, parse_line and recover_line
        self.__failed = []
        report = self.receive_message()

        if 'raw' not in report:
            self.logger.warning('Report without raw field received. Possible '
                                'bug or misconfiguration in previous bots.')
            self.acknowledge_message()
            return

        for line in self.parse(report):
            if not line:
                continue
            try:
                # filter out None
                events = list(filter(bool, self.parse_line(line, report)))
            except Exception:
                self.logger.exception('Failed to parse line.')
                self.__failed.append((traceback.format_exc(), line))
            else:
                self.send_message(*events)

        for exc, line in self.__failed:
            report_dump = report.copy()
            report_dump.update('raw', self.recover_line(line))
            self._dump_message(exc, report_dump)

        self.acknowledge_message()

    def recover_line(self, line):
        """
        Reverse of parse for single lines.

        Recovers a fully functional report with only the problematic line.
        """
        return '\n'.join(self.tempdata + [line])

    def recover_line_csv(self, line):
        out = io.StringIO()
        writer = csv.writer(out)
        writer.writerow(line)
        return out.getvalue()

    csv_params = {}

    def recover_line_csv_dict(self, line):
        """
        Converts dictionaries to csv. self.csv_fieldnames must be list of fields.
        """
        out = io.StringIO()
        writer = csv.DictWriter(out, self.csv_fieldnames, **self.csv_params)
        writer.writeheader()
        writer.writerow(line)
        return out.getvalue()


class CollectorBot(Bot):
    """
    Base class for collectors.

    Does some sanity checks on message sending.
    """
    def __init__(self, bot_id):
        super(CollectorBot, self).__init__(bot_id=bot_id)
        if self.__class__.__name__ == 'CollectorBot':
            self.logger.error('CollectorBot can\'t be started itself. '
                              'Possible Misconfiguration.')
            self.stop()

    def __filter_empty_report(self, message):
        if 'raw' not in message:
            self.logger.warning('Ignoring report without raw field. '
                                'Possible bug or miconfiguration of this bot.')
            return False
        return True

    def __add_report_fields(self, report):
        report.add("feed.name", self.parameters.feed)
        if hasattr(self.parameters, 'code'):
            report.add("feed.code", self.parameters.code)
        report.add("feed.accuracy", self.parameters.accuracy)
        return report

    def send_message(self, *messages):
        messages = filter(self.__filter_empty_report, messages)
        messages = map(self.__add_report_fields, messages)
        super(CollectorBot, self).send_message(*messages)


class Parameters(object):
    pass<|MERGE_RESOLUTION|>--- conflicted
+++ resolved
@@ -8,12 +8,8 @@
 import importlib
 import io
 import json
-<<<<<<< HEAD
-import re
 import requests
-=======
 import logging
->>>>>>> 454efa5d
 import os
 import re
 import signal
