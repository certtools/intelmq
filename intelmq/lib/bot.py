--- conflicted
+++ resolved
@@ -463,8 +463,6 @@
         writer.writerow(line)
         return out.getvalue()
 
-<<<<<<< HEAD
-=======
     csv_params = {}
 
     def recover_line_csv_dict(self, line):
@@ -477,7 +475,6 @@
         writer.writerow(line)
         return out.getvalue()
 
->>>>>>> f61ea576
 
 class Parameters(object):
     pass