--- conflicted
+++ resolved
@@ -418,22 +418,6 @@
             self.__log_configuration_parameter("defaults", option, value)
 
         self.parameters.log_processed_messages_seconds = datetime.timedelta(seconds=self.parameters.log_processed_messages_seconds)
-<<<<<<< HEAD
-
-    def __load_system_configuration(self):
-        if os.path.exists(SYSTEM_CONF_FILE):
-            self.__log_buffer.append(('warning', "system.conf is deprecated "
-                                      "and will be removed in 1.0. "
-                                      "Use defaults.conf instead!"))
-            self.__log_buffer.append(('debug', "Loading system configuration from %r."
-                                      "" % SYSTEM_CONF_FILE))
-            config = utils.load_configuration(SYSTEM_CONF_FILE)
-
-            for option, value in config.items():
-                setattr(self.parameters, option, value)
-                self.__log_configuration_parameter("system", option, value)
-=======
->>>>>>> 205da82f
 
     def __load_runtime_configuration(self):
         self.logger.debug("Loading runtime configuration from %r.", RUNTIME_CONF_FILE)
