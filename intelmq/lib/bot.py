# -*- coding: utf-8 -*-
"""

"""
from __future__ import print_function, unicode_literals

import datetime
import json
import re
import sys
import time
import traceback

from intelmq import (DEFAULT_LOGGING_LEVEL, DEFAULT_LOGGING_PATH,
                     DEFAULTS_CONF_FILE, HARMONIZATION_CONF_FILE,
                     PIPELINE_CONF_FILE, RUNTIME_CONF_FILE, SYSTEM_CONF_FILE)
from intelmq.lib import exceptions, utils
from intelmq.lib.message import MessageFactory
from intelmq.lib.pipeline import PipelineFactory


class Bot(object):

    def __init__(self, bot_id):
        self.log_buffer = []
        self.parameters = Parameters()

        self.current_message = None
        self.last_message = None
        self.message_counter = 0
        self.error_retries_counter = 0
        self.source_pipeline = None
        self.destination_pipeline = None
        self.logger = None

        try:
            version_info = sys.version.splitlines()[0].strip()
            self.log_buffer.append(('info',
                                    '{} initialized with id {} and version {}.'
                                    ''.format(self.__class__.__name__,
                                              bot_id, version_info)))
            self.check_bot_id(bot_id)
            self.bot_id = bot_id

            self.load_defaults_configuration()
            self.load_system_configuration()
<<<<<<< HEAD
            import os
            self.log_buffer.append(('info', os.path.abspath(utils.__file__)))
            self.log_buffer.append(('info', utils.log.__doc__))
            self.log_buffer.append(('info', repr(sys.modules['intelmq'])))
=======
>>>>>>> d45f5b39
            if self.parameters.logging_handler == 'syslog':
                syslog = self.parameters.logging_syslog
            else:
                syslog = False
            self.logger = utils.log(self.bot_id,
                                    log_level=self.parameters.logging_level)
#                                    syslog=syslog)
        except:
            self.log_buffer.append(('critical', traceback.format_exc()))
            self.stop()
        else:
            for line in self.log_buffer:
                getattr(self.logger, line[0])(line[1])

        try:
            self.logger.info('Bot is starting.')
            self.load_runtime_configuration()
            self.load_pipeline_configuration()
            self.load_harmonization_configuration()

            self.init()
        except:
            self.logger.exception('Bot initialization failed.')
            raise

    def init(self):
        pass

    def start(self, starting=True, error_on_pipeline=True,
              error_on_message=False, source_pipeline=None,
              destination_pipeline=None):
        self.source_pipeline = source_pipeline
        self.destination_pipeline = destination_pipeline
        self.logger.info('Bot starts processings.')

        while True:
            try:
                if not starting and (error_on_pipeline or error_on_message):
                    self.logger.info('Bot will restart in %s seconds.' %
                                     self.parameters.error_retry_delay)
                    time.sleep(self.parameters.error_retry_delay)
                    self.logger.info('Bot woke up')
                    self.logger.info('Trying to start processing again.')

                if error_on_message:
                    error_on_message = False

                if error_on_pipeline:
                    self.connect_pipelines()
                    error_on_pipeline = False

                if starting:
                    self.logger.info("Start processing.")
                    starting = False

                self.process()
                self.error_retries_counter = 0  # reset counter

                self.source_pipeline.sleep(self.parameters.rate_limit)

            except exceptions.PipelineError:
                error_on_pipeline = True
                error_traceback = traceback.format_exc()

                if self.parameters.error_log_exception:
                    self.logger.exception('Pipeline failed.')
                else:
                    self.logger.error('Pipeline failed.')
                self.disconnect_pipelines()

            except Exception:
                error_on_message = True
                error_traceback = traceback.format_exc()

                if self.parameters.error_log_exception:
                    self.logger.exception("Bot has found a problem.")
                else:
                    self.logger.error("Bot has found a problem.")

                if self.parameters.error_log_message:
                    self.logger.info("Last Correct Message(event): {!r}."
                                     "".format(self.last_message)[:500])
                    self.logger.info("Current Message(event): {!r}."
                                     "".format(self.current_message)[:500])

            except KeyboardInterrupt:
                self.logger.error("Received KeyboardInterrupt.")
                self.stop()
                break

            finally:
                if self.parameters.testing:
                    self.stop()
                    break

                if error_on_message or error_on_pipeline:
                    self.error_retries_counter += 1

                    # reached the maximum number of retries
                    if (self.error_retries_counter >
                            self.parameters.error_max_retries):

                        if error_on_message:

                            if self.parameters.error_dump_message:
                                self.dump_message(error_traceback)

                            # FIXME: if broker fails in this instant
                            #        it will crash the bot
                            #
                            # remove message from pipeline
                            self.acknowledge_message()

                            # when bot acknowledge the message,
                            # dont need to wait again
                            error_on_message = False

                        # error_procedure: stop
                        if self.parameters.error_procedure == "stop":
                            self.stop()

                        # error_procedure: pass
                        else:
                            self.error_retries_counter = 0  # reset counter

    def stop(self):
        self.disconnect_pipelines()

        if self.logger:
            self.logger.info("Bot stopped.")
        else:
            self.log_buffer.append(('info', 'Bot stopped.'))
            self.print_log_buffer()

        if not self.parameters.testing:
            self.terminate()

    def terminate(self):
        try:
            self.logger.error("Exiting.")
        except:
            pass
        finally:
            print("Exiting")
        exit(-1)

    def print_log_buffer(self):
        for level, message in self.log_buffer:
            if self.logger:
                getattr(self.logger, level)(message)
            print(level.upper(), '-', message)
        self.log_buffer = []

    def check_bot_id(self, str):
        res = re.search('[^0-9a-zA-Z\-]+', str)
        if res:
            self.log_buffer.append(('error',
                                    "Invalid bot id, must match '"
                                    "[^0-9a-zA-Z\-]+'."))
            self.stop()

    def connect_pipelines(self):
        self.logger.info("Loading source pipeline.")
        self.source_pipeline = PipelineFactory.create(
            self.parameters)
        self.logger.info("Loading source queue.")
        self.source_pipeline.set_queues(self.source_queues,
                                        "source")
        self.logger.info("Source queue loaded {}."
                         "".format(self.source_queues))
        self.source_pipeline.connect()
        self.logger.info("Connected to source queue.")

        self.logger.info("Loading destination pipeline.")
        self.destination_pipeline = PipelineFactory.create(
            self.parameters)
        self.logger.info("Loading destination queues.")
        self.destination_pipeline.set_queues(self.destination_queues,
                                             "destination")
        self.logger.info("Destination queues loaded {}."
                         "".format(self.destination_queues))
        self.destination_pipeline.connect()
        self.logger.info("Connected to destination queues.")

        self.logger.info("Pipeline ready.")

    def disconnect_pipelines(self):
        """ Disconnecting pipelines. """
        if self.source_pipeline:
            self.source_pipeline.disconnect()
            self.source_pipeline = None
            self.logger.info("Disconnecting from source pipeline.")
        if self.destination_pipeline:
            self.destination_pipeline.disconnect()
            self.destination_pipeline = None
            self.logger.info("Disconnecting from destination pipeline.")

    def send_message(self, message):
        if not message:
            self.logger.warning("Sending Message: Empty message found.")
            return False

        self.logger.debug("Sending message.")
        self.message_counter += 1
        if self.message_counter % 500 == 0:
            self.logger.info("Processed %s messages." % self.message_counter)

        raw_message = MessageFactory.serialize(message)
        self.destination_pipeline.send(raw_message)

    def receive_message(self):
        self.logger.debug('Receiving Message.')
        message = self.source_pipeline.receive()

        self.logger.debug('Receive message {!r}...'.format(message[:500]))
        if not message:
            self.logger.warning('Empty message received.')
            return None

        self.current_message = MessageFactory.unserialize(message)
        return self.current_message

    def acknowledge_message(self):
        self.last_message = self.current_message
        self.source_pipeline.acknowledge()

    def dump_message(self, error_traceback):
        if self.current_message is None:
            return

        self.logger.info('Dumping message from pipeline to dump file.')
        timestamp = datetime.datetime.utcnow()
        timestamp = timestamp.isoformat()

        dump_file = "%s%s.dump" % (self.parameters.logging_path, self.bot_id)

        new_dump_data = dict()
        new_dump_data[timestamp] = dict()
        new_dump_data[timestamp]["bot_id"] = self.bot_id
        new_dump_data[timestamp]["source_queue"] = self.source_queues
        new_dump_data[timestamp]["traceback"] = error_traceback

        new_dump_data[timestamp]["message"] = self.current_message.serialize()

        try:
            with open(dump_file, 'r') as fp:
                dump_data = json.load(fp)
                dump_data.update(new_dump_data)
        except:
            dump_data = new_dump_data

        with open(dump_file, 'w') as fp:
            json.dump(dump_data, fp, indent=4, sort_keys=True)

        self.logger.info('Message dumped.')
        self.current_message = None


    def load_defaults_configuration(self):
        self.log_buffer.append(('debug', "Loading defaults configuration."))
        config = utils.load_configuration(DEFAULTS_CONF_FILE)

        setattr(self.parameters, 'testing', False)
        setattr(self.parameters, 'logging_path', DEFAULT_LOGGING_PATH)
        setattr(self.parameters, 'logging_level', DEFAULT_LOGGING_LEVEL)

        for option, value in config.items():
            setattr(self.parameters, option, value)
            self.log_buffer.append(('debug',
                                    "Defaults configuration: parameter '{}' "
                                    "loaded  with value '{}'.".format(option,
                                                                      value)))

    def load_system_configuration(self):
        self.log_buffer.append(('debug', "Loading system configuration"))
        config = utils.load_configuration(SYSTEM_CONF_FILE)

        for option, value in config.items():
            setattr(self.parameters, option, value)
            self.log_buffer.append(('debug',
                                    "System configuration: parameter '{}' "
                                    "loaded  with value '{}'.".format(option,
                                                                      value)))

    def load_runtime_configuration(self):
        self.logger.debug("Loading runtime configuration")
        config = utils.load_configuration(RUNTIME_CONF_FILE)

        if self.bot_id in list(config.keys()):
            for option, value in config[self.bot_id].items():
                setattr(self.parameters, option, value)
                self.logger.debug("Runtime configuration: parameter '%s' "
                                  "loaded with value '%s'." % (option, value))

    def load_pipeline_configuration(self):
        self.logger.debug("Loading pipeline configuration")
        config = utils.load_configuration(PIPELINE_CONF_FILE)

        self.source_queues = None
        self.destination_queues = None

        if self.bot_id in list(config.keys()):

            if 'source-queue' in config[self.bot_id].keys():
                self.source_queues = config[self.bot_id]['source-queue']
                self.logger.debug("Pipeline configuration: parameter "
                                  "'source-queue' loaded with the value '%s'."
                                  % self.source_queues)

            if 'destination-queues' in config[self.bot_id].keys():

                self.destination_queues = config[
                    self.bot_id]['destination-queues']
                self.logger.debug("Pipeline configuration: parameter"
                                  "'destination-queues' loaded with the value "
                                  "'%s'." % ", ".join(self.destination_queues))

        else:
            self.logger.error("Pipeline configuration: no key "
                              "'{}'.".format(self.bot_id))
            self.stop()

    def load_harmonization_configuration(self):
        self.logger.debug("Loading Harmonization configuration.")
        config = utils.load_configuration(HARMONIZATION_CONF_FILE)

        for message_types in config.keys():
            for key in config[message_types].keys():
                for _key in config.keys():
                    if _key.startswith("%s." % key):
                        # FIXME: write in devguide the rules for the keys names
                        raise exceptions.ConfigurationError(
                            'harmonization',
                            "Key %s is not valid." % _key)


class Parameters(object):
    pass<|MERGE_RESOLUTION|>--- conflicted
+++ resolved
@@ -44,13 +44,6 @@
 
             self.load_defaults_configuration()
             self.load_system_configuration()
-<<<<<<< HEAD
-            import os
-            self.log_buffer.append(('info', os.path.abspath(utils.__file__)))
-            self.log_buffer.append(('info', utils.log.__doc__))
-            self.log_buffer.append(('info', repr(sys.modules['intelmq'])))
-=======
->>>>>>> d45f5b39
             if self.parameters.logging_handler == 'syslog':
                 syslog = self.parameters.logging_syslog
             else:
