--- conflicted
+++ resolved
@@ -6,12 +6,9 @@
 import datetime
 import json
 import re
-<<<<<<< HEAD
 import requests
-=======
 import os
 import signal
->>>>>>> 3c9958c6
 import sys
 import time
 import traceback
