# -*- coding: utf-8 -*-
"""

"""
import csv
import datetime
import io
import json
import logging
import os
import re
import signal
import sys
import time
import traceback

from intelmq import (DEFAULT_LOGGING_PATH,
                     DEFAULTS_CONF_FILE, HARMONIZATION_CONF_FILE,
                     PIPELINE_CONF_FILE, RUNTIME_CONF_FILE, SYSTEM_CONF_FILE)
from intelmq.lib import exceptions, utils
from intelmq.lib.message import MessageFactory
from intelmq.lib.pipeline import PipelineFactory

__all__ = ['Bot', 'CollectorBot', 'ParserBot']


class Bot(object):

    """ Not to be reset when initialized again on reload. """
    __current_message = None
    __message_counter = 0

    def __init__(self, bot_id):
        self.__log_buffer = []
        self.parameters = Parameters()

        self.__error_retries_counter = 0
        self.__source_pipeline = None
        self.__destination_pipeline = None
        self.logger = None

        try:
            version_info = sys.version.splitlines()[0].strip()
            self.__log_buffer.append(('info',
                                      '{} initialized with id {} and version '
                                      '{} as process {}.'
                                      ''.format(self.__class__.__name__,
                                                bot_id, version_info,
                                                os.getpid())))
            self.__log_buffer.append(('debug', 'Library path: %r.' % __file__))

            self.__load_defaults_configuration()
            self.__load_system_configuration()

            self.__check_bot_id(bot_id)
            self.__bot_id = bot_id

            if self.parameters.logging_handler == 'syslog':
                syslog = self.parameters.logging_syslog
            else:
                syslog = False
            self.logger = utils.log(self.__bot_id, syslog=syslog,
                                    log_path=self.parameters.logging_path,
                                    log_level=self.parameters.logging_level)
        except:
            self.__log_buffer.append(('critical', traceback.format_exc()))
            self.stop()
        else:
            for line in self.__log_buffer:
                getattr(self.logger, line[0])(line[1])

        try:
            self.logger.info('Bot is starting.')
            self.__load_runtime_configuration()
            self.__load_pipeline_configuration()
            self.__load_harmonization_configuration()

            if not getattr(self.parameters, 'enabled', True):
                self.logger.warn('The bot was disabled by configuration. '
                                 'It will not be started as long as this '
                                 'configuration is present.')
                self.stop()

            self.init()

            self.__sighup = False
            signal.signal(signal.SIGHUP, self.__handle_sighup_signal)
            # system calls should not be interrupted, but restarted
            signal.siginterrupt(signal.SIGHUP, False)
        except Exception as exc:
            if self.parameters.error_log_exception:
                self.logger.exception('Bot initialization failed.')
            else:
                self.logger.error(utils.error_message_from_exc(exc))
                self.logger.error('Bot initialization failed.')

            self.stop()
            raise

    def __handle_sighup_signal(self, signum, stack):
        """
        Called when signal is received and postpone.
        """
        self.logger.info('Received SIGHUP, initializing again later.')
        self.__sighup = True

    def __handle_sighup(self):
        """
        Handle SIGHUP.
        """
        if not self.__sighup:
            return False
        self.logger.info('Handling SIGHUP, initializing again now.')
        self.__disconnect_pipelines()
        self.logger.handlers = []  # remove all existing handlers
        self.__init__(self.__bot_id)
        self.__connect_pipelines()

    def init(self):
        pass

    def shutdown(self):
        pass

    def start(self, starting=True, error_on_pipeline=True,
              error_on_message=False, source_pipeline=None,
              destination_pipeline=None):

        self.__source_pipeline = source_pipeline
        self.__destination_pipeline = destination_pipeline
        self.logger.info('Bot starts processings.')

        while True:
            try:
                if not starting and (error_on_pipeline or error_on_message):
                    self.logger.info('Bot will restart in %s seconds.' %
                                     self.parameters.error_retry_delay)
                    time.sleep(self.parameters.error_retry_delay)
                    self.logger.info('Bot woke up')
                    self.logger.info('Trying to start processing again.')

                if error_on_message:
                    error_on_message = False

                if error_on_pipeline:
                    self.__connect_pipelines()
                    error_on_pipeline = False

                if starting:
                    self.logger.info("Start processing.")
                    starting = False

                self.__handle_sighup()
                self.process()
                self.__error_retries_counter = 0  # reset counter

                if self.parameters.rate_limit:
                    self.__sleep()

            except exceptions.PipelineError:
                error_on_pipeline = True

                if self.parameters.error_log_exception:
                    self.logger.exception('Pipeline failed.')
                else:
                    self.logger.error('Pipeline failed.')
                self.__disconnect_pipelines()

            except Exception as exc:
                error_on_message = True

                if self.parameters.error_log_exception:
                    self.logger.exception("Bot has found a problem.")
                else:
                    self.logger.error(utils.error_message_from_exc(exc))
                    self.logger.error("Bot has found a problem.")

                if self.parameters.error_log_message:
                    # Dump full message if explicitly requested by config
                    self.logger.info("Current Message(event): {!r}."
                                     "".format(self.__current_message))

            except KeyboardInterrupt:
                self.logger.error("Received KeyboardInterrupt.")
                self.stop(exitcode=0)
                del self
                break

            finally:
                if getattr(self.parameters, 'testing', False):
                    self.stop()
                    break

                if error_on_message or error_on_pipeline:
                    self.__error_retries_counter += 1

                    # reached the maximum number of retries
                    if (self.__error_retries_counter >
                            self.parameters.error_max_retries):

                        if error_on_message:

                            if self.parameters.error_dump_message:
                                error_traceback = traceback.format_exc()
                                self._dump_message(error_traceback,
                                                   message=self.__current_message)
                                self.__current_message = None

                            # remove message from pipeline
                            self.acknowledge_message()

                            # when bot acknowledge the message,
                            # dont need to wait again
                            error_on_message = False

                        # error_procedure: stop
                        if self.parameters.error_procedure == "stop":
                            self.stop()

                        # error_procedure: pass
                        else:
                            self.__error_retries_counter = 0  # reset counter
            self.__handle_sighup()

    def __sleep(self):
        """
        Sleep handles interrupts and changed rate_limit-parameter.

        time.sleep is stopped by signals such as SIGHUP. As rate_limit could
        have been changed, we initialize again and continue to sleep, if
        necessary at all.
        """
        starttime = time.time()
        remaining = self.parameters.rate_limit
        while remaining > 0:
            self.logger.info("Idling for {:.1f}s now.".format(remaining))
            time.sleep(remaining)
            self.__handle_sighup()
            remaining = self.parameters.rate_limit - (time.time() - starttime)

    def stop(self, exitcode=1):
        try:
            self.shutdown()
        except:
            pass

        self.__disconnect_pipelines()

        if self.logger:
            self.logger.info("Bot stopped.")
            logging.shutdown()
        else:
            self.__log_buffer.append(('info', 'Bot stopped.'))
            self.__print_log_buffer()

        if not getattr(self.parameters, 'testing', False):
            try:
                self.logger.error("Exiting.")
            except:
                print("Exiting")
<<<<<<< HEAD
            exit(-1)
=======
            del self
            exit(exitcode)
>>>>>>> 08e77e44

    def __print_log_buffer(self):
        for level, message in self.__log_buffer:
            if self.logger:
                getattr(self.logger, level)(message)
            print(level.upper(), '-', message)
        self.__log_buffer = []

    def __check_bot_id(self, str):
        res = re.search('[^0-9a-zA-Z\-]+', str)
        if res:
            self.__log_buffer.append(('error',
                                      "Invalid bot id, must match '"
                                      "[^0-9a-zA-Z\-]+'."))
            self.stop()

    def __connect_pipelines(self):
        self.logger.debug("Loading source pipeline.")
        self.__source_pipeline = PipelineFactory.create(self.parameters)
        self.logger.debug("Loading source queue %r." % self.__source_queues)
        self.__source_pipeline.set_queues(self.__source_queues, "source")
        self.__source_pipeline.connect()
        self.logger.debug("Connected to source queue.")

        if self.__destination_queues:
            self.logger.debug("Loading destination pipeline.")
            self.__destination_pipeline = PipelineFactory.create(self.parameters)
            self.logger.debug("Loading destination queues %r." % self.__destination_queues)
            self.__destination_pipeline.set_queues(self.__destination_queues,
                                                   "destination")
            self.__destination_pipeline.connect()
            self.logger.debug("Connected to destination queues.")
        else:
            self.logger.debug("Not loading destination queues %r." % self.__destination_queues)

        self.logger.info("Pipeline ready.")

    def __disconnect_pipelines(self):
        """ Disconnecting pipelines. """
        if self.__source_pipeline:
            self.__source_pipeline.disconnect()
            self.__source_pipeline = None
            self.logger.debug("Disconnecting from source pipeline.")
        if self.__destination_pipeline:
            self.__destination_pipeline.disconnect()
            self.__destination_pipeline = None
            self.logger.debug("Disconnecting from destination pipeline.")

    def send_message(self, *messages):
        for message in messages:
            if not message:
                self.logger.warning("Ignoring empty message at sending.")
                continue

            self.logger.debug("Sending message.")
            self.__message_counter += 1
            if self.__message_counter % 500 == 0:
                self.logger.info("Processed %s messages." % self.__message_counter)

            raw_message = MessageFactory.serialize(message)
            self.__destination_pipeline.send(raw_message)

    def receive_message(self):
        self.logger.debug('Waiting for incoming message.')
        message = None
        while not message:
            message = self.__source_pipeline.receive()
            if not message:
                self.logger.warning('Empty message received.')
                continue
        self.__current_message = MessageFactory.unserialize(message)

        if 'raw' in self.__current_message and len(self.__current_message['raw']) > 400:
            tmp_msg = self.__current_message.to_dict(hierarchical=False)
            tmp_msg['raw'] = tmp_msg['raw'][:397] + '...'
        else:
            tmp_msg = self.__current_message
        self.logger.debug('Received message {!r}.'.format(tmp_msg))

        # handle a sighup which happened during blocking read
        self.__handle_sighup()

        return self.__current_message

    def acknowledge_message(self):
        self.__source_pipeline.acknowledge()

    def _dump_message(self, error_traceback, message):
        if message is None:
            return

        self.logger.info('Dumping message from pipeline to dump file.')
        timestamp = datetime.datetime.utcnow()
        timestamp = timestamp.isoformat()

        dump_file = os.path.join(self.parameters.logging_path, self.__bot_id + ".dump")

        new_dump_data = dict()
        new_dump_data[timestamp] = dict()
        new_dump_data[timestamp]["bot_id"] = self.__bot_id
        new_dump_data[timestamp]["source_queue"] = self.__source_queues
        new_dump_data[timestamp]["traceback"] = error_traceback

        new_dump_data[timestamp]["message"] = message.serialize()

        try:
            with open(dump_file, 'r') as fp:
                dump_data = json.load(fp)
                dump_data.update(new_dump_data)
        except:
            dump_data = new_dump_data

        with open(dump_file, 'w') as fp:
            json.dump(dump_data, fp, indent=4, sort_keys=True)

        self.logger.warn('Message dumped.')

    def __load_defaults_configuration(self):
        self.__log_buffer.append(('debug', "Loading defaults configuration from %r."
                                  "" % DEFAULTS_CONF_FILE))
        config = utils.load_configuration(DEFAULTS_CONF_FILE)

        setattr(self.parameters, 'logging_path', DEFAULT_LOGGING_PATH)

        for option, value in config.items():
            setattr(self.parameters, option, value)
            self.__log_buffer.append(('debug',
                                      "Defaults configuration: parameter {!r} "
                                      "loaded  with value {!r}.".format(option,
                                                                        value)))

    def __load_system_configuration(self):
        if os.path.exists(SYSTEM_CONF_FILE):
<<<<<<< HEAD
            self.__log_buffer.append(('warning', "system.conf is deprecated and will be"
                                      "removed in 1.0. Use defaults.conf instead!"))
            self.__log_buffer.append(('debug', "Loading system configuration."))
=======
            self.__log_buffer.append(('warning', "system.conf is deprecated "
                                      "and will be removed in 1.0. "
                                      "Use defaults.conf instead!"))
            self.__log_buffer.append(('debug', "Loading system configuration from %r."
                                      "" % SYSTEM_CONF_FILE))
>>>>>>> 08e77e44
            config = utils.load_configuration(SYSTEM_CONF_FILE)

            for option, value in config.items():
                setattr(self.parameters, option, value)
                self.__log_buffer.append(('debug',
                                          "System configuration: parameter {!r} "
                                          "loaded  with value {!r}.".format(option, value)))

    def __load_runtime_configuration(self):
        self.logger.debug("Loading runtime configuration from %r." % RUNTIME_CONF_FILE)
        config = utils.load_configuration(RUNTIME_CONF_FILE)

        if self.__bot_id in list(config.keys()):
            params = config[self.__bot_id]
            if 'parameters' in params:
                params = params['parameters']
            else:
                self.logger.warning('Old runtime configuration format found.')
            for option, value in params.items():
                setattr(self.parameters, option, value)
                self.logger.debug("Runtime configuration: parameter {!r} "
                                  "loaded with value {!r}.".format(option, value))

    def __load_pipeline_configuration(self):
        self.logger.debug("Loading pipeline configuration from %r." % PIPELINE_CONF_FILE)
        config = utils.load_configuration(PIPELINE_CONF_FILE)

        self.__source_queues = None
        self.__destination_queues = None

        if self.__bot_id in list(config.keys()):

            if 'source-queue' in config[self.__bot_id].keys():
                self.__source_queues = config[self.__bot_id]['source-queue']
                self.logger.debug("Pipeline configuration: parameter "
                                  "'source-queue' loaded with the value {!r}."
                                  "".format(self.__source_queues))

            if 'destination-queues' in config[self.__bot_id].keys():

                self.__destination_queues = config[
                    self.__bot_id]['destination-queues']
                self.logger.debug("Pipeline configuration: parameter"
                                  "'destination-queues' loaded with the value "
                                  "{!r}.".format(", ".join(self.__destination_queues)))

        else:
            self.logger.error("Pipeline configuration: no key "
                              "{!r}.".format(self.__bot_id))
            self.stop()

    def __load_harmonization_configuration(self):
        self.logger.debug("Loading Harmonization configuration from %r." % HARMONIZATION_CONF_FILE)
        config = utils.load_configuration(HARMONIZATION_CONF_FILE)

        for message_types in config.keys():
            for key in config[message_types].keys():
                for _key in config.keys():
                    if _key.startswith("%s." % key):
                        raise exceptions.ConfigurationError(
                            'harmonization',
                            "Key %s is not valid." % _key)


class ParserBot(Bot):

    def __init__(self, bot_id):
        super(ParserBot, self).__init__(bot_id=bot_id)
        if self.__class__.__name__ == 'ParserBot':
            self.logger.error('ParserBot can\'t be started itself. '
                              'Possible Misconfiguration.')
            self.stop()

    def parse_csv(self, report):
        """
        A basic CSV parser.
        """
        raw_report = utils.base64_decode(report.get("raw"))
        for line in csv.reader(io.StringIO(raw_report)):
            yield line

    def parse(self, report):
        """
        A generator yielding the single elements of the data.

        Comments, headers etc. can be processed here. Data needed by
        `self.parse_line` can be saved in `self.tempdata` (list).

        Default parser yields stripped lines.
        Override for your use or use an exisiting parser, e.g.:
            parse = ParserBot.parse_csv
        """
        for line in utils.base64_decode(report.get("raw")).splitlines():
            yield line.strip()

    def parse_line(self, line, report):
        """
        A generator which can yield one or more messages contained in line.

        Report has the full message, thus you can access some metadata.
        Override for your use.
        """
        raise NotImplementedError

    def process(self):
        self.tempdata = []  # temporary data for parse, parse_line and recover_line
        self.__failed = []
        report = self.receive_message()

        if 'raw' not in report:
            self.logger.warning('Report without raw field received. Possible '
                                'bug or misconfiguration in previous bots.')
            self.acknowledge_message()
            return

        for line in self.parse(report):
            if not line:
                continue
            try:
                # filter out None
                events = list(filter(bool, self.parse_line(line, report)))
            except Exception:
                self.logger.exception('Failed to parse line.')
                self.__failed.append((traceback.format_exc(), line))
            else:
                self.send_message(*events)

        for exc, line in self.__failed:
            report_dump = report.copy()
            report_dump.update('raw', self.recover_line(line))
            self._dump_message(exc, report_dump)

        self.acknowledge_message()

    def recover_line(self, line):
        """
        Reverse of parse for single lines.

        Recovers a fully functional report with only the problematic line.
        """
        return '\n'.join(self.tempdata + [line])

    def recover_line_csv(self, line):
        out = io.StringIO()
        writer = csv.writer(out)
        writer.writerow(line)
        return out.getvalue()

    csv_params = {}

    def recover_line_csv_dict(self, line):
        """
        Converts dictionaries to csv. self.csv_fieldnames must be list of fields.
        """
        out = io.StringIO()
        writer = csv.DictWriter(out, self.csv_fieldnames, **self.csv_params)
        writer.writeheader()
        writer.writerow(line)
        return out.getvalue()


class CollectorBot(Bot):
    """
    Base class for collectors.

    Does some sanity checks on message sending.
    """
    def __init__(self, bot_id):
        super(CollectorBot, self).__init__(bot_id=bot_id)
        if self.__class__.__name__ == 'CollectorBot':
            self.logger.error('CollectorBot can\'t be started itself. '
                              'Possible Misconfiguration.')
            self.stop()

    def __filter_empty_report(self, message):
        if 'raw' not in message:
            self.logger.warning('Ignoring report without raw field. '
<<<<<<< HEAD
                                'Possible bug or miconfiguration of this bot.')
=======
                                'Possible bug or misconfiguration of this bot.')
>>>>>>> 08e77e44
            return False
        return True

    def __add_report_fields(self, report):
        report.add("feed.name", self.parameters.feed)
        if hasattr(self.parameters, 'code'):
            report.add("feed.code", self.parameters.code)
<<<<<<< HEAD
=======
        if hasattr(self.parameters, 'provider'):
            report.add("feed.provider", self.parameters.provider)
>>>>>>> 08e77e44
        report.add("feed.accuracy", self.parameters.accuracy)
        return report

    def send_message(self, *messages):
        messages = filter(self.__filter_empty_report, messages)
        messages = map(self.__add_report_fields, messages)
        super(CollectorBot, self).send_message(*messages)


class Parameters(object):
    pass<|MERGE_RESOLUTION|>--- conflicted
+++ resolved
@@ -258,12 +258,8 @@
                 self.logger.error("Exiting.")
             except:
                 print("Exiting")
-<<<<<<< HEAD
-            exit(-1)
-=======
             del self
             exit(exitcode)
->>>>>>> 08e77e44
 
     def __print_log_buffer(self):
         for level, message in self.__log_buffer:
@@ -397,17 +393,11 @@
 
     def __load_system_configuration(self):
         if os.path.exists(SYSTEM_CONF_FILE):
-<<<<<<< HEAD
-            self.__log_buffer.append(('warning', "system.conf is deprecated and will be"
-                                      "removed in 1.0. Use defaults.conf instead!"))
-            self.__log_buffer.append(('debug', "Loading system configuration."))
-=======
             self.__log_buffer.append(('warning', "system.conf is deprecated "
                                       "and will be removed in 1.0. "
                                       "Use defaults.conf instead!"))
             self.__log_buffer.append(('debug', "Loading system configuration from %r."
                                       "" % SYSTEM_CONF_FILE))
->>>>>>> 08e77e44
             config = utils.load_configuration(SYSTEM_CONF_FILE)
 
             for option, value in config.items():
@@ -585,11 +575,7 @@
     def __filter_empty_report(self, message):
         if 'raw' not in message:
             self.logger.warning('Ignoring report without raw field. '
-<<<<<<< HEAD
-                                'Possible bug or miconfiguration of this bot.')
-=======
                                 'Possible bug or misconfiguration of this bot.')
->>>>>>> 08e77e44
             return False
         return True
 
@@ -597,11 +583,8 @@
         report.add("feed.name", self.parameters.feed)
         if hasattr(self.parameters, 'code'):
             report.add("feed.code", self.parameters.code)
-<<<<<<< HEAD
-=======
         if hasattr(self.parameters, 'provider'):
             report.add("feed.provider", self.parameters.provider)
->>>>>>> 08e77e44
         report.add("feed.accuracy", self.parameters.accuracy)
         return report
 
