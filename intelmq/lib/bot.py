# -*- coding: utf-8 -*-
"""

"""

import datetime
import json
import re
import os
import signal
import sys
import time
import traceback

from intelmq import (DEFAULT_LOGGING_LEVEL, DEFAULT_LOGGING_PATH,
                     DEFAULTS_CONF_FILE, HARMONIZATION_CONF_FILE,
                     PIPELINE_CONF_FILE, RUNTIME_CONF_FILE, SYSTEM_CONF_FILE)
from intelmq.lib import exceptions, utils
from intelmq.lib.message import MessageFactory
from intelmq.lib.pipeline import PipelineFactory

__all__ = ['Bot']


class Bot(object):

    def __init__(self, bot_id):
        self.__log_buffer = []
        self.parameters = Parameters()

        self.__current_message = None
        self.__last_message = None
        self.__message_counter = 0
        self.__error_retries_counter = 0
        self.__source_pipeline = None
        self.__destination_pipeline = None
        self.logger = None

        try:
            version_info = sys.version.splitlines()[0].strip()
            self.__log_buffer.append(('info',
                                      '{} initialized with id {} and version '
                                      '{} as process {}.'
                                      ''.format(self.__class__.__name__,
                                                bot_id, version_info,
                                                os.getpid())))

            self.__load_defaults_configuration()
            self.__load_system_configuration()

            self.__check_bot_id(bot_id)
            self.__bot_id = bot_id

            if self.parameters.logging_handler == 'syslog':
                syslog = self.parameters.logging_syslog
            else:
                syslog = False
            self.logger = utils.log(self.__bot_id, syslog=syslog,
                                    log_level=self.parameters.logging_level)
        except:
            self.__log_buffer.append(('critical', traceback.format_exc()))
            self.stop()
        else:
            for line in self.__log_buffer:
                getattr(self.logger, line[0])(line[1])

        try:
            self.logger.info('Bot is starting.')
            self.__load_runtime_configuration()
            self.__load_pipeline_configuration()
            self.__load_harmonization_configuration()

            self.init()

            signal.signal(signal.SIGHUP, self.__sighup)
        except:
            self.logger.exception('Bot initialization failed.')
            raise

    def __sighup(self, signum, stack):
        self.logger.info('Received SIGHUP, initializing again.')
        self.__disconnect_pipelines()
        self.logger.handlers = []  # remove all existing handlers
        self.__init__(self.__bot_id)
        self.__connect_pipelines()

    def init(self):
        pass

    def shutdown(self):
        pass

    def start(self, starting=True, error_on_pipeline=True,
              error_on_message=False, source_pipeline=None,
<<<<<<< HEAD
              destination_pipeline=None):                
        self.source_pipeline = source_pipeline
        self.destination_pipeline = destination_pipeline
=======
              destination_pipeline=None):
        self.__source_pipeline = source_pipeline
        self.__destination_pipeline = destination_pipeline
>>>>>>> 34b4d3a0
        self.logger.info('Bot starts processings.')

        while True:
            try:
                if not starting and (error_on_pipeline or error_on_message):
                    self.logger.info('Bot will restart in %s seconds.' %
                                     self.parameters.error_retry_delay)
                    time.sleep(self.parameters.error_retry_delay)
                    self.logger.info('Bot woke up')
                    self.logger.info('Trying to start processing again.')

                if error_on_message:
                    error_on_message = False

                if error_on_pipeline:
                    self.__connect_pipelines()
                    error_on_pipeline = False

                if starting:
                    self.logger.info("Start processing.")
                    starting = False

                self.process()
                self.__error_retries_counter = 0  # reset counter

                self.__source_pipeline.sleep(self.parameters.rate_limit)

            except exceptions.PipelineError:
                error_on_pipeline = True
                error_traceback = traceback.format_exc()

                if self.parameters.error_log_exception:
                    self.logger.exception('Pipeline failed.')
                else:
                    self.logger.error('Pipeline failed.')
                self.__disconnect_pipelines()

            except Exception:
                error_on_message = True
                error_traceback = traceback.format_exc()

                if self.parameters.error_log_exception:
                    self.logger.exception("Bot has found a problem.")
                else:
                    self.logger.error("Bot has found a problem.")

                if self.parameters.error_log_message:
                    self.logger.info("Last Correct Message(event): {!r}."
                                     "".format(self.__last_message)[:500])
                    self.logger.info("Current Message(event): {!r}."
                                     "".format(self.__current_message)[:500])

            except KeyboardInterrupt:
                self.logger.error("Received KeyboardInterrupt.")
                self.stop()
                break

            finally:
                if self.parameters.testing:
                    self.stop()
                    break

                if error_on_message or error_on_pipeline:
                    self.__error_retries_counter += 1

                    # reached the maximum number of retries
                    if (self.__error_retries_counter >
                            self.parameters.error_max_retries):

                        if error_on_message:

                            if self.parameters.error_dump_message:
                                self.__dump_message(error_traceback)

                            # remove message from pipeline
                            self.acknowledge_message()

                            # when bot acknowledge the message,
                            # dont need to wait again
                            error_on_message = False

                        # error_procedure: stop
                        if self.parameters.error_procedure == "stop":
                            self.stop()

                        # error_procedure: pass
                        else:
                            self.__error_retries_counter = 0  # reset counter

    def __del__(self):
        self.stop()

    def stop(self):
        self.shutdown()

        self.__disconnect_pipelines()

        if self.logger:
            self.logger.info("Bot stopped.")
        else:
            self.__log_buffer.append(('info', 'Bot stopped.'))
            self.__print_log_buffer()

        if not self.parameters.testing:
            self.__terminate()

    def __terminate(self):
        try:
            self.logger.error("Exiting.")
        except:
            print("Exiting")
        exit(-1)

    def __print_log_buffer(self):
        for level, message in self.__log_buffer:
            if self.logger:
                getattr(self.logger, level)(message)
            print(level.upper(), '-', message)
        self.__log_buffer = []

    def __check_bot_id(self, str):
        res = re.search('[^0-9a-zA-Z\-]+', str)
        if res:
            self.__log_buffer.append(('error',
                                      "Invalid bot id, must match '"
                                      "[^0-9a-zA-Z\-]+'."))
            self.stop()

    def __connect_pipelines(self):
        self.logger.info("Loading source pipeline.")
        self.__source_pipeline = PipelineFactory.create(self.parameters)
        self.logger.info("Loading source queue.")
        self.__source_pipeline.set_queues(self.__source_queues, "source")
        self.logger.info("Source queue loaded {}."
                         "".format(self.__source_queues))
        self.__source_pipeline.connect()
        self.logger.info("Connected to source queue.")

        self.logger.info("Loading destination pipeline.")
        self.__destination_pipeline = PipelineFactory.create(self.parameters)
        self.logger.info("Loading destination queues.")
        self.__destination_pipeline.set_queues(self.__destination_queues,
                                               "destination")
        self.logger.info("Destination queues loaded {}."
                         "".format(self.__destination_queues))
        self.__destination_pipeline.connect()
        self.logger.info("Connected to destination queues.")

        self.logger.info("Pipeline ready.")

    def __disconnect_pipelines(self):
        """ Disconnecting pipelines. """
        if self.__source_pipeline:
            self.__source_pipeline.disconnect()
            self.__source_pipeline = None
            self.logger.info("Disconnecting from source pipeline.")
        if self.__destination_pipeline:
            self.__destination_pipeline.disconnect()
            self.__destination_pipeline = None
            self.logger.info("Disconnecting from destination pipeline.")

    def send_message(self, message):
        if not message:
            self.logger.warning("Sending Message: Empty message found.")
            return False

        self.logger.debug("Sending message.")
        self.__message_counter += 1
        if self.__message_counter % 500 == 0:
            self.logger.info("Processed %s messages." % self.__message_counter)

        raw_message = MessageFactory.serialize(message)
        self.__destination_pipeline.send(raw_message)

    def receive_message(self):
        self.logger.debug('Receiving Message.')
        message = None
        while not message:
            message = self.__source_pipeline.receive()
            if not message:
                self.logger.warning('Empty message received.')
                continue
            self.logger.debug('Receive message {!r}...'.format(message[:500]))

        self.__current_message = MessageFactory.unserialize(message)
        return self.__current_message

    def acknowledge_message(self):
        self.__last_message = self.__current_message
        self.__source_pipeline.acknowledge()

    def __dump_message(self, error_traceback):
        if self.__current_message is None:
            return

        self.logger.info('Dumping message from pipeline to dump file.')
        timestamp = datetime.datetime.utcnow()
        timestamp = timestamp.isoformat()

        dump_file = "%s%s.dump" % (self.parameters.logging_path, self.__bot_id)

        new_dump_data = dict()
        new_dump_data[timestamp] = dict()
        new_dump_data[timestamp]["bot_id"] = self.__bot_id
        new_dump_data[timestamp]["source_queue"] = self.__source_queues
        new_dump_data[timestamp]["traceback"] = error_traceback

        new_dump_data[timestamp]["message"] = self.__current_message.serialize()

        try:
            with open(dump_file, 'r') as fp:
                dump_data = json.load(fp)
                dump_data.update(new_dump_data)
        except:
            dump_data = new_dump_data

        with open(dump_file, 'w') as fp:
            json.dump(dump_data, fp, indent=4, sort_keys=True)

        self.logger.info('Message dumped.')
        self.__current_message = None

    def __load_defaults_configuration(self):
        self.__log_buffer.append(('debug', "Loading defaults configuration."))
        config = utils.load_configuration(DEFAULTS_CONF_FILE)

        setattr(self.parameters, 'testing', False)
        setattr(self.parameters, 'logging_path', DEFAULT_LOGGING_PATH)
        setattr(self.parameters, 'logging_level', DEFAULT_LOGGING_LEVEL)

        for option, value in config.items():
            setattr(self.parameters, option, value)
            self.__log_buffer.append(('debug',
                                      "Defaults configuration: parameter '{}' "
                                      "loaded  with value '{}'.".format(option,
                                                                        value)))

    def __load_system_configuration(self):
        self.__log_buffer.append(('debug', "Loading system configuration"))
        config = utils.load_configuration(SYSTEM_CONF_FILE)

        for option, value in config.items():
            setattr(self.parameters, option, value)
            self.__log_buffer.append(('debug',
                                      "System configuration: parameter '{}' "
                                      "loaded  with value '{}'.".format(option,
                                                                        value)))

    def __load_runtime_configuration(self):
        self.logger.debug("Loading runtime configuration")
        config = utils.load_configuration(RUNTIME_CONF_FILE)

        if self.__bot_id in list(config.keys()):
            for option, value in config[self.__bot_id].items():
                setattr(self.parameters, option, value)
                self.logger.debug("Runtime configuration: parameter '%s' "
                                  "loaded with value '%s'." % (option, value))

    def __load_pipeline_configuration(self):
        self.logger.debug("Loading pipeline configuration")
        config = utils.load_configuration(PIPELINE_CONF_FILE)

        self.__source_queues = None
        self.__destination_queues = None

<<<<<<< HEAD
        self.logger.debug("EDVARD")
        self.logger.debug(config.keys())

        if self.bot_id in list(config.keys()):
=======
        if self.__bot_id in list(config.keys()):
>>>>>>> 34b4d3a0

            if 'source-queue' in config[self.__bot_id].keys():
                self.__source_queues = config[self.__bot_id]['source-queue']
                self.logger.debug("Pipeline configuration: parameter "
                                  "'source-queue' loaded with the value '%s'."
                                  % self.__source_queues)

            if 'destination-queues' in config[self.__bot_id].keys():

                self.__destination_queues = config[
                    self.__bot_id]['destination-queues']
                self.logger.debug("Pipeline configuration: parameter"
                                  "'destination-queues' loaded with the value "
                                  "'%s'." % ", ".join(self.__destination_queues))

        else:
            self.logger.error("Pipeline configuration: no key "
                              "'{}'.".format(self.__bot_id))
            self.stop()

    def __load_harmonization_configuration(self):
        self.logger.debug("Loading Harmonization configuration.")
        config = utils.load_configuration(HARMONIZATION_CONF_FILE)

        for message_types in config.keys():
            for key in config[message_types].keys():
                for _key in config.keys():
                    if _key.startswith("%s." % key):
                        raise exceptions.ConfigurationError(
                            'harmonization',
                            "Key %s is not valid." % _key)


class Parameters(object):
    pass<|MERGE_RESOLUTION|>--- conflicted
+++ resolved
@@ -92,15 +92,9 @@
 
     def start(self, starting=True, error_on_pipeline=True,
               error_on_message=False, source_pipeline=None,
-<<<<<<< HEAD
-              destination_pipeline=None):                
-        self.source_pipeline = source_pipeline
-        self.destination_pipeline = destination_pipeline
-=======
               destination_pipeline=None):
         self.__source_pipeline = source_pipeline
         self.__destination_pipeline = destination_pipeline
->>>>>>> 34b4d3a0
         self.logger.info('Bot starts processings.')
 
         while True:
@@ -366,14 +360,7 @@
         self.__source_queues = None
         self.__destination_queues = None
 
-<<<<<<< HEAD
-        self.logger.debug("EDVARD")
-        self.logger.debug(config.keys())
-
-        if self.bot_id in list(config.keys()):
-=======
         if self.__bot_id in list(config.keys()):
->>>>>>> 34b4d3a0
 
             if 'source-queue' in config[self.__bot_id].keys():
                 self.__source_queues = config[self.__bot_id]['source-queue']
