<<<<<<< HEAD
__version_info__ = (2, 1, 3,)
=======
__version_info__ = (2, 2, 0)
>>>>>>> 4c1256f7
__version__ = '.'.join(map(str, __version_info__))<|MERGE_RESOLUTION|>--- conflicted
+++ resolved
@@ -1,6 +1,2 @@
-<<<<<<< HEAD
-__version_info__ = (2, 1, 3,)
-=======
 __version_info__ = (2, 2, 0)
->>>>>>> 4c1256f7
 __version__ = '.'.join(map(str, __version_info__))