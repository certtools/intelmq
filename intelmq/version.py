--- conflicted
+++ resolved
@@ -1,7 +1,2 @@
-<<<<<<< HEAD
 __version_info__ = (2, 1, 0, 'alpha', 1)
-__version__ = '.'.join(map(str,__version_info__))
-=======
-__version_info__ = (2, 0, 1, 'beta', 1)
-__version__ = '.'.join(map(str, __version_info__))
->>>>>>> a3d617eb
+__version__ = '.'.join(map(str, __version_info__))