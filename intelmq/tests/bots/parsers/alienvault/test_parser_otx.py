--- conflicted
+++ resolved
@@ -49,23 +49,6 @@
   '__type': 'Event',
   'classification.type': 'blacklist',
   'comment': 'Active users of mobile banking apps should be aware of a new '
-<<<<<<< HEAD
-                 'Android banking malware campaign targeting customers of large '
-                 'banks in the United States, Germany, France, Australia, Turkey, '
-                 'Poland, and Austria. This banking malware can steal login '
-                 'credentials from 94 different mobile banking apps. Due to its '
-                 'ability to intercept SMS communications, the malware is also '
-                 'able to bypass SMS-based two-factor authentication. '
-                 'Additionally, it also contains modules to target some popular '
-                 'social media apps.',
-  'extra': '{"adversary": "", "author": "AlienVault", "industries": '
-           '["banking"], "pulse": "Android banking malware masquerades as '
-           'Flash Player", "pulse_key": "581b9aef324bc542d6b1fd84", "tags": '
-           '["skype", "flash player", "android", "banker"], '
-           '"targeted_countries": ["United States", "Germany", "France", '
-           '"Australia", "Turkey", "Poland", "Austria"], "time_updated": '
-           '"2016-11-03T20:15:43.26+00:00"}',
-=======
              'Android banking malware campaign targeting customers of large '
              'banks in the United States, Germany, France, Australia, Turkey, '
              'Poland, and Austria. This banking malware can steal login '
@@ -81,7 +64,6 @@
   'extra.time_updated': '2016-11-03T20:15:43.26+00:00',
   'extra.author': 'AlienVault',
   'extra.pulse': 'Android banking malware masquerades as Flash Player',
->>>>>>> 88b5a845
   'feed.name': 'AlienVault OTX',
   'malware.hash.sha256': 'e5df30b41b0c50594c2b77c1d5d6916a9ce925f792c563f692426c2d50aa2524',
   'raw': 'eyJhY2Nlc3NfZ3JvdXBzIjogW10sICJhY2Nlc3NfcmVhc29uIjogIiIsICJhY2Nlc3NfdHlwZSI6ICJwdWJsaWMiLCAiY29udGVudCI6ICIiLCAiY3JlYXRlZCI6ICIyMDE2LTExLTAzVDIwOjE1OjQ0IiwgImRlc2NyaXB0aW9uIjogIiIsICJleHBpcmF0aW9uIjogbnVsbCwgImlkIjogMTI2NTM1NCwgImluZGljYXRvciI6ICJlNWRmMzBiNDFiMGM1MDU5NGMyYjc3YzFkNWQ2OTE2YTljZTkyNWY3OTJjNTYzZjY5MjQyNmMyZDUwYWEyNTI0IiwgImlzX2FjdGl2ZSI6IDEsICJvYnNlcnZhdGlvbnMiOiAzLCAicm9sZSI6IG51bGwsICJ0aXRsZSI6ICIiLCAidHlwZSI6ICJGaWxlSGFzaC1TSEEyNTYifQ==',
@@ -134,8 +116,6 @@
   'time.source': '2017-06-15T05:01:00+00:00'
   }
 
-<<<<<<< HEAD
-=======
 EXAMPLE_EVENT_URI_1 = {
     "__type": "Event",
     "extra.author": "bschlaps",
@@ -172,7 +152,6 @@
     "time.observation": "2015-09-02T14:17:58+00:00"
 }
 
->>>>>>> 88b5a845
 
 class TestAlienVaultOTXParserBot(test.BotTestCase, unittest.TestCase):
     """
@@ -195,6 +174,5 @@
         self.assertMessageEqual(94, EXAMPLE_EVENT_URI_2)
 
 
-
 if __name__ == '__main__':  # pragma: no cover
     unittest.main()