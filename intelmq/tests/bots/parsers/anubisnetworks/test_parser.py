# -*- coding: utf-8 -*-
import os.path
import unittest

import intelmq.lib.test as test
import intelmq.lib.utils as utils
from intelmq.bots.parsers.anubisnetworks.parser import AnubisNetworksParserBot

with open(os.path.join(os.path.dirname(__file__), 'example_report.json')) as handle:
    EXAMPLE_RAW = handle.read()
with open(os.path.join(os.path.dirname(__file__), 'example_report2.json')) as handle:
    EXAMPLE2_RAW = handle.read()
with open(os.path.join(os.path.dirname(__file__), 'example_report3.json')) as handle:
    EXAMPLE3_RAW = handle.read()
with open(os.path.join(os.path.dirname(__file__), 'example_report_dns.json')) as handle:
    EXAMPLE_DNS_RAW = handle.read()

EXAMPLE_REPORT = {"feed.url": "https://prod.cyberfeed.net/stream?key=7b7cd29c7a424b2980ca",
                  "feed.accuracy": 100.0,
                  "__type": "Report",
                  "feed.name": "AnubisNetworks",
                  "raw": utils.base64_encode(EXAMPLE_RAW),
                  "time.observation": "2016-04-19T23:16:08+00:00"
                  }
<<<<<<< HEAD

EXAMPLE_EVENT  = {"classification.type": "infected-system",
=======
EXAMPLE_EVENT  = {"classification.taxonomy": "malicious code",
                  "classification.type": "malware",
>>>>>>> 429f0e5a
                  "destination.port": 80,
                  "feed.accuracy": 100.0,
                  "malware.name": "nivdort",
                  "event_description.text": "Sinkhole attempted connection",
                  "time.source": "2017-01-10T09:45:30+00:00",
                  "source.ip": "203.0.113.2",
                  "source.network": "203.0.113.0/24",
                  "feed.url": "https://prod.cyberfeed.net/stream",
                  "source.geolocation.country": "Austria",
                  "source.geolocation.cc": "AT",
                  "source.geolocation.region": "Vienna",
                  "source.geolocation.city": "Vienna",
                  "source.geolocation.longitude": 13.,
                  "source.geolocation.latitude": 37.,
                  "source.asn": 65536,
                  "source.as_name": "ExampleAS",
                  "time.observation": "2016-04-19T23:16:08+00:00",
                  "__type": "Event",
                  "feed.name": "AnubisNetworks",
                  "raw": EXAMPLE_REPORT['raw'],
                  'extra._provider': 'spikens',
                  'extra.request_method': 'POST',
                  'extra._origin': 'dnsmalware',
                  'extra.dns_query_type': 'A',
                  }

EXAMPLE_REPORT2 = {"feed.name": "AnubisNetworks",
                   "feed.accuracy": 100.0,
                   "feed.url": "https://prod.cyberfeed.net/stream?key=7b7cd29c7a424b2980ca",
                   "raw": utils.base64_encode(EXAMPLE2_RAW),
                   "__type": "Report",
                   "time.observation":
                   "2016-04-19T23:16:10+00:00"
                   }
EXAMPLE_EVENT2  = {"classification.taxonomy": "malicious code",
                   "feed.name": "AnubisNetworks",
                   "malware.name": "spyapp",
                   "destination.fqdn": "example.net",
                   "source.ip": "190.124.67.211",
                   "destination.ip": "190.124.67.212",
                   "__type": "Event",
                   "source.geolocation.country": "Dominican Republic",
                   "time.source": "2016-04-19T23:15:54+00:00",
                   "source.port": 52888,
                   "time.observation": "2016-04-19T23:16:10+00:00",
                   "extra.request_method": "POST",
                   "feed.url": "https://prod.cyberfeed.net/stream",
                   "destination.port": 80,
                   "feed.accuracy": 100.0,
                   "raw": EXAMPLE_REPORT2['raw'],
                   "classification.type": "infected-system",
                   "event_description.text": "Sinkhole attempted connection"
                   }

EXAMPLE_REPORT3 = {"feed.url": "https://prod.cyberfeed.net/stream?key=7b7cd29c7a424b2980ca",
                   "raw": utils.base64_encode(EXAMPLE3_RAW),
                   "__type": "Report",
                   "time.observation": "2016-04-19T23:16:10+00:00"
                   }
EXAMPLE_EVENT3  = {"classification.taxonomy": "malicious code",
                   "malware.name": "malwname",
                   "source.ip": "203.0.113.2",
                   "source.port": 59645,
                   "__type": "Event",
                   "time.source": "2020-04-07T09:45:14+00:00",
                   "time.observation": "2016-04-19T23:16:10+00:00",
                   "feed.url": "https://prod.cyberfeed.net/stream",
                   "destination.ip": "203.0.113.1",
                   "destination.port": 80,
                   "raw": EXAMPLE_REPORT3['raw'],
                   "classification.type": "infected-system",
                   "event_description.text": "Sinkhole attempted connection",
                   "extra.metadata.flowbits": [
                           "_mt_s",
                           "_mt_sa",
                           "_mt_a",
                           "_mt_p"
                   ],
                   "protocol.application": "http",
                   "extra.malware.severity": 2,
                   "extra.malware.categories": [
                       "Adware"
                   ],
                   "extra.request_method": "GET",
                   "destination.fqdn": "example.com",
                   "destination.urlpath": "/path",
                   "destination.url": "http://example.com/path",
                   "extra.user_agent": "Agent",
                   "extra.communication.headers": [
                       "Connection: Keep-Alive"
                   ],
                   "extra.communication.x_forwarded_for": [
                       "10.26.116.22"
                   ],
                   "extra.communication.type": "sinkhole",
                   "extra._origin": "infections",
                   "source.network": "203.0.113.0/24",
                   "source.geolocation.cc": "AT",
                   "source.geolocation.country": "Austria",
                   "source.geolocation.region": "Wien",
                   "extra.source.geolocation.region_code": "09",
                   "source.geolocation.city": "Vienna",
                   "extra.source.geolocation.postal_code": "1210",
                   "source.geolocation.latitude": 48.2993,
                   "source.geolocation.longitude": 16.3479,
                   "source.asn": 1,
                   "source.as_name": "Example AS Name",
                   'extra.communication.cookies': 'dummy=cookie|foo=bar',
                   "extra.tracking.id": "6b49906822f2431894f295921b3c1647",
                   "extra.tracking.last.ip": "203.0.113.3",
                   "extra.first_seen": 1572960032,
                   "extra.last_seen": 1586318132,
                   "extra.tracking.checkins": 2158,
                   "extra.tracking.changes": 5,
                   "extra.tracking.tr": "bd592af93f1a4deca63ee18e87170374",
                   "extra.days_seen": 154,
                   "extra.tracking.same_ip": "true",
                   'extra.tracking.last.as_name': 'Example AS Name',
                   'extra.tracking.last.asn': 1,
                   'extra.tracking.last.geolocation.cc': 'AT',
                   'extra.tracking.last.geolocation.city': 'Vienna',
                   'extra.tracking.last.geolocation.country': 'Austria',
                   'extra.tracking.last.geolocation.latitude': 48.2993,
                   'extra.tracking.last.geolocation.longitude': 16.3479,
                   'extra.tracking.last.geolocation.postal_code': '1210',
                   'extra.tracking.last.geolocation.region': 'Wien',
                   'extra.tracking.last.geolocation.region_code': '09',
                   'extra.tracking.last.network': '203.0.113.3/24',
                   "extra.tracking.last.geolocation.dma_code": 528,
                   "extra.tracking.last.geolocation.area_code": 305,
                   "extra.tracking.last.geolocation.metro_code": 528,
                   'extra.communication.unverified_domain': 'true',
                   'extra.communication.http.host.as_name': 'Example AS Name',
                   'extra.communication.http.host.asn': 29791,
                   'extra.communication.http.host.geolocation.cc': 'US',
                   'extra.communication.http.host.geolocation.country': 'United States',
                   'extra.communication.http.host.geolocation.latitude': 37.751,
                   'extra.communication.http.host.geolocation.longitude': -97.822,
                   'extra.communication.http.host.network': '203.0.113.4/21',
                   "extra.communication.http.x_forwarded_for_#1.network": "10.26.116.22/24",
                   "extra.communication.http.x_forwarded_for_#1.geolocation.cc": "AT",
                   "extra.communication.http.x_forwarded_for_#1.geolocation.country": "Austria",
                   "extra.communication.http.x_forwarded_for_#1.geolocation.region": "Salzburg",
                   "extra.communication.http.x_forwarded_for_#1.geolocation.region_code": "05",
                   "extra.communication.http.x_forwarded_for_#1.geolocation.city": "Salzburg",
                   "extra.communication.http.x_forwarded_for_#1.geolocation.postal_code": "5020",
                   "extra.communication.http.x_forwarded_for_#1.geolocation.latitude": 47.8007,
                   "extra.communication.http.x_forwarded_for_#1.geolocation.longitude": 13.0442,
                   "extra.communication.http.x_forwarded_for_#1.asn": 1901,
                   "extra.communication.http.x_forwarded_for_#1.as_name": "Example AS",
                   }


EXAMPLE_REPORT_DNS = {"feed.url": "https://prod.cyberfeed.net/stream?key=7b7cd29c7a424b2980ca",
                      "raw": utils.base64_encode(EXAMPLE_DNS_RAW),
                      "__type": "Report",
                      "time.observation": "2016-04-19T23:16:10+00:00"
                      }
EXAMPLE_EVENT_DNS  = {"classification.taxonomy": "malicious code",
                      "malware.name": "malware name dns",
                      "source.ip": "203.0.113.2",
                      "source.port": 11138,
                      "__type": "Event",
                      'time.source': '2020-04-08T04:25:17+00:00',
                      "time.observation": "2016-04-19T23:16:10+00:00",
                      "feed.url": "https://prod.cyberfeed.net/stream",
                      "destination.ip": "203.0.113.1",
                      "destination.port": 53,
                      "raw": EXAMPLE_REPORT_DNS['raw'],
                      "classification.type": "infected-system",
                      "classification.identifier": "Malware name DNS",
                      "event_description.text": "Sinkhole attempted connection",
                      "protocol.application": "dns",
                      "extra.malware.severity": 2,
                      "extra.malware.categories": [
                          "Adware",
                          "Trojan"
                      ],
                      "destination.fqdn": "example.com",
                      "extra.communication.type": "sinkhole",
                      "extra._origin": "infections",
                      "source.network": "203.0.112.0/23",
                      "source.geolocation.cc": "AT",
                      "source.geolocation.country": "Austria",
                      "source.geolocation.region": "Steiermark",
                      "extra.source.geolocation.region_code": "06",
                      "source.geolocation.city": "Graz",
                      "extra.source.geolocation.postal_code": "8000",
                      "source.geolocation.latitude": 47.0832,
                      "source.geolocation.longitude": 15.5666,
                      "source.asn": 1,
                      "source.as_name": "Example AS Name",
                      'extra.dns_query_type': 'A',
                      }
EMPTY_REPORT = EXAMPLE_REPORT.copy()
EMPTY_REPORT['raw'] = 'Cg=='


class TestAnubisNetworksParserBot(test.BotTestCase, unittest.TestCase):

    @classmethod
    def set_bot(cls):
        cls.bot_reference = AnubisNetworksParserBot
        cls.default_input_message = EXAMPLE_REPORT

    def test_event(self):
        """ Test: report without fqdn """
        self.run_bot()
        self.assertMessageEqual(0, EXAMPLE_EVENT)

    def test_with_fqdn(self):
        """ Test: report with fqdn """
        self.input_message = EXAMPLE_REPORT2
        self.run_bot()
        self.assertMessageEqual(0, EXAMPLE_EVENT2)

    def test_third(self):
        """ Test: report from 2020 """
        self.input_message = EXAMPLE_REPORT3
        self.run_bot(parameters={'use_malware_familiy_as_classification_identifier': False})
        self.assertMessageEqual(0, EXAMPLE_EVENT3)

    def test_dns(self):
        """ Test: report with DNS data """
        self.input_message = EXAMPLE_REPORT_DNS
        self.run_bot()
        self.assertMessageEqual(0, EXAMPLE_EVENT_DNS)

    def test_empty(self):
        """ Test empty line as input """
        self.input_message = EMPTY_REPORT
        self.run_bot()
        self.assertOutputQueueLen(0)


if __name__ == '__main__':  # pragma: no cover
    unittest.main()<|MERGE_RESOLUTION|>--- conflicted
+++ resolved
@@ -22,13 +22,9 @@
                   "raw": utils.base64_encode(EXAMPLE_RAW),
                   "time.observation": "2016-04-19T23:16:08+00:00"
                   }
-<<<<<<< HEAD
-
-EXAMPLE_EVENT  = {"classification.type": "infected-system",
-=======
+
 EXAMPLE_EVENT  = {"classification.taxonomy": "malicious code",
-                  "classification.type": "malware",
->>>>>>> 429f0e5a
+                  "classification.type": "infected-system",
                   "destination.port": 80,
                   "feed.accuracy": 100.0,
                   "malware.name": "nivdort",
