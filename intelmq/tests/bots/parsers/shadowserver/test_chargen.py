--- conflicted
+++ resolved
@@ -30,16 +30,12 @@
                         "time.observation": "2015-01-01T00:00:00+00:00",
                         }
 EVENTS = [{'__type': 'Event',
+           'feed.name': 'ShadowServer Chargen',
            'classification.type': 'vulnerable service',
            'classification.identifier': 'openchargen',
            'classification.taxonomy': 'Vulnerable',
            'extra': '{"naics": 123456, "response_size": 116, "sic": 654321, '
                     '"tag": "chargen"}',
-<<<<<<< HEAD
-=======
-           'feed.code': 'shadowserver-openchargen',
-           'feed.name': 'shadowserver',
->>>>>>> 4fec8d12
            'protocol.application': 'chargen',
            'protocol.transport': 'udp',
            'raw': utils.base64_encode('\n'.join([RECONSTRUCTED_LINES[0],
@@ -53,15 +49,11 @@
            'time.observation': '2015-01-01T00:00:00+00:00',
            'time.source': '2014-03-16T04:15:19+00:00'},
           {'__type': 'Event',
+           'feed.name': 'ShadowServer Chargen',
            'classification.type': 'vulnerable service',
            'classification.identifier': 'openchargen',
            'classification.taxonomy': 'Vulnerable',
            'extra': '{"response_size": 116, "tag": "chargen"}',
-<<<<<<< HEAD
-=======
-           'feed.code': 'shadowserver-openchargen',
-           'feed.name': 'shadowserver',
->>>>>>> 4fec8d12
            'protocol.application': 'chargen',
            'protocol.transport': 'udp',
            'raw': utils.base64_encode(
@@ -78,15 +70,11 @@
            'time.observation': '2015-01-01T00:00:00+00:00',
            'time.source': '2014-03-16T04:15:19+00:00'},
           {'__type': 'Event',
+           'feed.name': 'ShadowServer Chargen',
            'classification.type': 'vulnerable service',
            'classification.identifier': 'openchargen',
            'classification.taxonomy': 'Vulnerable',
            'extra': '{"response_size": 116, "tag": "chargen"}',
-<<<<<<< HEAD
-=======
-           'feed.code': 'shadowserver-openchargen',
-           'feed.name': 'shadowserver',
->>>>>>> 4fec8d12
            'protocol.application': 'chargen',
            'protocol.transport': 'udp',
            'raw': utils.base64_encode(
@@ -105,15 +93,11 @@
            'time.observation': '2015-01-01T00:00:00+00:00',
            'time.source': '2014-03-16T04:15:19+00:00'},
           {'__type': 'Event',
+           'feed.name': 'ShadowServer Chargen',
            'classification.type': 'vulnerable service',
            'classification.identifier': 'openchargen',
            'classification.taxonomy': 'Vulnerable',
            'extra': '{"response_size": 116, "tag": "chargen"}',
-<<<<<<< HEAD
-=======
-           'feed.code': 'shadowserver-openchargen',
-           'feed.name': 'shadowserver',
->>>>>>> 4fec8d12
            'protocol.application': 'chargen',
            'protocol.transport': 'udp',
            'raw': utils.base64_encode(
@@ -130,15 +114,11 @@
            'time.observation': '2015-01-01T00:00:00+00:00',
            'time.source': '2014-03-16T04:15:19+00:00'},
           {'__type': 'Event',
+           'feed.name': 'ShadowServer Chargen',
            'classification.type': 'vulnerable service',
            'classification.identifier': 'openchargen',
            'classification.taxonomy': 'Vulnerable',
            'extra': '{"response_size": 116, "tag": "chargen"}',
-<<<<<<< HEAD
-=======
-           'feed.code': 'shadowserver-openchargen',
-           'feed.name': 'shadowserver',
->>>>>>> 4fec8d12
            'protocol.application': 'chargen',
            'protocol.transport': 'udp',
            'raw': utils.base64_encode(
@@ -156,15 +136,11 @@
            'time.observation': '2015-01-01T00:00:00+00:00',
            'time.source': '2014-03-16T04:15:19+00:00'}]
 EVENT_SHORT = {'__type': 'Event',
+               'feed.name': 'ShadowServer Chargen',
                'classification.type': 'vulnerable service',
                'classification.identifier': 'openchargen',
                'classification.taxonomy': 'Vulnerable',
                'extra': '{"tag": "chargen"}',
-<<<<<<< HEAD
-=======
-               'feed.code': 'shadowserver-openchargen',
-               'feed.name': 'shadowserver',
->>>>>>> 4fec8d12
                'protocol.application': 'chargen',
                'protocol.transport': 'udp',
                'raw': utils.base64_encode('\n'.join([EXAMPLE_LINE_SHORT[0],
