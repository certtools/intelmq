# -*- coding: utf-8 -*-

from datetime import datetime
import os
import unittest

import intelmq.lib.test as test
import intelmq.lib.utils as utils
from intelmq.bots.parsers.abusech.parser_ip import AbusechIPParserBot

with open(os.path.join(os.path.dirname(__file__), 'feodoips.txt')) as handle:
    EXAMPLE_FEODO_FILE = handle.read()

EXAMPLE_FEODO_REPORT = {"feed.url": "https://feodotracker.abuse.ch/downloads/ipblocklist.csv",
                        "feed.name": "AbuseCH Feodotracker",
<<<<<<< HEAD
=======
                        "time.observation": "2019-03-01T01:01:01+00:00",
>>>>>>> 22f27008
                        "__type": "Report",
                        "raw": utils.base64_encode(EXAMPLE_FEODO_FILE)
                       }

EXAMPLE_FEODO_EVENT = {"feed.url": "https://feodotracker.abuse.ch/downloads/ipblocklist.csv",
                       "feed.name": "AbuseCH Feodotracker",
                       "source.ip": "110.93.230.101",
                       "source.port": 990,
                       "raw": utils.base64_encode("2019-03-04 22:10:24,110.93.230.101,990,Heodo"),
<<<<<<< HEAD
                       "time.observation": "2019-03-05T22:10:24+00:00",
=======
                       "time.observation": "2019-03-01T01:01:01+00:00",
                       "extra.feed_last_generated": "2019-03-05T22:10:24+00:00",
>>>>>>> 22f27008
                       "time.source": "2019-03-04T22:10:24+00:00",
                       "classification.taxonomy": "malicious code",
                       "classification.type": "c&c",
                       "malware.name": "heodo",
                       "__type": "Event"
                       }


class TestAbusechIPParserBot(test.BotTestCase, unittest.TestCase):
    """
    A TestCase for AbusechIPParserBot.
    """

    @classmethod
    def set_bot(cls):
        cls.bot_reference = AbusechIPParserBot
        cls.default_input_message = EXAMPLE_FEODO_REPORT

    def test_feodo_event(self):
        """ Test if correct Event has been produced. """
        self.run_bot()
        self.assertMessageEqual(0, EXAMPLE_FEODO_EVENT)


if __name__ == '__main__':  # pragma: no cover
    unittest.main()<|MERGE_RESOLUTION|>--- conflicted
+++ resolved
@@ -13,10 +13,7 @@
 
 EXAMPLE_FEODO_REPORT = {"feed.url": "https://feodotracker.abuse.ch/downloads/ipblocklist.csv",
                         "feed.name": "AbuseCH Feodotracker",
-<<<<<<< HEAD
-=======
                         "time.observation": "2019-03-01T01:01:01+00:00",
->>>>>>> 22f27008
                         "__type": "Report",
                         "raw": utils.base64_encode(EXAMPLE_FEODO_FILE)
                        }
@@ -26,12 +23,8 @@
                        "source.ip": "110.93.230.101",
                        "source.port": 990,
                        "raw": utils.base64_encode("2019-03-04 22:10:24,110.93.230.101,990,Heodo"),
-<<<<<<< HEAD
-                       "time.observation": "2019-03-05T22:10:24+00:00",
-=======
                        "time.observation": "2019-03-01T01:01:01+00:00",
                        "extra.feed_last_generated": "2019-03-05T22:10:24+00:00",
->>>>>>> 22f27008
                        "time.source": "2019-03-04T22:10:24+00:00",
                        "classification.taxonomy": "malicious code",
                        "classification.type": "c&c",
