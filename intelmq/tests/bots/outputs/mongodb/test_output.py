--- conflicted
+++ resolved
@@ -31,11 +31,8 @@
         cls.default_input_message = INPUT1
         cls.sysconfig = {"collection": "events",
                          "database": "tests",
-<<<<<<< HEAD
-=======
                          "db_user": None,
                          "db_pass": None,
->>>>>>> 099660d0
                          "host": "localhost",
                          "port": 27017,
                          "hierarchical_output": True}
