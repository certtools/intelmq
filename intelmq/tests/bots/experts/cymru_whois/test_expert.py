--- conflicted
+++ resolved
@@ -53,8 +53,6 @@
                "source.ip": "198.105.125.77",  # no result
                "time.observation": "2015-01-01T00:00:00+00:00",
                }
-<<<<<<< HEAD
-=======
 NO_ASN_INPUT = {"__type": "Event",
                 "source.ip": "212.92.127.126",
                 "time.observation": "2015-01-01T00:00:00+00:00",
@@ -68,7 +66,6 @@
                  "source.network": '212.92.127.0/24',
                  "source.registry": 'ripencc',
                  }
->>>>>>> 0454e278
 
 
 class TestCymruExpertBot(test.BotTestCase, unittest.TestCase):
@@ -101,8 +98,6 @@
         self.run_bot()
         self.assertMessageEqual(0, EMPTY_INPUT)
 
-<<<<<<< HEAD
-=======
     def test_missing_asn(self):
         """
         No information for ASN.
@@ -113,7 +108,6 @@
         self.run_bot()
         self.assertMessageEqual(0, NO_ASN_OUTPUT)
 
->>>>>>> 0454e278
     @classmethod
     def tearDownClass(cls):
         cache = Cache(test.BOT_CONFIG['redis_cache_host'],
