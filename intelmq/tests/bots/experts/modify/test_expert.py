# -*- coding: utf-8 -*-
"""
Testing modify expert bot.
"""

import unittest

from pkg_resources import resource_filename

import intelmq.lib.test as test
from intelmq.bots.experts.modify.expert import ModifyExpertBot

EVENT_TEMPL = {"__type": "Event",
               "feed.name": "Spamhaus Cert",
               "feed.url": "https://portal.spamhaus.org/cert/api.php?cert="
                           "<CERTNAME>&key=<APIKEY>",
               "classification.type": "botnet drone",
               "time.observation": "2015-01-01T00:00:00+00:00",
               }
INPUT = [{'malware.name': 'confickerab'},
         {'malware.name': 'gozi2'},
         {'feed.name': 'Abuse.ch',
          'feed.url': 'https://feodotracker.abuse.ch/blocklist/?download=domainblocklist'},
         {'malware.name': 'zeus_gameover_us'},
         {'malware.name': 'foobar', 'feed.name': 'Other Feed'},
         {'source.port': 80, 'malware.name': 'zeus'},
         ]
OUTPUT = [{'classification.identifier': 'conficker'},
          {'classification.identifier': 'gozi'},
          {'classification.identifier': 'feodo'},
          {'classification.identifier': 'zeus'},
          {},
          {'protocol.application': 'http', 'classification.identifier': 'zeus'},
          ]
for index in range(len(INPUT)):
    copy1 = EVENT_TEMPL.copy()
    copy2 = EVENT_TEMPL.copy()
    copy1.update(INPUT[index])
    copy2.update(INPUT[index])
    copy2.update(OUTPUT[index])
    INPUT[index] = copy1
    OUTPUT[index] = copy2


class TestModifyExpertBot(test.BotTestCase, unittest.TestCase):
    """
    A TestCase for ModifyExpertBot.
    """

    @classmethod
    def set_bot(cls):
        cls.bot_reference = ModifyExpertBot
        config_path = resource_filename('intelmq',
                                        'bots/experts/modify/examples/default.conf')
        cls.sysconfig = {'configuration_path': config_path
                         }
        cls.default_input_message = {'__type': 'Event'}

    def test_events(self):
        """ Test if correct Events have been produced. """
        self.input_message = INPUT
        self.run_bot(iterations=len(INPUT))

        for position, event_out in enumerate(OUTPUT):
            self.assertMessageEqual(position, event_out)

EVENT_TEMPL2 = {"__type": "Event",
               "feed.name": "Testing IntelMQ Mock Feed",
               "feed.url": "https://intelmq.org/does-not-exist",
               "classification.type": "botnet drone",
               "time.observation": "2015-01-02T01:20:00+00:00",
               }

INPUT2 = [
<<<<<<< HEAD
    {'malware.name': 'bitdefender-foreign'},
    {'malware.name': 'bitdefender-pykspa_improved'},
    {'malware.name': 'bitdefender-sumxa'},
    {'malware.name': 'downloaderbot-mxb'},
    {'malware.name': 'downloaderbot-2'},
    {'malware.name': 'dridex-data'},
    {'malware.name': 'gameover-zeus-dga'},
    {'malware.name': 'gameover-zeus-peer'},
    {'malware.name': 'gozi2'},
    {'malware.name': 'Sality_Virus'},
    {'malware.name': 'salityv3'},
    {'malware.name': 'tinba-dga'},
    {'malware.name': 'urlzone'},
    {'malware.name': 'urlzone2'},
    {'malware.name': 'citadel-b54'},
    {'malware.name': 'caphaw'},
    {'malware.name': 'b68-zeroaccess-3-ABbit'},
    {'malware.name': 'downadup'},
    {'malware.name': 'sality'},
    {'malware.name': 'sality2'},
    {'malware.name': 'xcodeghost'},
    {'malware.name': 'Citadel certpl'},
=======
    {'malware.name': 'citadel certpl'},
>>>>>>> 26b73751
    {'malware.name': 'dridex-data'},
    {'malware.name': 'bitdefender-nivdort'},
    {'malware.name': 'securityscorecard-someexample-value'},
    {'malware.name': 'anyValue'},
         ]
OUTPUT2 = [
<<<<<<< HEAD
    {'protocol.transport': 'tcp', 'classification.identifier': 'Trojan.Generic'},
    {'protocol.transport': 'tcp', 'classification.identifier': 'Pykspa'},
    {'protocol.transport': 'tcp', 'classification.identifier': 'Dridex'},
    {'protocol.transport': 'tcp', 'classification.identifier': 'Downloader-Bot'},
    {'protocol.transport': 'tcp', 'classification.identifier': 'Downloader-Bot'},
    {'protocol.transport': 'tcp', 'classification.identifier': 'Dridex'},
    {'protocol.transport': 'tcp', 'classification.identifier': 'Gameover ZeuS DGA'},
    {'protocol.transport': 'tcp', 'classification.identifier': 'Gameover ZeuS P2P'},
    {'protocol.transport': 'tcp', 'classification.identifier': 'Gozi'},
    {'protocol.transport': 'tcp', 'classification.identifier': 'Sality'},
    {'protocol.transport': 'tcp', 'classification.identifier': 'Sality'},
    {'protocol.transport': 'tcp', 'classification.identifier': 'Tinba'},
    {'protocol.transport': 'tcp', 'classification.identifier': 'Urlzone/Bebloh'},
    {'protocol.transport': 'tcp', 'classification.identifier': 'Urlzone/Bebloh'},
    {'protocol.transport': 'tcp', 'classification.identifier': 'Citadel'},
    {'protocol.transport': 'tcp', 'classification.identifier': 'Caphaw/Shylock'},
    {'protocol.transport': 'tcp', 'classification.identifier': 'ZeroAccess'},
    {'protocol.transport': 'tcp', 'classification.identifier': 'Conficker'},
    {'protocol.transport': 'tcp', 'classification.identifier': 'Sality'},
    {'protocol.transport': 'tcp', 'classification.identifier': 'Sality'},
    {'protocol.transport': 'tcp', 'classification.identifier': 'XCodeGhost'},
    {'protocol.transport': 'tcp', 'classification.identifier': 'Citadel'},
    {'protocol.transport': 'tcp', 'classification.identifier': 'Dridex'},
    {'protocol.transport': 'tcp', 'classification.identifier': 'nivdort'},
    {'protocol.transport': 'tcp', 'classification.identifier': 'someexample-value'},
    {'protocol.transport': 'tcp', 'classification.identifier': 'anyValue'},
=======
    {'classification.identifier': 'citadel'},
    {'classification.identifier': 'dridex'},
    {'malware.name': 'nivdort'},
    {'malware.name': 'someexample-value'},
>>>>>>> 26b73751
          ]
for index in range(len(INPUT2)):
    copy1 = EVENT_TEMPL2.copy()
    copy2 = EVENT_TEMPL2.copy()
    copy1.update(INPUT2[index])
    copy2.update(INPUT2[index])
    copy2.update(OUTPUT2[index])
    INPUT2[index] = copy1
    OUTPUT2[index] = copy2


class TestMoreFeedsModifyExpertBot(test.BotTestCase, unittest.TestCase):
    """Testing ModifyExpertBot for 'morefeeds' configuration.
    """

    @classmethod
    def set_bot(cls):
        cls.bot_reference = ModifyExpertBot
        config_path = resource_filename('intelmq',
                                        'bots/experts/modify/examples/morefeeds.conf')
        cls.sysconfig = {'configuration_path': config_path
                         }
        cls.default_input_message = {'__type': 'Event'}

    def test_bot_name(self):
        "Do **not** test that our second test has the same name as the bot."
        pass

    def test_events(self):
        """ Test if correct Events have been produced. """
        self.input_message = INPUT2
        self.run_bot(iterations=len(INPUT2))

        for position, event_out in enumerate(OUTPUT2):
            self.assertMessageEqual(position, event_out)


if __name__ == '__main__':
    unittest.main()<|MERGE_RESOLUTION|>--- conflicted
+++ resolved
@@ -72,7 +72,6 @@
                }
 
 INPUT2 = [
-<<<<<<< HEAD
     {'malware.name': 'bitdefender-foreign'},
     {'malware.name': 'bitdefender-pykspa_improved'},
     {'malware.name': 'bitdefender-sumxa'},
@@ -95,16 +94,12 @@
     {'malware.name': 'sality2'},
     {'malware.name': 'xcodeghost'},
     {'malware.name': 'Citadel certpl'},
-=======
-    {'malware.name': 'citadel certpl'},
->>>>>>> 26b73751
     {'malware.name': 'dridex-data'},
     {'malware.name': 'bitdefender-nivdort'},
     {'malware.name': 'securityscorecard-someexample-value'},
     {'malware.name': 'anyValue'},
          ]
 OUTPUT2 = [
-<<<<<<< HEAD
     {'protocol.transport': 'tcp', 'classification.identifier': 'Trojan.Generic'},
     {'protocol.transport': 'tcp', 'classification.identifier': 'Pykspa'},
     {'protocol.transport': 'tcp', 'classification.identifier': 'Dridex'},
@@ -131,12 +126,6 @@
     {'protocol.transport': 'tcp', 'classification.identifier': 'nivdort'},
     {'protocol.transport': 'tcp', 'classification.identifier': 'someexample-value'},
     {'protocol.transport': 'tcp', 'classification.identifier': 'anyValue'},
-=======
-    {'classification.identifier': 'citadel'},
-    {'classification.identifier': 'dridex'},
-    {'malware.name': 'nivdort'},
-    {'malware.name': 'someexample-value'},
->>>>>>> 26b73751
           ]
 for index in range(len(INPUT2)):
     copy1 = EVENT_TEMPL2.copy()
