# -*- coding: utf-8 -*-

import unittest

import intelmq.lib.test as test
from intelmq.bots.experts.ripencc_abuse_contact.expert import RIPENCCExpertBot

EXAMPLE_INPUT = {"__type": "Event",
                 "source.ip": "93.184.216.34",  # example.com
                 "destination.ip": "193.238.157.5",  # funkfeuer.at
                 "destination.asn": 35492,
                 "time.observation": "2015-01-01T00:00:00+00:00",
                 }
EXAMPLE_OUTPUT = {"__type": "Event",
                  "source.ip": "93.184.216.34",
                  "source.abuse_contact": "abuse@verizondigitalmedia.com",
                  "destination.ip": "193.238.157.5",
                  "destination.abuse_contact": "abuse@funkfeuer.at",
                  "destination.asn": 35492,
                  "time.observation": "2015-01-01T00:00:00+00:00",
                  }
EXAMPLE_INPUT6 = {"__type": "Event",
                  "source.ip": "2001:62a:4:100:80::8",  # nic.at
                  "time.observation": "2015-01-01T00:00:00+00:00",
                  }
EXAMPLE_OUTPUT6 = {"__type": "Event",
                   "source.ip": "2001:62a:4:100:80::8",
                   "source.abuse_contact": "security.zid@univie.ac.at",
                   "time.observation": "2015-01-01T00:00:00+00:00",
                   }
EMPTY_INPUT = {"__type": "Event",
               "source.ip": "127.0.0.1",
               "source.abuse_contact": "bla@example.com",
               "time.observation": "2015-01-01T00:00:00+00:00",
               }
EMPTY_REPLACED = {"__type": "Event",
                  "source.ip": "127.0.0.1",
                  "time.observation": "2015-01-01T00:00:00+00:00",
                  }


@test.skip_internet()
class TestRIPENCCExpertBot(test.BotTestCase, unittest.TestCase):
    """
    A TestCase for AbusixExpertBot.
    """

    @classmethod
    def set_bot(cls):
        cls.bot_reference = RIPENCCExpertBot
        cls.sysconfig = {'query_ripe_db_asn': True,
                         'query_ripe_db_ip': True,
                         'query_ripe_stat': True,
                         }

    def test_ipv4_lookup(self):
        self.input_message = EXAMPLE_INPUT
        self.allowed_warning_count = 1
        self.run_bot()
        self.assertLogMatches(pattern="^The parameter 'query_ripe_stat' is deprecated and will be r",
                              levelname="WARNING")
        self.assertMessageEqual(0, EXAMPLE_OUTPUT)

    def test_ipv6_lookup(self):
        self.input_message = EXAMPLE_INPUT6
        self.allowed_warning_count = 1
        self.run_bot()
        self.assertMessageEqual(0, EXAMPLE_OUTPUT6)

    def test_empty_lookup(self):
        """ No email is returned, event should be untouched. """
        self.input_message = EMPTY_INPUT
        self.allowed_warning_count = 1
        self.run_bot()
        self.assertMessageEqual(0, EMPTY_INPUT)

    @test.skip_local_web()
    def test_ripe_stat_errors(self):
        """ Test RIPE stat for errors. """
        self.sysconfig = {'query_ripe_db_asn': False,
                          'query_ripe_db_ip': False,
                          'query_ripe_stat_asn': True,
                          'query_ripe_stat_ip': True,
                          }
        self.input_message = EMPTY_INPUT
        self.allowed_error_count = 1
        self.prepare_bot()
        old = self.bot.URL_STAT
        self.bot.URL_STAT = 'https://example.com/index.html?{}'
        self.run_bot(prepare=False)
<<<<<<< HEAD
        # internal json in < and >= 3.5, 3.3 and simplejson
=======
        # internal json in < and >= 3.5 and simplejson
>>>>>>> 88b5a845
        self.assertLogMatches(pattern='.*(JSONDecodeError|ValueError|Expecting value|No JSON object could be decoded).*',
                              levelname='ERROR')

        self.bot.URL_STAT = 'http://localhost/{}'
        self.run_bot(prepare=False)
        self.bot.URL_STAT = old
<<<<<<< HEAD
        self.assertLogMatches(pattern='HTTP status code was 404',
=======
        self.assertLogMatches(pattern='.*HTTP status code was 404.*',
>>>>>>> 88b5a845
                              levelname='ERROR')

    @test.skip_local_web()
    def test_ripe_db_as_errors(self):
        """ Test RIPE DB AS for errors. """
        self.sysconfig = {'query_ripe_db_asn': True,
                          'query_ripe_db_ip': False,
                          'query_ripe_stat': False,
                          }
        self.input_message = EXAMPLE_INPUT
        self.allowed_error_count = 1
        self.allowed_warning_count = 1
        self.prepare_bot()
        old = self.bot.URL_DB_AS
        self.bot.URL_DB_AS = 'http://localhost/{}'
        self.run_bot(prepare=False)
        self.bot.URL_DB_AS = old
<<<<<<< HEAD
        self.assertLogMatches(pattern='HTTP status code was 404',
=======
        self.assertLogMatches(pattern='.*HTTP status code was 404.*',
>>>>>>> 88b5a845
                              levelname='ERROR')

    @test.skip_local_web()
    def test_ripe_db_ip_errors(self):
        """ Test RIPE DB IP for errors. """
        self.sysconfig = {'query_ripe_db_asn': False,
                          'query_ripe_db_ip': True,
                          'query_ripe_stat': False,
                          }
        self.input_message = EXAMPLE_INPUT
        self.allowed_error_count = 1
        self.allowed_warning_count = 1
        self.prepare_bot()
        old = self.bot.URL_DB_IP
        self.bot.URL_DB_IP = 'http://localhost/{}'
        self.run_bot(prepare=False)
        self.bot.URL_DB_IP = old
<<<<<<< HEAD
        self.assertLogMatches(pattern='HTTP status code was 404',
=======
        self.assertLogMatches(pattern='.*HTTP status code was 404.*',
>>>>>>> 88b5a845
                              levelname='ERROR')

    def test_replace(self):
        self.sysconfig = {'mode': 'replace'}
        self.input_message = EMPTY_INPUT
        self.run_bot()
        self.assertMessageEqual(0, EMPTY_REPLACED)


if __name__ == '__main__':  # pragma: no cover
    unittest.main()<|MERGE_RESOLUTION|>--- conflicted
+++ resolved
@@ -88,22 +88,14 @@
         old = self.bot.URL_STAT
         self.bot.URL_STAT = 'https://example.com/index.html?{}'
         self.run_bot(prepare=False)
-<<<<<<< HEAD
-        # internal json in < and >= 3.5, 3.3 and simplejson
-=======
         # internal json in < and >= 3.5 and simplejson
->>>>>>> 88b5a845
         self.assertLogMatches(pattern='.*(JSONDecodeError|ValueError|Expecting value|No JSON object could be decoded).*',
                               levelname='ERROR')
 
         self.bot.URL_STAT = 'http://localhost/{}'
         self.run_bot(prepare=False)
         self.bot.URL_STAT = old
-<<<<<<< HEAD
-        self.assertLogMatches(pattern='HTTP status code was 404',
-=======
         self.assertLogMatches(pattern='.*HTTP status code was 404.*',
->>>>>>> 88b5a845
                               levelname='ERROR')
 
     @test.skip_local_web()
@@ -121,11 +113,7 @@
         self.bot.URL_DB_AS = 'http://localhost/{}'
         self.run_bot(prepare=False)
         self.bot.URL_DB_AS = old
-<<<<<<< HEAD
-        self.assertLogMatches(pattern='HTTP status code was 404',
-=======
         self.assertLogMatches(pattern='.*HTTP status code was 404.*',
->>>>>>> 88b5a845
                               levelname='ERROR')
 
     @test.skip_local_web()
@@ -143,11 +131,7 @@
         self.bot.URL_DB_IP = 'http://localhost/{}'
         self.run_bot(prepare=False)
         self.bot.URL_DB_IP = old
-<<<<<<< HEAD
-        self.assertLogMatches(pattern='HTTP status code was 404',
-=======
         self.assertLogMatches(pattern='.*HTTP status code was 404.*',
->>>>>>> 88b5a845
                               levelname='ERROR')
 
     def test_replace(self):
