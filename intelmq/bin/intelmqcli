#!/usr/bin/env python
# -*- coding: utf-8 -*-
"""
Implemented workarounds for Python 2.6, postgres 9.1 and old debian packages:
    own table_from_query() instead of prettytable.from_csv()
    postgres to_char(time.source, 'TZ') instead of 'OF' (from 9.4 up)
        This gives the timezone instead of the offset (empty if UTC)
    BytesIO instead of StringIO on Python 2 for csv module

TODO: "feed.name" ILIKE '%' is slow
"""
from __future__ import print_function, unicode_literals

import argparse
import csv
import datetime
import io
import json
import locale
import os
import pprint
import subprocess
import sys
import tempfile
import zipfile
import six

import prettytable
import psycopg2
import psycopg2.extras
from termstyle import bold, green, inverted, red, reset

import rt

<<<<<<< HEAD
import utils
=======
from intelmq.lib import utils

>>>>>>> ced11d88

""" options """
dryrun = False
verbose = False
compress_csv = False
boilerplate=None



if locale.getpreferredencoding() != 'UTF-8':
    print(red('The preferred encoding of your locale setting is not UTF-8 but'
              '{}. Exiting.'.format(locale.getpreferredencoding())))
    exit(1)

myinverted = str(reset) + str(inverted)
if sys.version[0] == '2':
    input = raw_input

CONFIG = dict()
home = os.path.expanduser("~")      # needed for OSX
with open(os.path.expanduser(home + '/.intelmq/intelmqcli.conf')) as conf_handle:
    user_config = json.load(conf_handle)
with open('/etc/intelmq/intelmqcli.conf') as conf_handle:
    CONFIG = json.load(conf_handle)

for key, value in user_config.items():
    if key in CONFIG and type(CONFIG[key]) is dict:
        CONFIG[key].update(value)
    else:
        CONFIG[key] = value

APPNAME = "intelmqcli"
DESCRIPTION = """
"""
EPILOG = """
Searches for all unprocessed incidents. Incidents will be filtered by country
code and the TLD of a domain according to configuration.
The search can be restricted to one source feed.

After the start, intelmqcli will immediately connect to RT with the given
credentials. The incidents will be shown grouped by the contact address if
known or the ASN otherwise.

You have 3 options here:
* Select one group by giving the id (number in first column) and show the email
and all events in detail
* Automatic sending of all incidents with 'a'
* Quit with 'q'

For the detailed view, the recipient, the subject and the mail text will be
shown, and below the technical data as csv. If the terminal is not big enough,
the data will not be shown in full. In this case, you can press 't' for the
table mode. less will be opened with the full text and data, whereas the data
will be formated as table, which is much easier to read and interpret.
The requestor (recipient of the mail) can be changed manually by pressing 'r'
and in the following prompt the address is asked. After sending, you can
optionally save the (new) address to the database linked to the ASNs.
If you are ready to submit the incidents to RT and send the mails out, press
's'.
'b' for back jumps to the incident overview and 'q' quits.
"""
USAGE = '''
    intelmqcli
    intelmqcli --dry-run
    intelmqcli --verbose
    intelmqcli --compress-csv
    intelmqcli --list-feeds
    intelmqcli --list-texts
    intelmqcli --text='boilerplate name'
    intelmqcli --feed='feedname' '''

CON = psycopg2.connect(database=CONFIG['database']['database'],
                       user=CONFIG['database']['user'],
                       password=CONFIG['database']['password'],
                       host=CONFIG['database']['host'],
                       port=CONFIG['database']['port'],
                       sslmode=CONFIG['database']['sslmode'],
                       )
CUR = CON.cursor(cursor_factory=psycopg2.extras.RealDictCursor)
CON.autocommit = True

RT = rt.Rt(CONFIG['rt']['uri'], CONFIG['rt']['user'], CONFIG['rt']['password'])
TABLE_MODE = False  # for sticky table mode

QUERY_COUNT_ASN = """
SELECT
    COUNT(*) as count,
    COALESCE({conttab}.contacts, '') as contacts,
    string_agg(DISTINCT cast({evtab}."source.asn" as varchar), ', ') as asn,
    string_agg(DISTINCT {evtab}."classification.type", ', ') as classification,
    string_agg(DISTINCT {evtab}."feed.code", ', ') as feeds,
    COALESCE({conttab}.contacts, cast({evtab}."source.asn" as varchar))
        as grouping
FROM {evtab}
LEFT OUTER JOIN as_contacts ON {evtab}."source.asn" = {conttab}.asnum
WHERE
    notify = TRUE AND (
        {evtab}.rtir_report_id IS NULL OR
        {evtab}.rtir_incident_id IS NULL OR
        {evtab}.rtir_investigation_id IS NULL
    )
    AND
    (
        {evtab}."source.geolocation.cc" LIKE '{cc}' OR
        {evtab}."source.fqdn" LIKE %s
    )
    AND "feed.name" ILIKE %s AND
    "time.source" IS NOT NULL
GROUP BY {conttab}.contacts, grouping;
""".format(evtab=CONFIG['database']['events_table'], cc=CONFIG['filter']['cc'],
           conttab=CONFIG['database']['contacts_table'])

""" This is the list of fields (and their respective order) which we intend to
send out.  This is based on the order and fields of shadowserver.

Shadowserver format:
    timestamp,"ip","protocol","port","hostname","packets","size","asn","geo","region","city","naics","sic","sector"
"""

CSV_FIELDS=["time.source", "source.ip", "protocol.transport", "source.port", "protocol.application",
            "source.fqdn", "source.local_hostname", "source.local_ip", "source.url",
            "source.asn", "source.geolocation.cc",
            "source.geolocation.city",
            "classification.taxonomy", "classification.type", "classification.identifier",
            "destination.ip","destination.port","destination.fqdn","destination.url",
            "feed", "event_description.text","event_description.url","malware.name","comment", "additional_field_freetext","version: 1.0"
           ]

QUERY_BY_ASCONTACT = """
SELECT
    to_char({evtab}."time.source",
            'YYYY-MM-DD"T"HH24:MI:SSOF') as "time.source",
    {evtab}.id,
    {evtab}."feed.code" as feed,
    {evtab}."source.ip",
    {evtab}."source.port",
    {evtab}."source.asn",
    {evtab}."source.network",
    {evtab}."source.geolocation.cc",
    {evtab}."source.geolocation.region",
    {evtab}."source.geolocation.city",
    {evtab}."source.account",
    {evtab}."source.fqdn",
    {evtab}."source.local_hostname",
    {evtab}."source.local_ip",
    {evtab}."source.reverse_dns",
    {evtab}."source.tor_node",
    {evtab}."source.url",
    {evtab}."classification.identifier",
    {evtab}."classification.taxonomy",
    {evtab}."classification.type",
    {evtab}."comment",
    {evtab}."destination.ip",
    {evtab}."destination.port",
    {evtab}."destination.asn",
    {evtab}."destination.network",
    {evtab}."destination.geolocation.cc",
    {evtab}."destination.geolocation.region",
    {evtab}."destination.geolocation.city",
    {evtab}."destination.account",
    {evtab}."destination.fqdn",
    {evtab}."destination.local_hostname",
    {evtab}."destination.local_ip",
    {evtab}."destination.reverse_dns",
    {evtab}."destination.tor_node",
    {evtab}."destination.url",
    {evtab}."event_description.target",
    {evtab}."event_description.text",
    {evtab}."event_description.url",
    {evtab}."event_hash",
    {evtab}."extra",
    {evtab}."feed.accuracy",
    {evtab}."malware.hash",
    {evtab}."malware.hash.md5",
    {evtab}."malware.hash.sha1",
    {evtab}."malware.name",
    {evtab}."malware.version",
    {evtab}."misp_uuid",
    {evtab}."notify",
    {evtab}."protocol.application",
    {evtab}."protocol.transport",
    {evtab}."screenshot_url",
    {evtab}."status",
    {evtab}."time.observation"
FROM events
LEFT OUTER JOIN {conttab} ON {evtab}."source.asn" = {conttab}.asnum
WHERE
    notify = TRUE AND (
        {evtab}.rtir_report_id IS NULL OR
        {evtab}.rtir_incident_id IS NULL OR
        {evtab}.rtir_investigation_id IS NULL
    ) AND
    {conttab}.contacts = %s AND
    "feed.name" ILIKE %s AND
    "time.source" IS NOT NULL;
""".format(evtab=CONFIG['database']['events_table'],
           conttab=CONFIG['database']['contacts_table'])

QUERY_BY_ASNUM = """
SELECT
    to_char({evtab}."time.source" at time zone 'UTC',
            'YYYY-MM-DD"T"HH24:MI:SSOF') as "time.source",
    {evtab}.id,
    {evtab}."feed.code" as feed,
    {evtab}."source.ip",
    {evtab}."source.port",
    {evtab}."source.asn",
    {evtab}."source.network",
    {evtab}."source.geolocation.cc",
    {evtab}."source.geolocation.region",
    {evtab}."source.geolocation.city",
    {evtab}."source.account",
    {evtab}."source.fqdn",
    {evtab}."source.local_hostname",
    {evtab}."source.local_ip",
    {evtab}."source.reverse_dns",
    {evtab}."source.tor_node",
    {evtab}."source.url",
    {evtab}."classification.identifier",
    {evtab}."classification.taxonomy",
    {evtab}."classification.type",
    {evtab}."comment",
    {evtab}."destination.ip",
    {evtab}."destination.port",
    {evtab}."destination.asn",
    {evtab}."destination.network",
    {evtab}."destination.geolocation.cc",
    {evtab}."destination.geolocation.region",
    {evtab}."destination.geolocation.city",
    {evtab}."destination.account",
    {evtab}."destination.fqdn",
    {evtab}."destination.local_hostname",
    {evtab}."destination.local_ip",
    {evtab}."destination.reverse_dns",
    {evtab}."destination.tor_node",
    {evtab}."destination.url",
    {evtab}."event_description.target",
    {evtab}."event_description.text",
    {evtab}."event_description.url",
    {evtab}."event_hash",
    {evtab}."extra",
    {evtab}."feed.accuracy",
    {evtab}."malware.hash",
    {evtab}."malware.hash.md5",
    {evtab}."malware.hash.sha1",
    {evtab}."malware.name",
    {evtab}."malware.version",
    {evtab}."misp_uuid",
    {evtab}."notify",
    {evtab}."protocol.application",
    {evtab}."protocol.transport",
    {evtab}."screenshot_url",
    {evtab}."status",
    {evtab}."time.observation"
FROM events
LEFT OUTER JOIN {conttab} ON {evtab}."source.asn" = {conttab}.asnum
WHERE
    notify = TRUE AND (
        {evtab}.rtir_report_id IS NULL OR
        {evtab}.rtir_incident_id IS NULL OR
        {evtab}.rtir_investigation_id IS NULL
    ) AND
    {evtab}."source.asn" = %s AND
    "feed.name" ILIKE %s AND
    "time.source" IS NOT NULL;
""".format(evtab=CONFIG['database']['events_table'],
           conttab=CONFIG['database']['contacts_table'])


QUERY_SET_RTIRID = """
UPDATE {evtab} SET
    rtir_{{type}}_id = {{rtirid}},
    sent_at = LOCALTIMESTAMP
WHERE
    id = ANY('{{{{{{ids}}}}}}'::int[]);
""".format(evtab=CONFIG['database']['events_table'])

QUERY_UPDATE_CONTACT = """
UPDATE {conttab} SET
    contacts = '{{contacts}}'
WHERE
    asnum = ANY('{{{{{{asns}}}}}}'::int[]);
""".format(conttab=CONFIG['database']['contacts_table'])

QUERY_INSERT_CONTACT = """
INSERT INTO {conttab} (
    asnum, contacts, comment, unreliable
) VALUES (
    %s, %s, %s, FALSE
)
""".format(conttab=CONFIG['database']['contacts_table'])

QUERY_GET_TEXT = """
SELECT
    body
FROM {texttab}
WHERE
    key = %s
""".format(texttab=CONFIG['database']['text_table'])

QUERY_FEED_NAMES = "SELECT DISTINCT \"feed.name\" from events"

QUERY_TEXT_NAMES = "SELECT DISTINCT \"key\" from boilerplates"


def get_text(query):
    types = [row['classification.identifier'] for row in query
             if 'classification.identifier' in row]
    text = None
    if boilerplate:
        text_id = boilerplate
    else:
        text_id = types[0]
    if len(types) == 1:
        CUR.execute(QUERY_GET_TEXT, (text_id, ))
        if CUR.rowcount:
            text = CUR.fetchall()[0]['body']

    if text is None and boilerplate:
        return red('--text param given, but boilerplate text %s not found!' %text_id)

    if text is None:
        CUR.execute(QUERY_GET_TEXT, (CONFIG['database']['default_key'], ))
        if CUR.rowcount:
            text = CUR.fetchall()[0]['body']
        else:
            return red('Default text not found!')

    return text


def target_from_row(row):
    """
    Returns the first value in give row that exists from this list of keys:
    'source.ip', 'source.fqdn', 'source.url', 'source.account'
    """
    keys = ['source.ip', 'source.fqdn', 'source.url', 'source.account']
    for key in keys:
        if key in row:
            return row[key]


def table_from_query(query):
    header = sorted(query[0].keys())
    table = prettytable.PrettyTable(header)
    for row in query:
        table.add_row([row[key] for key in header])
    return table


def shrink_dict(d):
    if not compress_csv:
        return d
    keys = d[0].keys()
    empty = dict(zip(keys, [True] * len(keys)))
    for line in d:
        for key, value in line.items():
            if value is not None:
                empty[key] = False
    return [{k: v for k, v in dicti.items() if not empty[k]} for dicti in d]


def getTerminalHeight():
    return int(subprocess.check_output(['stty', 'size']).strip().split()[0])


def query_by_as(contact, requestor=None, automatic=False, feed='%'):
    if type(contact) is int:
        CUR.execute(QUERY_BY_ASNUM, (contact, feed))
        if requestor is None:
            requestor = ''
    else:
        CUR.execute(QUERY_BY_ASCONTACT, (contact, feed))
        if requestor is None:
            requestor = contact
    query = shrink_dict(CUR.fetchall())
    ids = list(str(row['id']) for row in query)
    asns = set(str(row['source.asn']) for row in query)

    subject = ('{date}: {count} incidents for your AS {asns}'
               ''.format(count=len(query),
                         date=datetime.datetime.now().strftime('%Y-%m-%d'),
                         asns=', '.join(asns)))
    text = get_text(query)
    if sys.version_info[0] == 2:
        csvfile = io.BytesIO()
    else:
        csvfile = io.StringIO()
    if CSV_FIELDS:
        fieldnames=CSV_FIELDS
    else:
        fieldnames=(query[0].keys())    # send all
    writer = csv.DictWriter(csvfile, fieldnames=fieldnames,
                            extrasaction='ignore', lineterminator='\n')
    writer.writeheader()
    writer.writerows(query)
    # note this might contain UTF-8 chars! let's ignore utf-8 errors. sorry. 
    attachment_text = utils.decode(csvfile.getvalue(), force=True)
    attachment_lines = attachment_text.splitlines()

    if verbose:
        pprint.pprint(text)

    showed_text = '=' * 100 + '''
To: {to}
Subject: {subj}

{text}
'''.format(to=requestor, subj=subject, text=six.text_type(text, encoding='utf8', errors='ignore'))
    showed_text_len = showed_text.count('\n')

    global TABLE_MODE
    if TABLE_MODE:
        height = getTerminalHeight() - 3 - showed_text_len
        csvfile.seek(0)
        if len(query) > height:
            with tempfile.NamedTemporaryFile(mode='w+') as handle:
                handle.write(showed_text + '\n')
                try:
                    handle.write(str(prettytable.from_csv(csvfile)))
                except AttributeError:
                    handle.write(str(table_from_query(query)))
                handle.seek(0)
                subprocess.call(['less', handle.name])
        else:
            try:
                print(showed_text, prettytable.from_csv(csvfile), sep='\n')
            except AttributeError:
                print(showed_text, table_from_query(query), sep='\n')
    else:
        height = getTerminalHeight() - 4
        if 5 + len(query) > height:  # cut query too, 5 is length of text
            print('\n'.join(showed_text.splitlines()[:5]))
            print('...')
            print('\n'.join(attachment_lines[:height - 5]))
            print('...')
        elif showed_text_len + len(query) > height > 5 + len(query):
            print('\n'.join(showed_text.splitlines()[:height - len(query)]))
            print('...')
            print(attachment_text)
        else:
            print(showed_text, attachment_text, sep='\n')
    print('-' * 100)
    if automatic and requestor:
        answer = 's'
    else:
        if automatic:
            print(red('You need to set a valid requestor!'))
        answer = input('{i}{b}[b]{i}ack, {b}[s]{i}end, show {b}[t]{i}able, '
                       'change {b}[r]{i}equestor or {b}[q]{i}uit?{r} '
                       ''.format(b=bold, i=myinverted, r=reset)).strip()
    if answer == 'q':
        exit(0)
    elif answer == 'b':
        return
    elif answer == 't':
        TABLE_MODE = bool((TABLE_MODE + 1) % 2)
        query_by_as(contact, requestor=requestor, feed=feed)
        return
    elif answer == ('r'):
        answer = input(inverted('New requestor address:') + ' ').strip()
        if len(answer) == 0:
            if type(contact) is int:
                requestor = ''
            else:
                requestor = contact
        else:
            requestor = answer
        query_by_as(contact, requestor=requestor, feed=feed)
        return
    elif answer != 's':
        print(red('Unknow command {!r}.'.format(answer)))
        query_by_as(contact, requestor=requestor, feed=feed)
        return

    # TODO: Config option for single events (best in ascontacts db)
    if text.startswith(str(red)):
        print(red('I won\'t send with a missing text!'))
        return
    if True:
        save_to_rt(ids=ids, subject=subject, requestor=requestor,
                   csvfile=csvfile, body=text)
    else:
        header = attachment_lines[0]
        for id_, attach_line, row in zip(ids, attachment_lines[1:], query):
            if sys.version_info[0] == 2:
                csvfile = io.BytesIO()
            else:
                csvfile = io.StringIO()
            csvfile.write(header + str('\n'))
            csvfile.write(attach_line)
            subj_date = datetime.datetime.now().strftime('%Y-%m-%d')
            subject = ('{date}: Incident {type} for {target}'
                       ''.format(count=len(query),
                                 date=subj_date,
                                 type=row['classification.type'],
                                 target=target_from_row(row)))
            save_to_rt(ids=(id_, ), subject=subject, requestor=requestor,
                       csvfile=csvfile, body=text)

    if requestor != contact and not dryrun:
        answer = input(inverted('Save recipient {!r} for ASNs {!s}? [Y/n]'
                                ''.format(requestor, ', '.join(asns)))).strip()
        if answer.lower() in ('', 'y', 'j'):
            CUR.execute(QUERY_UPDATE_CONTACT.format(asns=','.join(asns),
                                                    contacts=requestor))
            if CUR.rowcount != 1:
                for asn in asns:
                    user = os.environ['USER']
                    time = datetime.datetime.now().strftime('%c')
                    comment = 'Added by {user} @ {time}'.format(user=user,
                                                                time=time)
                    CUR.execute(QUERY_INSERT_CONTACT, (int(asn), requestor,
                                                       comment))


def save_to_rt(ids, subject, requestor, csvfile, body):
    if dryrun:
        print('Not writing to RT, dry-run selected.')
        return

    b = six.text_type(body, encoding='utf8', errors='ignore')
    body = b

    report_id = RT.create_ticket(Queue='Incident Reports', Subject=subject,
                                 Owner=CONFIG['rt']['user'])
    if report_id == -1:
        print(red('Could not create Incident Report.'))
        return
    print(green('Created Incident Report {}.'.format(report_id)))
    CUR.execute(QUERY_SET_RTIRID.format(ids=','.join(ids), rtirid=report_id,
                                        type='report'))
    if True:  # TODO: implement zip config
        attachment = csvfile
        attachment.seek(0)
        filename = 'events.csv'
    else:
        attachment = io.BytesIO()
        ziphandle = zipfile.ZipFile(attachment, mode='w')
        ziphandle.writestr('events.csv', csvfile.getvalue())
        ziphandle.close()
        attachment.seek(0)
        filename = 'events.zip'

    incident_id = RT.create_ticket(Queue='Incidents', Subject=subject,
                                   Owner=CONFIG['rt']['user'])
    if incident_id == -1:
        print(red('Could not create Incident.'))
        return
    print(green('Created Incident {}.'.format(incident_id)))
    if not RT.edit_link(report_id, 'MemberOf', incident_id):
        print(red('Could not link Incident to Incident Report.'))
        return
    CUR.execute(QUERY_SET_RTIRID.format(ids=','.join(ids), rtirid=incident_id,
                                        type='incident'))
    investigation_id = RT.create_ticket(Queue='Investigations',
                                        Subject=subject,
                                        Owner=CONFIG['rt']['user'],
                                        Requestor=requestor)
    if investigation_id == -1:
        print(red('Could not create Investigation.'))
        return
    print(green('Created Investigation {}.'.format(investigation_id)))
    if not RT.edit_link(incident_id, 'HasMember', investigation_id):
        print(red('Could not link Investigation to Incident.'))
        return

    # TODO: CC
    correspond = RT.reply(investigation_id, text=body,
                          files=[(filename, attachment, 'text/csv')])
    if not correspond:
        print(red('Could not correspond with text and file.'))
        return
    print(green('Correspondence added to Investigation.'))

    CUR.execute(QUERY_SET_RTIRID.format(ids=','.join(ids),
                                        rtirid=investigation_id,
                                        type='investigation'))
    if not RT.edit_ticket(incident_id, Status='resolved'):
        print(red('Could not close incident {}.'.format(incident_id)))


def count_by_asn(feed='%'):
    # TODO: Existing RT ids!
    CUR.execute(QUERY_COUNT_ASN, (CONFIG['filter']['fqdn'], feed))
    asn_count = CUR.fetchall()
    if not asn_count:
        print('No incidents!')
        exit(0)
    print('=' * 100)
    table = prettytable.PrettyTable(map(bold, ['id', 'n°', 'ASNs', 'contacts',
                                               'types', 'feeds']))
    table.align = 'l'
    for number, row in enumerate(asn_count):
        table.add_row([number, row['count'], row['asn'], row['contacts'],
                       row['classification'], row['feeds']])
    print(table.get_string(border=False, padding_width=1))

    print('{} incidents for {} contacts.'
          ''.format(sum((row['count'] for row in asn_count)), len(asn_count)))
    return asn_count

if __name__ == '__main__':
    parser = argparse.ArgumentParser(
        prog=APPNAME,
        formatter_class=argparse.RawDescriptionHelpFormatter,
        usage=USAGE,
        description=DESCRIPTION,
        epilog=EPILOG,
    )
    parser.add_argument('-l', '--list-feeds', action='store_true',
                        help='List all feeds')
    parser.add_argument('-L', '--list-texts', action='store_true',
                        help='List all existing texts.')
    parser.add_argument('-t', '--text', nargs=1, help='Specify the text to be used.')
    parser.add_argument('-f', '--feed', nargs='?', default='%', const='%',
                        help='Show only incidents reported by given feed.')
    parser.add_argument('-v', '--verbose', action='store_true',
                        help='Print verbose messages.')
    parser.add_argument('-c', '--compress-csv', action='store_true',
                        help='Automatically compress/shrink the attached CSV report if fields are empty (default = False).')
    parser.add_argument('-n', '--dry-run', action='store_true',
                        help='Do not store anything or change anything. Just simulate.')
    args = parser.parse_args()

    if args.verbose:
        verbose = True
    if args.dry_run:
        dryrun = True
    if args.compress_csv:
        compress_csv = True
    if args.text:
        boilerplate = args.text

    if args.list_feeds:
        CUR.execute(QUERY_FEED_NAMES)
        for row in CUR.fetchall():
            if row['feed.name']:
                print(row['feed.name'])
        exit(0)

    if args.list_texts:
        CUR.execute(QUERY_TEXT_NAMES)
        for row in CUR.fetchall():
            if row['key']:
                print(row['key'])
        exit(0)

    if not RT.login():
        print(red('Could not login as {} on {}.'.format(CONFIG['rt']['user'],
                                                        CONFIG['rt']['uri'])))
    else:
        print('Logged in as {} on {}.'.format(CONFIG['rt']['user'],
                                              CONFIG['rt']['uri']))
    try:
        while True:
            asn_count = count_by_asn(feed=args.feed)
            if verbose:
                print(sys.stderr, 'asn_count = {}.'.format(asn_count))
            answer = input('{i}detailed view by id, {b}[a]{i}utomatic '
                           'sending, {b}[q]{i}uit?{r} '
                           ''.format(b=bold, i=myinverted, r=reset)).strip()
            try:
                answer = int(answer)
            except ValueError:
                pass
            if answer == 'q':
                break
            elif answer == 'a':
                for item in asn_count:
                    if item['contacts']:
                        query_by_as(item['contacts'], automatic=True,
                                    feed=args.feed)
                    else:
                        if item['asn']:
                            query_by_as(int(item['asn']), automatic=True,
                                        feed=args.feed)
                        else:
                            print(red('Can not query the data of an unknown ASN. Ignoring.'))
            elif type(answer) is int:
                if asn_count[answer]['contacts']:
                    query_by_as(asn_count[answer]['contacts'], feed=args.feed)
                else:
                    if asn_count[answer] and asn_count[answer]['asn']:
                        query_by_as(int(asn_count[answer]['asn']), feed=args.feed)
                    else:
                        print(red('no ASNs known. Ignoring.'))
            else:
                print(red('Unknown answer {!r}.'.format(answer)))

    except BaseException as exc:
        if isinstance(exc, (SystemExit, KeyboardInterrupt)):
            print()
        else:
            raise
    finally:
        RT.logout()<|MERGE_RESOLUTION|>--- conflicted
+++ resolved
@@ -32,12 +32,8 @@
 
 import rt
 
-<<<<<<< HEAD
-import utils
-=======
 from intelmq.lib import utils
 
->>>>>>> ced11d88
 
 """ options """
 dryrun = False
