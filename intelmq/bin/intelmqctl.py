--- conflicted
+++ resolved
@@ -1077,20 +1077,9 @@
                 retval = 1
             else:
                 if orphan_queues:
-<<<<<<< HEAD
-                    check_logger.warning("Orphaned queues found: '%s'. Possible leaftover from past reconfigurations "
+                    check_logger.warning("Orphaned queues found: '%s'. Possible leftover from past reconfigurations "
                                          "without cleanup. Have a look at the FAQ at "
                                          "https://github.com/certtools/intelmq/blob/master/docs/FAQ.md", orphan_queues)
-=======
-                    if RETURN_TYPE == 'json':
-                        output.append(['warning', "Orphaned queues found: '%s'. Possible leftover from past reconfigurations "
-                                       "without cleanup. Have a look at the FAQ at "
-                                       "https://github.com/certtools/intelmq/blob/master/docs/FAQ.md" % orphan_queues])
-                    else:
-                        self.logger.warning("Orphaned queues found: '%s'. Possible leaftover from past reconfigurations "
-                                            "without cleanup. Have a look at the FAQ at "
-                                            "https://github.com/certtools/intelmq/blob/master/docs/FAQ.md", orphan_queues)
->>>>>>> 46bdab07
 
         check_logger.info('Checking harmonization configuration.')
         for event_type, event_type_conf in files[HARMONIZATION_CONF_FILE].items():
