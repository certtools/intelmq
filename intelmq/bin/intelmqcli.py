--- conflicted
+++ resolved
@@ -46,71 +46,6 @@
     batch = False
     compress_csv = False
     boilerplate = None
-<<<<<<< HEAD
-    filter_asns = []
-
-    def __init__(self):
-        global quiet
-        parser = argparse.ArgumentParser(
-            prog=lib.APPNAME,
-            formatter_class=argparse.RawDescriptionHelpFormatter,
-            usage=lib.USAGE,
-            description=lib.DESCRIPTION,
-            epilog=lib.EPILOG,
-        )
-        VERSION = pkg_resources.get_distribution("intelmq").version
-        parser.add_argument('--version',
-                            action='version', version=VERSION)
-
-        parser.add_argument('-l', '--list-feeds', action='store_true',
-                            help='List all feeds')
-        parser.add_argument('-f', '--feed', nargs='?', default='%', const='%',
-                            help='Show only incidents reported by given feed.')
-
-        parser.add_argument('-i', '--list-identifiers', action='store_true',
-                            help='List all identifiers')
-
-        parser.add_argument('-L', '--list-texts', action='store_true',
-                            help='List all existing texts.')
-        parser.add_argument('-t', '--text', nargs=1, help='Specify the text to be used.')
-
-        parser.add_argument('-T', '--list-taxonomies', action='store_true',
-                            help='List all taxonomies')
-        parser.add_argument('--taxonomy', nargs='?', default='%', const='%',
-                            help='Select only events with given taxonomy.')
-
-        parser.add_argument('-y', '--list-types', action='store_true',
-                            help='List all types')
-
-        parser.add_argument('-a', '--asn', type=int, nargs='+',
-                            help='Specify one or more AS numbers (integers) to process.')
-
-        parser.add_argument('-v', '--verbose', action='store_true',
-                            help='Print verbose messages.')
-
-        parser.add_argument('-c', '--compress-csv', action='store_true',
-                            help='Automatically compress/shrink the attached CSV report if fields'
-                                 ' are empty (default = False).')
-
-        parser.add_argument('-b', '--batch', action='store_true',
-                            help='Run in batch mode (defaults to "yes" to all).')
-        parser.add_argument('-q', '--quiet', action='store_true',
-                            help='Do not output anything, except for error messages. Useful in'
-                                  ' combination with --batch.')
-        parser.add_argument('-n', '--dry-run', action='store_true',
-                            help='Do not store anything or change anything. Just simulate.')
-        args = parser.parse_args()
-
-        if args.quiet:
-            quiet = True
-        if args.verbose:
-            self.verbose = True
-        if args.dry_run:
-            self.dryrun = True
-        if args.batch:
-            self.batch = True
-        if args.compress_csv:
-=======
     zipme = False
 
     def init(self):
@@ -135,7 +70,6 @@
         self.setup()
 
         if self.args.compress_csv:
->>>>>>> 072385fc
             self.compress_csv = True
         if self.args.text:
             self.boilerplate = self.args.text
@@ -428,14 +362,9 @@
                                                      Owner=self.config['rt']['user'],
                                                      Requestor=requestor)
 
-<<<<<<< HEAD
-        if taxonomy == '%':
-            taxonomy = 'Unknown'
-=======
             if investigation_id == -1:
                 self.logger.error('Could not create Investigation.')
                 return
->>>>>>> 072385fc
 
             self.logger.info('Created Investigation {}.'.format(investigation_id))
             if not self.rt.edit_link(incident_id, 'HasMember', investigation_id):
