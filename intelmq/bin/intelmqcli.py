--- conflicted
+++ resolved
@@ -46,77 +46,6 @@
     batch = False
     compress_csv = False
     boilerplate = None
-<<<<<<< HEAD
-    filter_asns = []
-
-    def __init__(self):
-        global quiet
-        parser = argparse.ArgumentParser(
-            prog=lib.APPNAME,
-            formatter_class=argparse.RawDescriptionHelpFormatter,
-            usage=lib.USAGE,
-            description=lib.DESCRIPTION,
-            epilog=lib.EPILOG,
-        )
-        VERSION = pkg_resources.get_distribution("intelmq").version
-        parser.add_argument('--version',
-                            action='version', version=VERSION)
-
-        parser.add_argument('-l', '--list-feeds', action='store_true',
-                            help='List all feeds')
-        parser.add_argument('-f', '--feed', nargs='?', default='%', const='%',
-                            help='Show only incidents reported by given feed.')
-
-        parser.add_argument('-i', '--list-identifiers', action='store_true',
-                            help='List all identifiers')
-
-        parser.add_argument('-L', '--list-texts', action='store_true',
-                            help='List all existing texts.')
-        parser.add_argument('-t', '--text', nargs=1, help='Specify the text to be used.')
-
-        parser.add_argument('-T', '--list-taxonomies', action='store_true',
-                            help='List all taxonomies')
-        parser.add_argument('--taxonomy', nargs='?', default='%', const='%',
-                            help='Select only events with given taxonomy.')
-
-        parser.add_argument('-y', '--list-types', action='store_true',
-                            help='List all types')
-
-        parser.add_argument('-a', '--asn', type=int, nargs='+',
-                            help='Specify one or more AS numbers (integers) to process.')
-
-        parser.add_argument('-v', '--verbose', action='store_true',
-                            help='Print verbose messages.')
-
-        parser.add_argument('-c', '--compress-csv', action='store_true',
-                            help='Automatically compress/shrink the attached CSV report if fields are empty (default = False).')
-
-        parser.add_argument('-b', '--batch', action='store_true',
-                            help='Run in batch mode (defaults to "yes" to all).')
-        parser.add_argument('-q', '--quiet', action='store_true',
-                            help='Do not output anything, except for error messages. Useful in combination with --batch.')
-        parser.add_argument('-n', '--dry-run', action='store_true',
-                            help='Do not store anything or change anything. Just simulate.')
-        parser.add_argument('-z', '--zip', action='store_true',
-                            help='Zip every events.csv attachement to an investigation for RT')
-        args = parser.parse_args()
-
-        if args.quiet:
-            quiet = True
-        if args.verbose:
-            self.verbose = True
-        if args.dry_run:
-            self.dryrun = True
-        if args.batch:
-            self.batch = True
-        if args.compress_csv:
-            self.compress_csv = True
-        if args.asn:
-            self.filter_asns = args.asn
-        if args.text:
-            self.boilerplate = args.text
-        if args.zip:
-=======
     zipme = False
 
     def init(self):
@@ -145,7 +74,6 @@
         if self.args.text:
             self.boilerplate = self.args.text
         if self.args.zip:
->>>>>>> 544e5e8d
             self.zipme = True
 
         self.connect_database()
@@ -433,17 +361,10 @@
             self.logger.error('I won\'t send with a missing text!')
             return False
 
-<<<<<<< HEAD
-        if not self.zipme:
-            attachment = csvfile
-            attachment.seek(0)
-            filename = 'events.csv'
-=======
         # INVESTIGATION
         if self.dryrun:
             self.logger.info('Simulate creation of investigation.')
             investigation_id = -1
->>>>>>> 544e5e8d
         else:
             investigation_id = self.rt.create_ticket(Queue='Investigations',
                                                      Subject=subject,
@@ -463,17 +384,12 @@
         filename = '%s-%s.csv' % (datetime.datetime.now().strftime('%Y-%m-%d'), taxonomy)
         if self.zipme or len(query) > self.config['rt']['zip_threshold']:
             attachment = io.BytesIO()
-<<<<<<< HEAD
-            ziphandle = zipfile.ZipFile(attachment, mode='w')
-            ziphandle.writestr('events.csv', csvfile.getvalue().encode('utf-8'))
-=======
             ziphandle = zipfile.ZipFile(attachment, mode='w',
                                         compression=zipfile.ZIP_DEFLATED)
             data = csvfile.getvalue()
             if six.PY2:
                 data = unicode(data, 'utf-8')
             ziphandle.writestr('events.csv', data.encode('utf-8'))
->>>>>>> 544e5e8d
             ziphandle.close()
             attachment.seek(0)
             filename += '.zip'
