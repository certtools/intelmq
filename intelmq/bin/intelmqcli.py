#!/usr/bin/env python
# -*- coding: utf-8 -*-
"""
Implemented workarounds for old packages:
    BytesIO instead of StringIO on Python 2 for csv module

TODO: "feed.name" ILIKE '%' is slow
"""
from __future__ import print_function, unicode_literals

import argparse
import csv
import datetime
import io
import json
import locale
import os
import readline  # nopep8, hooks into input()
import subprocess
import sys
import tempfile
import zipfile
from functools import partial

import pkg_resources
import psycopg2
import psycopg2.extensions
import psycopg2.extras
import six
import tabulate
from termstyle import bold, green, inverted, red, reset

import intelmq.lib.intelmqcli as lib
import rt
from intelmq.lib import utils

error = partial(print, file=sys.stderr)
quiet = False


# wrapper around print()
def quietprint(*args, **kwargs):
    if not quiet:
        print(*args, **kwargs)


# Use unicode for all input and output, needed for Py2
psycopg2.extensions.register_type(psycopg2.extensions.UNICODE)
psycopg2.extensions.register_type(psycopg2.extensions.UNICODEARRAY)

myinverted = str(reset) + str(inverted)
if six.PY2:
    input = raw_input


class IntelMQCLIContoller():
    table_mode = False  # for sticky table mode
    dryrun = False
    verbose = False
    batch = False
    compress_csv = False
    boilerplate = None
    filter_asns = []

    def __init__(self):
        global quiet
        parser = argparse.ArgumentParser(
            prog=lib.APPNAME,
            formatter_class=argparse.RawDescriptionHelpFormatter,
            usage=lib.USAGE,
            description=lib.DESCRIPTION,
            epilog=lib.EPILOG,
        )
        VERSION = pkg_resources.get_distribution("intelmq").version
        parser.add_argument('--version',
                            action='version', version=VERSION)

        parser.add_argument('-l', '--list-feeds', action='store_true',
                            help='List all feeds')
        parser.add_argument('-f', '--feed', nargs='?', default='%', const='%',
                            help='Show only incidents reported by given feed.')

        parser.add_argument('-i', '--list-identifiers', action='store_true',
                            help='List all identifiers')

        parser.add_argument('-L', '--list-texts', action='store_true',
                            help='List all existing texts.')
        parser.add_argument('-t', '--text', nargs=1, help='Specify the text to be used.')

        parser.add_argument('-T', '--list-taxonomies', action='store_true',
                            help='List all taxonomies')
        parser.add_argument('--taxonomy', nargs='?', default='%', const='%',
                            help='Select only events with given taxonomy.')

        parser.add_argument('-y', '--list-types', action='store_true',
                            help='List all types')

        parser.add_argument('-a', '--asn', type=int, nargs='+',
                            help='Specify one or more AS numbers (integers) to process.')

        parser.add_argument('-v', '--verbose', action='store_true',
                            help='Print verbose messages.')

        parser.add_argument('-c', '--compress-csv', action='store_true',
                            help='Automatically compress/shrink the attached CSV report if fields are empty (default = False).')

        parser.add_argument('-b', '--batch', action='store_true',
                            help='Run in batch mode (defaults to "yes" to all).')
        parser.add_argument('-q', '--quiet', action='store_true',
                            help='Do not output anything, except for error messages. Useful in combination with --batch.')
        parser.add_argument('-n', '--dry-run', action='store_true',
                            help='Do not store anything or change anything. Just simulate.')
        args = parser.parse_args()

        if args.quiet:
            quiet = True
        if args.verbose:
            self.verbose = True
        if args.dry_run:
            self.dryrun = True
        if args.batch:
            self.batch = True
        if args.compress_csv:
            self.compress_csv = True
        if args.asn:
            self.filter_asns = args.asn
        if args.text:
            self.boilerplate = args.text

        self.read_config()
        self.connect_database()

        if args.list_feeds:
            self.cur.execute(lib.QUERY_FEED_NAMES)
            for row in self.cur.fetchall():
                if row['feed.name']:
                    quietprint(row['feed.name'])
            exit(0)

        if args.list_texts:
            self.cur.execute(lib.QUERY_TEXT_NAMES)
            for row in self.cur.fetchall():
                if row['key']:
                    quietprint(row['key'])
            exit(0)

        if args.list_identifiers:
            self.cur.execute(lib.QUERY_IDENTIFIER_NAMES)
            for row in self.cur.fetchall():
                if row['classification.identifier']:
                    quietprint(row['classification.identifier'])
            exit(0)

        if args.list_taxonomies:
            self.cur.execute(lib.QUERY_TAXONOMY_NAMES)
            for row in self.cur.fetchall():
                if row['classification.taxonomy']:
                    quietprint(row['classification.taxonomy'])
            exit(0)

        if args.list_types:
            self.cur.execute(lib.QUERY_TYPE_NAMES)
            for row in self.cur.fetchall():
                if row['classification.type']:
                    quietprint(row['classification.type'])
            exit(0)

        if locale.getpreferredencoding() != 'UTF-8':
            error(red('The preferred encoding of your locale setting is not UTF-8 '
                      'but {}. Exiting.'.format(locale.getpreferredencoding())))
            exit(1)

        if not self.rt.login():
            error(red('Could not login as {} on {}.'.format(self.config['rt']['user'],
                                                            self.config['rt']['uri'])))
            exit(2)
        else:
            quietprint('Logged in as {} on {}.'.format(self.config['rt']['user'],
                                                       self.config['rt']['uri']))
        try:
            answer = 'init'
            while answer != 'q':
<<<<<<< HEAD
                asn_count = self.count_by_asn(feed=args.feed)
                #if self.verbose:
                quietprint('asn_count = {}.'.format(asn_count), file=sys.stderr)
=======
                asn_count = self.count_by_asn(feed=args.feed,
                                              taxonomy=args.taxonomy)
                if self.verbose:
                    error('asn_count = {}.'.format(asn_count))
>>>>>>> 613e3f88
                if self.batch and answer != 'q':
                    answer = 'a'
                else:
                    answer = input('{i}detailed view by id, {b}[a]{i}utomatic '
                                   'sending, {b}[q]{i}uit?{r} '
                                   ''.format(b=bold, i=myinverted,
                                             r=reset)).strip()
                try:
                    answer = int(answer)
                except ValueError:
                    pass
                if answer == 'q':
                    break
                elif answer == 'a':
                    for item in asn_count:
                        if item['contacts']:
                            self.query_by_as(item['contacts'], automatic=True,
                                             feed=args.feed,
                                             taxonomy=args.taxonomy)
                        else:
                            if item['asn']:
                                self.query_by_as(int(item['asn']), automatic=True,
                                                 feed=args.feed,
                                                 taxonomy=args.taxonomy)
                            else:
                                error(red('Can not query the data of an unknown ASN. Ignoring.'))
                    answer = 'q'
                elif not self.batch and isinstance(answer, int):
                    if asn_count[answer]['contacts']:
                        self.query_by_as(asn_count[answer]['contacts'],
                                         feed=args.feed,
                                         taxonomy=args.taxonomy)
                    else:
                        if asn_count[answer] and asn_count[answer]['asn']:
                            self.query_by_as(int(asn_count[answer]['asn']),
                                             feed=args.feed,
                                             taxonomy=args.taxonomy)
                        else:
                            error(red('no ASNs known. Ignoring.'))
                else:
                    error(red('Unknown answer {!r}.'.format(answer)))

        except BaseException as exc:
            if isinstance(exc, (SystemExit, KeyboardInterrupt)):
                pass
            else:
                raise
        finally:
            self.rt.logout()

    def read_config(self):
        with open('/etc/intelmq/intelmqcli.conf') as conf_handle:
            self.config = json.load(conf_handle)
        home = os.path.expanduser("~")      # needed for OSX
        with open(os.path.expanduser(home + '/.intelmq/intelmqcli.conf')) as conf_handle:
            user_config = json.load(conf_handle)

        for key, value in user_config.items():
            if key in self.config and isinstance(value, dict):
                self.config[key].update(value)
            else:
                self.config[key] = value

        self.rt = rt.Rt(self.config['rt']['uri'], self.config['rt']['user'],
                        self.config['rt']['password'])

    def connect_database(self):
        self.con = psycopg2.connect(database=self.config['database']['database'],
                                    user=self.config['database']['user'],
                                    password=self.config['database']['password'],
                                    host=self.config['database']['host'],
                                    port=self.config['database']['port'],
                                    sslmode=self.config['database']['sslmode'],
                                    )
        self.cur = self.con.cursor(cursor_factory=psycopg2.extras.RealDictCursor)
        self.con.autocommit = True

    def get_text(self, query):
        text = None
        text_id = None
        if self.boilerplate:  # get id from parameter
            text_id = self.boilerplate
        else:  # get id from type (if only one type present)
            types = [row['classification.identifier'] for row in query
                     if 'classification.identifier' in row]
            if len(types) == 1:
                text_id = types[0]
        if text_id:  # get text from db if possible
            self.query_get_text(text_id)
            if self.cur.rowcount:
                text = self.cur.fetchall()[0]['body']
        if not text:  # if all failed, get the default
            self.query_get_text(self.config['database']['default_key'])
            if self.cur.rowcount:
                text = self.cur.fetchall()[0]['body']
            else:
                return red('Default text not found!')

        return text

    def shrink_dict(self, d):
        if not self.compress_csv:
            return d
        keys = d[0].keys()
        empty = dict(zip(keys, [True] * len(keys)))
        for line in d:
            for key, value in line.items():
                if value is not None:
                    empty[key] = False
        return [{k: v for k, v in dicti.items() if not empty[k]} for dicti in d]

    def query_by_as(self, contact, requestor=None, automatic=False, feed='%',
                    taxonomy='%'):
        if isinstance(contact, int):
            query = self.query_by_asnum(contact, feed, taxonomy)
            if requestor is None:
                requestor = ''
        else:
            query = self.query_by_ascontact(contact, feed, taxonomy)
            if requestor is None:
                requestor = contact
        query = self.shrink_dict(query)
        ids = list(str(row['id']) for row in query)
        asns = set(str(row['source.asn']) for row in query)

        subject = ('{date}: {count} incidents for your AS {asns}'
                   ''.format(count=len(query),
                             date=datetime.datetime.now().strftime('%Y-%m-%d'),
                             asns=', '.join(asns)))
        text = self.get_text(query)
        if six.PY2:
            csvfile = io.BytesIO()
        else:
            csvfile = io.StringIO()
        quietprint(repr(lib.CSV_FIELDS))
        if lib.CSV_FIELDS:
            fieldnames = lib.CSV_FIELDS
        else:
            fieldnames = query[0].keys()    # send all
        writer = csv.DictWriter(csvfile, fieldnames=fieldnames,
                                extrasaction='ignore', lineterminator='\n')
        writer.writeheader()
        query_unicode = query
        if six.PY2:
            query = [{key: utils.encode(val) if isinstance(val, six.text_type) else val for key, val in row.items()} for row in query]
        writer.writerows(query)
        # note this might contain UTF-8 chars! let's ignore utf-8 errors. sorry.
        attachment_text = utils.decode(csvfile.getvalue(), force=True)
        attachment_lines = attachment_text.splitlines()

        if self.verbose:
            quietprint(text)

        showed_text = '=' * 100 + '''
To: {to}
Subject: {subj}

{text}
    '''.format(to=requestor, subj=subject, text=text)
        showed_text_len = showed_text.count('\n')

        if self.table_mode:
            if quiet:
                height = 80     # assume anything for quiet mode
            else:
                height = lib.getTerminalHeight() - 3 - showed_text_len
            csvfile.seek(0)
            if len(query) > height:
                with tempfile.NamedTemporaryFile(mode='w+') as handle:
                    handle.write(showed_text + '\n')
                    handle.write(tabulate.tabulate(query_unicode,
                                                   headers='keys',
                                                   tablefmt='psql'))
                    handle.seek(0)
                    subprocess.call(['less', handle.name])
            else:
                quietprint(showed_text,
                           tabulate.tabulate(query_unicode, headers='keys',
                                             tablefmt='psql'), sep='\n')
        else:
            if quiet:
                height = 80
            else:
                height = lib.getTerminalHeight() - 4
            if 5 + len(query) > height:  # cut query too, 5 is length of text
                quietprint('\n'.join(showed_text.splitlines()[:5]))
                quietprint('...')
                quietprint('\n'.join(attachment_lines[:height - 5]))
                quietprint('...')
            elif showed_text_len + len(query) > height > 5 + len(query):
                quietprint('\n'.join(showed_text.splitlines()[:height - len(query)]))
                quietprint('...')
                quietprint(attachment_text)
            else:
                quietprint(showed_text, attachment_text, sep='\n')
        quietprint('-' * 100)
        if automatic and requestor:
            answer = 's'
        else:
            answer = 'q'
            if automatic:
                error(red('You need to set a valid requestor!'))
            if not self.batch:
                answer = input('{i}{b}[b]{i}ack, {b}[s]{i}end, show {b}[t]{i}able,'
                               ' change {b}[r]{i}equestor or {b}[q]{i}uit?{r} '
                               ''.format(b=bold, i=myinverted, r=reset)).strip()
        if answer == 'q':
            exit(0)
        elif answer == 'b':
            return
        elif answer == 't':
            self.table_mode = bool((self.table_mode + 1) % 2)
            self.query_by_as(contact, requestor=requestor, feed=feed,
                             taxonomy=taxonomy)
            return
        elif answer == ('r'):
            answer = input(inverted('New requestor address:') + ' ').strip()
            if len(answer) == 0:
                if isinstance(contact, int):
                    requestor = ''
                else:
                    requestor = contact
            else:
                requestor = answer
            self.query_by_as(contact, requestor=requestor, feed=feed,
                             taxonomy=taxonomy)
            return
        elif answer != 's':
            error(red('Unknow command {!r}.'.format(answer)))
            self.query_by_as(contact, requestor=requestor, feed=feed,
                             taxonomy=taxonomy)
            return

        if text.startswith(str(red)):
            error(red('I won\'t send with a missing text!'))
            return
        if True:
            self.save_to_rt(ids=ids, subject=subject, requestor=requestor,
                            csvfile=csvfile, body=text, feed=feed)
        else:  # TODO: Config option for single events (best in ascontacts db)
            header = attachment_lines[0]
            for id_, attach_line, row in zip(ids, attachment_lines[1:], query):
                if six.PY2:
                    csvfile = io.BytesIO()
                else:
                    csvfile = io.StringIO()
                csvfile.write(header + str('\n'))
                csvfile.write(attach_line)
                subj_date = datetime.datetime.now().strftime('%Y-%m-%d')
                subject = ('{date}: Incident {type} for {target}'
                           ''.format(date=subj_date,
                                     type=row['classification.type'],
                                     target=lib.target_from_row(row)))
                self.save_to_rt(ids=(id_, ), subject=subject,
                                requestor=requestor, feed=feed, csvfile=csvfile,
                                body=text)

        if requestor != contact and not self.dryrun:
            answer = input(inverted('Save recipient {!r} for ASNs {!s}? [Y/n] '
                                    ''.format(requestor,
                                              ', '.join(asns)))).strip()
            if answer.lower() in ('', 'y', 'j'):
                self.query_update_contact(asns=asns, contact=requestor)
                if self.cur.rowcount == 0:
                    for asn in asns:
                        user = os.environ['USER']
                        time = datetime.datetime.now().strftime('%c')
                        comment = 'Added by {user} @ {time}'.format(user=user,
                                                                    time=time)
                        self.query_insert_contact(asn=int(asn),
                                                  contact=requestor,
                                                  comment=comment)

    def save_to_rt(self, ids, subject, requestor, feed, csvfile, body):
        if self.dryrun:
            quietprint('Not writing to RT, dry-run selected.')
            return

        report_id = self.rt.create_ticket(Queue='Incident Reports',
                                          Subject=subject,
                                          Owner=self.config['rt']['user'])
        if report_id == -1:
            error(red('Could not create Incident Report.'))
            return
        quietprint(green('Created Incident Report {}.'.format(report_id)))
        self.query_set_rtirid(events_ids=ids, rtir_id=report_id,
                              rtir_type='report')
        if True:  # TODO: implement zip config
            attachment = csvfile
            attachment.seek(0)
            filename = 'events.csv'
        else:
            attachment = io.BytesIO()
            ziphandle = zipfile.ZipFile(attachment, mode='w')
            ziphandle.writestr('events.csv', csvfile.getvalue())
            ziphandle.close()
            attachment.seek(0)
            filename = 'events.zip'

        if self.verbose:
            error("save_to_rt: feed = {}".format(feed))
        incident_id = self.rt.create_ticket(Queue='Incidents', Subject=subject,
                                            Owner=self.config['rt']['user'])
        if incident_id == -1:
            error(red('Could not create Incident ({}).'.format(incident_id)))
            return
        # XXX TODO: distinguish between national and other constituencies
        self.rt.edit_ticket(incident_id, CF__RTIR_Classification=feed,
                            CF__RTIR_Constituency='national',
                            CF__RTIR_Function='IncidentCoord')
        quietprint(green('Created Incident {}.'.format(incident_id)))
        if not self.rt.edit_link(report_id, 'MemberOf', incident_id):
            error(red('Could not link Incident to Incident Report: ({} -> {}).'.format(incident_id, report_id)))
            return
        self.query_set_rtirid(events_ids=ids, rtir_id=incident_id,
                              rtir_type='incident')
        investigation_id = self.rt.create_ticket(Queue='Investigations',
                                                 Subject=subject,
                                                 Owner=self.config['rt']['user'],
                                                 Requestor=requestor)

        if investigation_id == -1:
            error(red('Could not create Investigation.'))
            return
        quietprint(green('Created Investigation {}.'.format(investigation_id)))
        if not self.rt.edit_link(incident_id, 'HasMember', investigation_id):
            error(red('Could not link Investigation to Incident.'))
            return

        # TODO: CC
        correspond = self.rt.reply(investigation_id, text=body,
                                   files=[(filename, attachment, 'text/csv')])
        if not correspond:
            error(red('Could not correspond with text and file.'))
            return
        quietprint(green('Correspondence added to Investigation.'))

        self.query_set_rtirid(events_ids=ids, rtir_id=investigation_id,
                              rtir_type='investigation')
        if not self.rt.edit_ticket(incident_id, Status='resolved'):
            error(red('Could not close incident {}.'.format(incident_id)))

    def count_by_asn(self, feed='%', taxonomy='%'):
        # TODO: Existing RT ids!
        asn_count = self.query_count_asn(feed, taxonomy)
        if not asn_count:
            quietprint('No incidents!')
            exit(0)
        headers = map(bold, ['id', 'n°', 'ASNs', 'contacts', 'types', 'feeds'])
        tabledata = []
        for number, row in enumerate(asn_count):
            tabledata.append([number, row['count'], row['asn'],
                              row['contacts'], row['classification'],
                              row['feeds']])
        quietprint(tabulate.tabulate(tabledata, headers=headers, tablefmt='psql'))

        quietprint('{} incidents for {} contacts.'
                   ''.format(sum((row['count'] for row in asn_count)),
                             len(asn_count)))
        return asn_count

    def query_by_ascontact(self, contact, feed='%', taxonomy='%'):
        query = lib.QUERY_BY_ASCONTACT.format(evtab=self.config['database']['events_table'],
                                              cc=self.config['filter']['cc'],
                                              conttab=self.config['database']['contacts_table'])
        self.cur.execute(query, (self.config['filter']['fqdn'], contact, feed,
                                 taxonomy))
        return self.cur.fetchall()

    def query_by_asnum(self, asn, feed, taxonomy='%'):
        query = lib.QUERY_BY_ASNUM.format(evtab=self.config['database']['events_table'],
                                          cc=self.config['filter']['cc'],
                                          conttab=self.config['database']['contacts_table'])
        self.cur.execute(query, (self.config['filter']['fqdn'], asn, feed,
                                 taxonomy))
        return self.cur.fetchall()

    def query_count_asn(self, feed, taxonomy='%'):
        query = lib.QUERY_COUNT_ASN.format(evtab=self.config['database']['events_table'],
                                           cc=self.config['filter']['cc'],
                                           conttab=self.config['database']['contacts_table'])
        self.cur.execute(query, (self.config['filter']['fqdn'], feed,
                                 taxonomy))
        return self.cur.fetchall()

    def query_set_rtirid(self, events_ids, rtir_id, rtir_type):
        query = lib.QUERY_SET_RTIRID.format(evtab=self.config['database']['events_table'],
                                            rtirid=rtir_id, type=rtir_type,
                                            ids=','.join(events_ids))
        self.cur.execute(query)

    def query_update_contact(self, contact, asns):
        query = lib.QUERY_UPDATE_CONTACT.format(conttab=self.config['database']['contacts_table'],
                                                ids=','.join(asns))
        self.cur.execute(query, (contact, ))

    def query_insert_contact(self, contact, asn, comment):
        query = lib.QUERY_INSERT_CONTACT.format(conttab=self.config['database']['contacts_table'])
        self.cur.execute(query, (asn, contact, comment))

    def query_get_text(self, text_id):
        self.cur.execute(lib.QUERY_GET_TEXT.format(texttab=self.config['database']['text_table']),
                         (text_id, ))


def main():
    IntelMQCLIContoller()

if __name__ == '__main__':
    main()<|MERGE_RESOLUTION|>--- conflicted
+++ resolved
@@ -180,16 +180,10 @@
         try:
             answer = 'init'
             while answer != 'q':
-<<<<<<< HEAD
-                asn_count = self.count_by_asn(feed=args.feed)
-                #if self.verbose:
-                quietprint('asn_count = {}.'.format(asn_count), file=sys.stderr)
-=======
                 asn_count = self.count_by_asn(feed=args.feed,
                                               taxonomy=args.taxonomy)
                 if self.verbose:
                     error('asn_count = {}.'.format(asn_count))
->>>>>>> 613e3f88
                 if self.batch and answer != 'q':
                     answer = 'a'
                 else:
